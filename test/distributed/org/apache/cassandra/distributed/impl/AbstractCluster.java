--- conflicted
+++ resolved
@@ -171,11 +171,7 @@
                 throw new IllegalArgumentException("Only the owning cluster can be used for startup");
             if (!isShutdown)
                 throw new IllegalStateException();
-<<<<<<< HEAD
-            delegate().startup(cluster);
-=======
-            delegateForStartup().startup(AbstractCluster.this);
->>>>>>> 53740bcb
+            delegateForStartup().startup(cluster);
             isShutdown = false;
             updateMessagingVersions();
         }
