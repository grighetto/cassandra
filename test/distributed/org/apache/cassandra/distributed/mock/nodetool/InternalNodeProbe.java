/*
 * Licensed to the Apache Software Foundation (ASF) under one
 * or more contributor license agreements.  See the NOTICE file
 * distributed with this work for additional information
 * regarding copyright ownership.  The ASF licenses this file
 * to you under the Apache License, Version 2.0 (the
 * "License"); you may not use this file except in compliance
 * with the License.  You may obtain a copy of the License at
 *
 *     http://www.apache.org/licenses/LICENSE-2.0
 *
 * Unless required by applicable law or agreed to in writing, software
 * distributed under the License is distributed on an "AS IS" BASIS,
 * WITHOUT WARRANTIES OR CONDITIONS OF ANY KIND, either express or implied.
 * See the License for the specific language governing permissions and
 * limitations under the License.
 */

package org.apache.cassandra.distributed.mock.nodetool;

import java.io.IOException;
import java.lang.management.ManagementFactory;
import java.util.Iterator;
import java.util.Map;

import javax.management.ListenerNotFoundException;

import com.google.common.collect.Multimap;

import org.apache.cassandra.batchlog.BatchlogManager;
import org.apache.cassandra.config.DatabaseDescriptor;
import org.apache.cassandra.db.ColumnFamilyStoreMBean;
import org.apache.cassandra.db.HintedHandOffManager;
import org.apache.cassandra.db.Keyspace;
import org.apache.cassandra.db.compaction.CompactionManager;
import org.apache.cassandra.gms.FailureDetector;
import org.apache.cassandra.gms.FailureDetectorMBean;
import org.apache.cassandra.gms.Gossiper;
import org.apache.cassandra.locator.DynamicEndpointSnitchMBean;
import org.apache.cassandra.locator.EndpointSnitchInfo;
import org.apache.cassandra.locator.EndpointSnitchInfoMBean;
import org.apache.cassandra.metrics.CassandraMetricsRegistry;
import org.apache.cassandra.net.MessagingService;
import org.apache.cassandra.service.CacheService;
import org.apache.cassandra.service.CacheServiceMBean;
import org.apache.cassandra.service.GCInspector;
import org.apache.cassandra.service.StorageProxy;
import org.apache.cassandra.service.StorageService;
import org.apache.cassandra.service.StorageServiceMBean;
import org.apache.cassandra.streaming.StreamManager;
import org.apache.cassandra.tools.NodeProbe;
import org.mockito.Mockito;

public class InternalNodeProbe extends NodeProbe
{
<<<<<<< HEAD
    // dummy constructors
    public InternalNodeProbe() throws IOException
=======
    private final boolean withNotifications;

    public InternalNodeProbe(boolean withNotifications)
>>>>>>> c2cfebf4
    {
        this.withNotifications = withNotifications;
        connect();
    }

    protected void connect() throws IOException
    {
        // note that we are not connecting via JMX for testing
        mbeanServerConn = null;
        jmxc = null;


        if (withNotifications)
        {
            ssProxy = StorageService.instance;
        }
        else
        {
            // replace the notification apis with a no-op method
            StorageServiceMBean mock = Mockito.spy(StorageService.instance);
            Mockito.doNothing().when(mock).addNotificationListener(Mockito.any(), Mockito.any(), Mockito.any());
            try
            {
                Mockito.doNothing().when(mock).removeNotificationListener(Mockito.any(), Mockito.any(), Mockito.any());
                Mockito.doNothing().when(mock).removeNotificationListener(Mockito.any());
            }
            catch (ListenerNotFoundException e)
            {
                throw new AssertionError(e);
            }
            ssProxy = mock;
        }

        ssProxy = StorageService.instance;
        msProxy = MessagingService.instance();
        streamProxy = StreamManager.instance;
        compactionProxy = CompactionManager.instance;
        fdProxy = (FailureDetectorMBean) FailureDetector.instance;
        cacheService = CacheService.instance;
        spProxy = StorageProxy.instance;
        hhProxy = HintedHandOffManager.instance;
        gcProxy = new GCInspector();
        gossProxy = Gossiper.instance;
        bmProxy = BatchlogManager.instance;
        memProxy = ManagementFactory.getMemoryMXBean();
        runtimeProxy = ManagementFactory.getRuntimeMXBean();
    }

    public void close() throws IOException
    {
        // nothing to close. no-op
    }

    // overrides all the methods referenced mbeanServerConn/jmxc in super
    public EndpointSnitchInfoMBean getEndpointSnitchInfoProxy()
    {
        return new EndpointSnitchInfo();
    }

    public DynamicEndpointSnitchMBean getDynamicEndpointSnitchInfoProxy()
    {
        return (DynamicEndpointSnitchMBean) DatabaseDescriptor.createEndpointSnitch(true, DatabaseDescriptor.getRawConfig().endpoint_snitch);
    }

    public CacheServiceMBean getCacheServiceMBean()
    {
        return cacheService;
    }

    public ColumnFamilyStoreMBean getCfsProxy(String ks, String cf)
    {
        return Keyspace.open(ks).getColumnFamilyStore(cf);
    }

    // The below methods are only used by the commands (i.e. Info, TableHistogram, TableStats, etc.) that display informations. Not useful for dtest, so disable it.
    public Object getCacheMetric(String cacheType, String metricName)
    {
        throw new UnsupportedOperationException();
    }

    public Iterator<Map.Entry<String, ColumnFamilyStoreMBean>> getColumnFamilyStoreMBeanProxies()
    {
        throw new UnsupportedOperationException();
    }

    public Multimap<String, String> getThreadPools()
    {
        throw new UnsupportedOperationException();
    }

    public Object getThreadPoolMetric(String pathName, String poolName, String metricName)
    {
        throw new UnsupportedOperationException();
    }

    public Object getColumnFamilyMetric(String ks, String cf, String metricName)
    {
        throw new UnsupportedOperationException();
    }

    public CassandraMetricsRegistry.JmxTimerMBean getProxyMetric(String scope)
    {
        throw new UnsupportedOperationException();
    }

    public CassandraMetricsRegistry.JmxTimerMBean getMessagingQueueWaitMetrics(String verb)
    {
        throw new UnsupportedOperationException();
    }

    public Object getCompactionMetric(String metricName)
    {
        throw new UnsupportedOperationException();
    }

    public Object getClientMetric(String metricName)
    {
        throw new UnsupportedOperationException();
    }

    public long getStorageMetric(String metricName)
    {
        throw new UnsupportedOperationException();
    }
}<|MERGE_RESOLUTION|>--- conflicted
+++ resolved
@@ -53,20 +53,15 @@
 
 public class InternalNodeProbe extends NodeProbe
 {
-<<<<<<< HEAD
-    // dummy constructors
-    public InternalNodeProbe() throws IOException
-=======
     private final boolean withNotifications;
 
     public InternalNodeProbe(boolean withNotifications)
->>>>>>> c2cfebf4
     {
         this.withNotifications = withNotifications;
         connect();
     }
 
-    protected void connect() throws IOException
+    protected void connect()
     {
         // note that we are not connecting via JMX for testing
         mbeanServerConn = null;
