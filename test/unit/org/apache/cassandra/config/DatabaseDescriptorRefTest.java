--- conflicted
+++ resolved
@@ -257,12 +257,7 @@
         for (String methodName : new String[]{
             "clientInitialization",
             "applyAddressConfig",
-<<<<<<< HEAD
-            "applyInitialTokens",
-=======
-            "applyThriftHSHA",
             "applyTokensConfig",
->>>>>>> d9e1af88
             // no seed provider in default configuration for clients
             // "applySeedProvider",
             // definitely not safe for clients - implicitly instantiates schema
