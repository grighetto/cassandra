/*
 * Licensed to the Apache Software Foundation (ASF) under one
 * or more contributor license agreements.  See the NOTICE file
 * distributed with this work for additional information
 * regarding copyright ownership.  The ASF licenses this file
 * to you under the Apache License, Version 2.0 (the
 * "License"); you may not use this file except in compliance
 * with the License.  You may obtain a copy of the License at
 *
 *     http://www.apache.org/licenses/LICENSE-2.0
 *
 * Unless required by applicable law or agreed to in writing, software
 * distributed under the License is distributed on an "AS IS" BASIS,
 * WITHOUT WARRANTIES OR CONDITIONS OF ANY KIND, either express or implied.
 * See the License for the specific language governing permissions and
 * limitations under the License.
 */
package org.apache.cassandra.db.compaction;

import java.util.HashMap;
import java.util.Map;

import org.junit.Test;

import org.apache.cassandra.cql3.CQLTester;
import org.apache.cassandra.cql3.UntypedResultSet;

import static org.junit.Assert.assertFalse;
import static org.junit.Assert.assertTrue;
import static org.junit.Assert.fail;

public class CompactionsCQLTest extends CQLTester
{

    public static final int SLEEP_TIME = 5000;

    @Test
    public void testTriggerMinorCompactionSTCS() throws Throwable
    {
        createTable("CREATE TABLE %s (id text PRIMARY KEY)  WITH compaction = {'class':'SizeTieredCompactionStrategy', 'min_threshold':2};");
        assertTrue(getCurrentColumnFamilyStore().getCompactionStrategyManager().isEnabled());
        execute("insert into %s (id) values ('1')");
        flush();
        execute("insert into %s (id) values ('1')");
        flush();
        waitForMinor(KEYSPACE, currentTable(), SLEEP_TIME, true);
    }

    @Test
    public void testTriggerMinorCompactionLCS() throws Throwable
    {
        createTable("CREATE TABLE %s (id text PRIMARY KEY) WITH compaction = {'class':'LeveledCompactionStrategy', 'sstable_size_in_mb':1};");
        assertTrue(getCurrentColumnFamilyStore().getCompactionStrategyManager().isEnabled());
        execute("insert into %s (id) values ('1')");
        flush();
        execute("insert into %s (id) values ('1')");
        flush();
        waitForMinor(KEYSPACE, currentTable(), SLEEP_TIME, true);
    }


    @Test
    public void testTriggerMinorCompactionDTCS() throws Throwable
    {
        createTable("CREATE TABLE %s (id text PRIMARY KEY) WITH compaction = {'class':'DateTieredCompactionStrategy', 'min_threshold':2};");
<<<<<<< HEAD
        assertTrue(getCurrentColumnFamilyStore().getCompactionStrategyManager().isEnabled());
        execute("insert into %s (id) values ('1')");
=======
        assertTrue(getCurrentColumnFamilyStore().getCompactionStrategy().isEnabled());
        execute("insert into %s (id) values ('1') using timestamp 1000"); // same timestamp = same window = minor compaction triggered
>>>>>>> e5a5fb96
        flush();
        execute("insert into %s (id) values ('1') using timestamp 1000");
        flush();
        waitForMinor(KEYSPACE, currentTable(), SLEEP_TIME, true);
    }

    @Test
    public void testTriggerMinorCompactionTWCS() throws Throwable
    {
        createTable("CREATE TABLE %s (id text PRIMARY KEY) WITH compaction = {'class':'TimeWindowCompactionStrategy', 'min_threshold':2};");
        assertTrue(getCurrentColumnFamilyStore().getCompactionStrategyManager().isEnabled());
        execute("insert into %s (id) values ('1')");
        flush();
        execute("insert into %s (id) values ('1')");
        flush();
        waitForMinor(KEYSPACE, currentTable(), SLEEP_TIME, true);
    }


    @Test
    public void testTriggerNoMinorCompactionSTCSDisabled() throws Throwable
    {
        createTable("CREATE TABLE %s (id text PRIMARY KEY)  WITH compaction = {'class':'SizeTieredCompactionStrategy', 'min_threshold':2, 'enabled':false};");
        assertFalse(getCurrentColumnFamilyStore().getCompactionStrategyManager().isEnabled());
        execute("insert into %s (id) values ('1')");
        flush();
        execute("insert into %s (id) values ('1')");
        flush();
        waitForMinor(KEYSPACE, currentTable(), SLEEP_TIME, false);
    }

    @Test
    public void testTriggerMinorCompactionSTCSNodetoolEnabled() throws Throwable
    {
        createTable("CREATE TABLE %s (id text PRIMARY KEY)  WITH compaction = {'class':'SizeTieredCompactionStrategy', 'min_threshold':2, 'enabled':false};");
        assertFalse(getCurrentColumnFamilyStore().getCompactionStrategyManager().isEnabled());
        getCurrentColumnFamilyStore().enableAutoCompaction();
        assertTrue(getCurrentColumnFamilyStore().getCompactionStrategyManager().isEnabled());
        execute("insert into %s (id) values ('1')");
        flush();
        execute("insert into %s (id) values ('1')");
        flush();
        waitForMinor(KEYSPACE, currentTable(), SLEEP_TIME, true);
    }

    @Test
    public void testTriggerNoMinorCompactionSTCSNodetoolDisabled() throws Throwable
    {
        createTable("CREATE TABLE %s (id text PRIMARY KEY)  WITH compaction = {'class':'SizeTieredCompactionStrategy', 'min_threshold':2, 'enabled':true};");
        assertTrue(getCurrentColumnFamilyStore().getCompactionStrategyManager().isEnabled());
        getCurrentColumnFamilyStore().disableAutoCompaction();
        assertFalse(getCurrentColumnFamilyStore().getCompactionStrategyManager().isEnabled());
        execute("insert into %s (id) values ('1')");
        flush();
        execute("insert into %s (id) values ('1')");
        flush();
        waitForMinor(KEYSPACE, currentTable(), SLEEP_TIME, false);
    }

    @Test
    public void testTriggerNoMinorCompactionSTCSAlterTable() throws Throwable
    {
        createTable("CREATE TABLE %s (id text PRIMARY KEY)  WITH compaction = {'class':'SizeTieredCompactionStrategy', 'min_threshold':2, 'enabled':true};");
        assertTrue(getCurrentColumnFamilyStore().getCompactionStrategyManager().isEnabled());
        execute("ALTER TABLE %s WITH compaction = {'class': 'SizeTieredCompactionStrategy', 'enabled': false}");
        assertFalse(getCurrentColumnFamilyStore().getCompactionStrategyManager().isEnabled());
        execute("insert into %s (id) values ('1')");
        flush();
        execute("insert into %s (id) values ('1')");
        flush();
        waitForMinor(KEYSPACE, currentTable(), SLEEP_TIME, false);
    }

    @Test
    public void testTriggerMinorCompactionSTCSAlterTable() throws Throwable
    {
        createTable("CREATE TABLE %s (id text PRIMARY KEY)  WITH compaction = {'class':'SizeTieredCompactionStrategy', 'min_threshold':2, 'enabled':false};");
        assertFalse(getCurrentColumnFamilyStore().getCompactionStrategyManager().isEnabled());
        execute("ALTER TABLE %s WITH compaction = {'class': 'SizeTieredCompactionStrategy', 'min_threshold': 2, 'enabled': true}");
        assertTrue(getCurrentColumnFamilyStore().getCompactionStrategyManager().isEnabled());
        execute("insert into %s (id) values ('1')");
        flush();
        execute("insert into %s (id) values ('1')");
        flush();
        waitForMinor(KEYSPACE, currentTable(), SLEEP_TIME, true);
    }

    @Test
    public void testSetLocalCompactionStrategy() throws Throwable
    {
        createTable("CREATE TABLE %s (id text PRIMARY KEY)");
        Map<String, String> localOptions = new HashMap<>();
        localOptions.put("class", "DateTieredCompactionStrategy");
        getCurrentColumnFamilyStore().setCompactionParameters(localOptions);
        assertTrue(verifyStrategies(getCurrentColumnFamilyStore().getCompactionStrategyManager(), DateTieredCompactionStrategy.class));
        // altering something non-compaction related
        execute("ALTER TABLE %s WITH gc_grace_seconds = 1000");
        // should keep the local compaction strat
        assertTrue(verifyStrategies(getCurrentColumnFamilyStore().getCompactionStrategyManager(), DateTieredCompactionStrategy.class));
        // altering a compaction option
        execute("ALTER TABLE %s WITH compaction = {'class':'SizeTieredCompactionStrategy', 'min_threshold':3}");
        // will use the new option
        assertTrue(verifyStrategies(getCurrentColumnFamilyStore().getCompactionStrategyManager(), SizeTieredCompactionStrategy.class));
    }


    @Test
    public void testSetLocalCompactionStrategyDisable() throws Throwable
    {
        createTable("CREATE TABLE %s (id text PRIMARY KEY)");
        Map<String, String> localOptions = new HashMap<>();
        localOptions.put("class", "DateTieredCompactionStrategy");
        localOptions.put("enabled", "false");
        getCurrentColumnFamilyStore().setCompactionParameters(localOptions);
        assertFalse(getCurrentColumnFamilyStore().getCompactionStrategyManager().isEnabled());
        localOptions.clear();
        localOptions.put("class", "DateTieredCompactionStrategy");
        // localOptions.put("enabled", "true"); - this is default!
        getCurrentColumnFamilyStore().setCompactionParameters(localOptions);
        assertTrue(getCurrentColumnFamilyStore().getCompactionStrategyManager().isEnabled());
    }


    @Test
    public void testSetLocalCompactionStrategyEnable() throws Throwable
    {
        createTable("CREATE TABLE %s (id text PRIMARY KEY)");
        Map<String, String> localOptions = new HashMap<>();
        localOptions.put("class", "DateTieredCompactionStrategy");

        getCurrentColumnFamilyStore().disableAutoCompaction();
        assertFalse(getCurrentColumnFamilyStore().getCompactionStrategyManager().isEnabled());

        getCurrentColumnFamilyStore().setCompactionParameters(localOptions);
        assertTrue(getCurrentColumnFamilyStore().getCompactionStrategyManager().isEnabled());
    }



    @Test(expected = IllegalArgumentException.class)
    public void testBadLocalCompactionStrategyOptions()
    {
        createTable("CREATE TABLE %s (id text PRIMARY KEY)");
        Map<String, String> localOptions = new HashMap<>();
        localOptions.put("class","SizeTieredCompactionStrategy");
        localOptions.put("sstable_size_in_mb","1234"); // not for STCS
        getCurrentColumnFamilyStore().setCompactionParameters(localOptions);
    }

    public boolean verifyStrategies(CompactionStrategyManager manager, Class<? extends AbstractCompactionStrategy> expected)
    {
        boolean found = false;
        for (AbstractCompactionStrategy actualStrategy : manager.getStrategies())
        {
            if (!actualStrategy.getClass().equals(expected))
                return false;
            found = true;
        }
        return found;
    }

    private void waitForMinor(String keyspace, String cf, long maxWaitTime, boolean shouldFind) throws Throwable
    {
        long startTime = System.currentTimeMillis();
        while (System.currentTimeMillis() - startTime < maxWaitTime)
        {
            UntypedResultSet res = execute("SELECT * FROM system.compaction_history");
            for (UntypedResultSet.Row r : res)
            {
                if (r.getString("keyspace_name").equals(keyspace) && r.getString("columnfamily_name").equals(cf))
                    if (shouldFind)
                        return;
                    else
                        fail("Found minor compaction");
            }
            Thread.sleep(100);
        }
        if (shouldFind)
            fail("No minor compaction triggered in "+maxWaitTime+"ms");
    }
}<|MERGE_RESOLUTION|>--- conflicted
+++ resolved
@@ -63,13 +63,8 @@
     public void testTriggerMinorCompactionDTCS() throws Throwable
     {
         createTable("CREATE TABLE %s (id text PRIMARY KEY) WITH compaction = {'class':'DateTieredCompactionStrategy', 'min_threshold':2};");
-<<<<<<< HEAD
-        assertTrue(getCurrentColumnFamilyStore().getCompactionStrategyManager().isEnabled());
-        execute("insert into %s (id) values ('1')");
-=======
-        assertTrue(getCurrentColumnFamilyStore().getCompactionStrategy().isEnabled());
+        assertTrue(getCurrentColumnFamilyStore().getCompactionStrategyManager().isEnabled());
         execute("insert into %s (id) values ('1') using timestamp 1000"); // same timestamp = same window = minor compaction triggered
->>>>>>> e5a5fb96
         flush();
         execute("insert into %s (id) values ('1') using timestamp 1000");
         flush();
