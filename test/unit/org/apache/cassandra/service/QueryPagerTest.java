/*
* Licensed to the Apache Software Foundation (ASF) under one
* or more contributor license agreements.  See the NOTICE file
* distributed with this work for additional information
* regarding copyright ownership.  The ASF licenses this file
* to you under the Apache License, Version 2.0 (the
* "License"); you may not use this file except in compliance
* with the License.  You may obtain a copy of the License at
*
*    http://www.apache.org/licenses/LICENSE-2.0
*
* Unless required by applicable law or agreed to in writing,
* software distributed under the License is distributed on an
* "AS IS" BASIS, WITHOUT WARRANTIES OR CONDITIONS OF ANY
* KIND, either express or implied.  See the License for the
* specific language governing permissions and limitations
* under the License.
*/
package org.apache.cassandra.service;

import java.nio.ByteBuffer;
import java.nio.charset.CharacterCodingException;
import java.util.*;

import org.junit.BeforeClass;
import org.junit.Test;
import org.junit.runner.RunWith;

import org.apache.cassandra.*;
import org.apache.cassandra.config.CFMetaData;
import org.apache.cassandra.db.*;
import org.apache.cassandra.db.rows.Row;
import org.apache.cassandra.db.rows.RowIterator;
import org.apache.cassandra.db.filter.*;
import org.apache.cassandra.db.partitions.FilteredPartition;
import org.apache.cassandra.db.partitions.PartitionIterator;
import org.apache.cassandra.exceptions.ConfigurationException;
import org.apache.cassandra.schema.KeyspaceParams;
import org.apache.cassandra.service.pager.QueryPager;
import org.apache.cassandra.service.pager.PagingState;
import org.apache.cassandra.utils.ByteBufferUtil;
import org.apache.cassandra.utils.FBUtilities;
import org.apache.cassandra.transport.Server;

import static org.apache.cassandra.cql3.QueryProcessor.executeInternal;
import static org.apache.cassandra.utils.ByteBufferUtil.bytes;
import static org.junit.Assert.*;

@RunWith(OrderedJUnit4ClassRunner.class)
public class QueryPagerTest
{
    public static final String KEYSPACE1 = "QueryPagerTest";
    public static final String CF_STANDARD = "Standard1";
    public static final String KEYSPACE_CQL = "cql_keyspace";
    public static final String CF_CQL = "table2";
<<<<<<< HEAD
    public static final int nowInSec = FBUtilities.nowInSeconds();
=======
    public static final String CF_CQL_WITH_STATIC = "with_static";
>>>>>>> 3f450107

    @BeforeClass
    public static void defineSchema() throws ConfigurationException
    {
        SchemaLoader.prepareServer();
        SchemaLoader.createKeyspace(KEYSPACE1,
                                    KeyspaceParams.simple(1),
                                    SchemaLoader.standardCFMD(KEYSPACE1, CF_STANDARD));
        SchemaLoader.createKeyspace(KEYSPACE_CQL,
                                    KeyspaceParams.simple(1),
                                    CFMetaData.compile("CREATE TABLE " + CF_CQL + " ("
<<<<<<< HEAD
                                            + "k text,"
                                            + "c text,"
                                            + "v text,"
                                            + "PRIMARY KEY (k, c))", KEYSPACE_CQL));
=======
                                                     + "k text,"
                                                     + "c text,"
                                                     + "v text,"
                                                     + "PRIMARY KEY (k, c))", KEYSPACE_CQL),
                                    CFMetaData.compile("CREATE TABLE " + CF_CQL_WITH_STATIC + " ("
                                                     + "pk text, "
                                                     + "ck int, "
                                                     + "st int static, "
                                                     + "v1 int, "
                                                     + "v2 int, "
                                                     + "PRIMARY KEY(pk, ck))", KEYSPACE_CQL));
>>>>>>> 3f450107
        addData();
    }

    private static String string(ByteBuffer bb)
    {
        try
        {
            return ByteBufferUtil.string(bb);
        }
        catch (CharacterCodingException e)
        {
            throw new RuntimeException(e);
        }
    }

    public static void addData()
    {
        cfs().clearUnsafe();

        int nbKeys = 10;
        int nbCols = 10;

        // *
        // * Creates the following data:
        // *   k1: c1 ... cn
        // *   ...
        // *   ki: c1 ... cn
        // *
        for (int i = 0; i < nbKeys; i++)
        {
            for (int j = 0; j < nbCols; j++)
            {
                RowUpdateBuilder builder = new RowUpdateBuilder(cfs().metadata, FBUtilities.timestampMicros(), "k" + i);
                builder.clustering("c" + j).add("val", "").build().applyUnsafe();
            }
        }
    }

    private static ColumnFamilyStore cfs()
    {
        return Keyspace.open(KEYSPACE1).getColumnFamilyStore(CF_STANDARD);
    }

    private static List<FilteredPartition> query(QueryPager pager, int expectedSize)
    {
        return query(pager, expectedSize, expectedSize);
    }

    private static List<FilteredPartition> query(QueryPager pager, int toQuery, int expectedSize)
    {
        StringBuilder sb = new StringBuilder();
        List<FilteredPartition> partitionList = new ArrayList<>();
        int rows = 0;
        try (ReadOrderGroup orderGroup = pager.startOrderGroup(); PartitionIterator iterator = pager.fetchPageInternal(toQuery, orderGroup))
        {
            while (iterator.hasNext())
            {
                try (RowIterator rowIter = iterator.next())
                {
                    FilteredPartition partition = FilteredPartition.create(rowIter);
                    sb.append(partition);
                    partitionList.add(partition);
                    rows += partition.rowCount();
                }
            }
        }
        assertEquals(sb.toString(), expectedSize, rows);
        return partitionList;
    }

    private static ReadCommand namesQuery(String key, String... names)
    {
        AbstractReadCommandBuilder builder = Util.cmd(cfs(), key);
        for (String name : names)
            builder.includeRow(name);
        return builder.withPagingLimit(100).build();
    }

    private static SinglePartitionReadCommand sliceQuery(String key, String start, String end, int count)
    {
        return sliceQuery(key, start, end, false, count);
    }

    private static SinglePartitionReadCommand sliceQuery(String key, String start, String end, boolean reversed, int count)
    {
        ClusteringComparator cmp = cfs().getComparator();
        CFMetaData metadata = cfs().metadata;

        Slice slice = Slice.make(cmp.make(start), cmp.make(end));
        ClusteringIndexSliceFilter filter = new ClusteringIndexSliceFilter(Slices.with(cmp, slice), reversed);

        return SinglePartitionReadCommand.create(cfs().metadata, nowInSec, ColumnFilter.all(metadata), RowFilter.NONE, DataLimits.NONE, Util.dk(key), filter);
    }

    private static ReadCommand rangeNamesQuery(String keyStart, String keyEnd, int count, String... names)
    {
        AbstractReadCommandBuilder builder = Util.cmd(cfs())
                                                 .fromKeyExcl(keyStart)
                                                 .toKeyIncl(keyEnd)
                                                 .withPagingLimit(count);
        for (String name : names)
            builder.includeRow(name);

        return builder.build();
    }

    private static ReadCommand rangeSliceQuery(String keyStart, String keyEnd, int count, String start, String end)
    {
        return Util.cmd(cfs())
                   .fromKeyExcl(keyStart)
                   .toKeyIncl(keyEnd)
                   .fromIncl(start)
                   .toIncl(end)
                   .withPagingLimit(count)
                   .build();
    }

    private static void assertRow(FilteredPartition r, String key, String... names)
    {
        ByteBuffer[] bbs = new ByteBuffer[names.length];
        for (int i = 0; i < names.length; i++)
            bbs[i] = bytes(names[i]);
        assertRow(r, key, bbs);
    }

    private static void assertRow(FilteredPartition partition, String key, ByteBuffer... names)
    {
        assertEquals(key, string(partition.partitionKey().getKey()));
        assertFalse(partition.isEmpty());
        int i = 0;
        for (Row row : Util.once(partition.iterator()))
        {
            ByteBuffer expected = names[i++];
            assertEquals("column " + i + " doesn't match "+string(expected)+" vs "+string(row.clustering().get(0)), expected, row.clustering().get(0));
        }
    }

    private QueryPager maybeRecreate(QueryPager pager, ReadQuery command, boolean testPagingState, int protocolVersion)
    {
        if (!testPagingState)
            return pager;

        PagingState state = PagingState.deserialize(pager.state().serialize(protocolVersion), protocolVersion);
        return command.getPager(state, protocolVersion);
    }

    @Test
    public void namesQueryTest() throws Exception
    {
        QueryPager pager = namesQuery("k0", "c1", "c5", "c7", "c8").getPager(null, Server.CURRENT_VERSION);

        assertFalse(pager.isExhausted());
        List<FilteredPartition> partition = query(pager, 5, 4);
        assertRow(partition.get(0), "k0", "c1", "c5", "c7", "c8");

        assertTrue(pager.isExhausted());
    }

    @Test
    public void sliceQueryTest() throws Exception
    {
        sliceQueryTest(false, Server.VERSION_3);
        sliceQueryTest(true, Server.VERSION_4);
        sliceQueryTest(false, Server.VERSION_3);
        sliceQueryTest(true, Server.VERSION_4);
    }

    public void sliceQueryTest(boolean testPagingState, int protocolVersion) throws Exception
    {
        ReadCommand command = sliceQuery("k0", "c1", "c8", 10);
        QueryPager pager = command.getPager(null, protocolVersion);

        assertFalse(pager.isExhausted());
        List<FilteredPartition> partition = query(pager, 3);
        assertRow(partition.get(0), "k0", "c1", "c2", "c3");
        assertFalse(pager.isExhausted());

        pager = maybeRecreate(pager, command, testPagingState, protocolVersion);
        assertFalse(pager.isExhausted());
        partition = query(pager, 3);
        assertRow(partition.get(0), "k0", "c4", "c5", "c6");
        assertFalse(pager.isExhausted());

        pager = maybeRecreate(pager, command, testPagingState, protocolVersion);
        assertFalse(pager.isExhausted());
        partition = query(pager, 3, 2);
        assertRow(partition.get(0), "k0", "c7", "c8");

        assertTrue(pager.isExhausted());
    }

    @Test
    public void reversedSliceQueryTest() throws Exception
    {
        reversedSliceQueryTest(false, Server.VERSION_3);
        reversedSliceQueryTest(true, Server.VERSION_4);
        reversedSliceQueryTest(false, Server.VERSION_3);
        reversedSliceQueryTest(true, Server.VERSION_4);
    }

    public void reversedSliceQueryTest(boolean testPagingState, int protocolVersion) throws Exception
    {
        ReadCommand command = sliceQuery("k0", "c1", "c8", true, 10);
        QueryPager pager = command.getPager(null, protocolVersion);

        assertFalse(pager.isExhausted());
        List<FilteredPartition> partition = query(pager, 3);
        assertRow(partition.get(0), "k0", "c6", "c7", "c8");
        assertFalse(pager.isExhausted());

        pager = maybeRecreate(pager, command, testPagingState, protocolVersion);
        assertFalse(pager.isExhausted());
        partition = query(pager, 3);
        assertRow(partition.get(0), "k0", "c3", "c4", "c5");
        assertFalse(pager.isExhausted());

        pager = maybeRecreate(pager, command, testPagingState, protocolVersion);
        assertFalse(pager.isExhausted());
        partition = query(pager, 3, 2);
        assertRow(partition.get(0), "k0", "c1", "c2");

        assertTrue(pager.isExhausted());
    }

    @Test
    public void multiQueryTest() throws Exception
    {
        multiQueryTest(false, Server.VERSION_3);
        multiQueryTest(true, Server.VERSION_4);
        multiQueryTest(false, Server.VERSION_3);
        multiQueryTest(true, Server.VERSION_4);
    }

    public void multiQueryTest(boolean testPagingState, int protocolVersion) throws Exception
    {
        ReadQuery command = new SinglePartitionReadCommand.Group(new ArrayList<SinglePartitionReadCommand>()
        {{
            add(sliceQuery("k1", "c2", "c6", 10));
            add(sliceQuery("k4", "c3", "c5", 10));
        }}, DataLimits.NONE);
        QueryPager pager = command.getPager(null, protocolVersion);

        assertFalse(pager.isExhausted());
        List<FilteredPartition> partition = query(pager, 3);
        assertRow(partition.get(0), "k1", "c2", "c3", "c4");
        assertFalse(pager.isExhausted());

        pager = maybeRecreate(pager, command, testPagingState, protocolVersion);
        assertFalse(pager.isExhausted());
        partition = query(pager , 4);
        assertRow(partition.get(0), "k1", "c5", "c6");
        assertRow(partition.get(1), "k4", "c3", "c4");
        assertFalse(pager.isExhausted());

        pager = maybeRecreate(pager, command, testPagingState, protocolVersion);
        assertFalse(pager.isExhausted());
        partition = query(pager, 3, 1);
        assertRow(partition.get(0), "k4", "c5");

        assertTrue(pager.isExhausted());
    }

    @Test
    public void rangeNamesQueryTest() throws Exception
    {
        rangeNamesQueryTest(false, Server.VERSION_3);
        rangeNamesQueryTest(true, Server.VERSION_4);
        rangeNamesQueryTest(false, Server.VERSION_3);
        rangeNamesQueryTest(true, Server.VERSION_4);
    }

    public void rangeNamesQueryTest(boolean testPagingState, int protocolVersion) throws Exception
    {
        ReadCommand command = rangeNamesQuery("k0", "k5", 100, "c1", "c4", "c8");
        QueryPager pager = command.getPager(null, protocolVersion);

        assertFalse(pager.isExhausted());
        List<FilteredPartition> partitions = query(pager, 3 * 3);
        for (int i = 1; i <= 3; i++)
            assertRow(partitions.get(i-1), "k" + i, "c1", "c4", "c8");
        assertFalse(pager.isExhausted());

        pager = maybeRecreate(pager, command, testPagingState, protocolVersion);
        assertFalse(pager.isExhausted());
        partitions = query(pager, 3 * 3, 2 * 3);
        for (int i = 4; i <= 5; i++)
            assertRow(partitions.get(i-4), "k" + i, "c1", "c4", "c8");

        assertTrue(pager.isExhausted());
    }

    @Test
    public void rangeSliceQueryTest() throws Exception
    {
        rangeSliceQueryTest(false, Server.VERSION_3);
        rangeSliceQueryTest(true, Server.VERSION_4);
        rangeSliceQueryTest(false, Server.VERSION_3);
        rangeSliceQueryTest(true, Server.VERSION_4);
    }

    public void rangeSliceQueryTest(boolean testPagingState, int protocolVersion) throws Exception
    {
        ReadCommand command = rangeSliceQuery("k1", "k5", 100, "c1", "c7");
        QueryPager pager = command.getPager(null, protocolVersion);

        assertFalse(pager.isExhausted());
        List<FilteredPartition> partitions = query(pager, 5);
        assertRow(partitions.get(0), "k2", "c1", "c2", "c3", "c4", "c5");
        assertFalse(pager.isExhausted());

        pager = maybeRecreate(pager, command, testPagingState, protocolVersion);
        assertFalse(pager.isExhausted());
        partitions = query(pager, 4);
        assertRow(partitions.get(0), "k2", "c6", "c7");
        assertRow(partitions.get(1), "k3", "c1", "c2");
        assertFalse(pager.isExhausted());

        pager = maybeRecreate(pager, command, testPagingState, protocolVersion);
        assertFalse(pager.isExhausted());
        partitions = query(pager, 6);
        assertRow(partitions.get(0), "k3", "c3", "c4", "c5", "c6", "c7");
        assertRow(partitions.get(1), "k4", "c1");
        assertFalse(pager.isExhausted());

        pager = maybeRecreate(pager, command, testPagingState, protocolVersion);
        assertFalse(pager.isExhausted());
        partitions = query(pager, 5);
        assertRow(partitions.get(0), "k4", "c2", "c3", "c4", "c5", "c6");
        assertFalse(pager.isExhausted());

        pager = maybeRecreate(pager, command, testPagingState, protocolVersion);
        assertFalse(pager.isExhausted());
        partitions = query(pager, 5);
        assertRow(partitions.get(0), "k4", "c7");
        assertRow(partitions.get(1), "k5", "c1", "c2", "c3", "c4");
        assertFalse(pager.isExhausted());

        pager = maybeRecreate(pager, command, testPagingState, protocolVersion);
        assertFalse(pager.isExhausted());
        partitions = query(pager, 5, 3);
        assertRow(partitions.get(0), "k5", "c5", "c6", "c7");

        assertTrue(pager.isExhausted());
    }

    @Test
    public void SliceQueryWithTombstoneTest() throws Exception
    {
        // Testing for the bug of #6748
        String keyspace = "cql_keyspace";
        String table = "table2";
        ColumnFamilyStore cfs = Keyspace.open(keyspace).getColumnFamilyStore(table);

        // Insert rows but with a tombstone as last cell
        for (int i = 0; i < 5; i++)
            executeInternal(String.format("INSERT INTO %s.%s (k, c, v) VALUES ('k%d', 'c%d', null)", keyspace, table, 0, i));

        ReadCommand command = SinglePartitionReadCommand.create(cfs.metadata, nowInSec, Util.dk("k0"), Slice.ALL);

        QueryPager pager = command.getPager(null, Server.CURRENT_VERSION);

        for (int i = 0; i < 5; i++)
        {
            List<FilteredPartition> partitions = query(pager, 1);
            // The only live cell we should have each time is the row marker
            assertRow(partitions.get(0), "k0", "c" + i);
        }
    }

    @Test
    public void pagingReversedQueriesWithStaticColumnsTest() throws Exception
    {
        // insert some rows into a single partition
        for (int i=0; i < 5; i++)
            executeInternal(String.format("INSERT INTO %s.%s (pk, ck, st, v1, v2) VALUES ('k0', %3$s, %3$s, %3$s, %3$s)",
                                          KEYSPACE_CQL, CF_CQL_WITH_STATIC, i));

        // query the table in reverse with page size = 1 & check that the returned rows contain the correct cells
        CFMetaData cfm = Keyspace.open(KEYSPACE_CQL).getColumnFamilyStore(CF_CQL_WITH_STATIC).metadata;
        queryAndVerifyCells(cfm, true, "k0");
    }

    private void queryAndVerifyCells(CFMetaData cfm, boolean reversed, String key) throws Exception
    {
        SliceQueryFilter filter = new SliceQueryFilter(ColumnSlice.ALL_COLUMNS_ARRAY, reversed, 100, 1);
        QueryPager pager = QueryPagers.localPager(new SliceFromReadCommand(cfm.ksName, bytes(key), cfm.cfName, 0, filter));
        CellName staticCellName = cfm.comparator.create(cfm.comparator.staticPrefix(),
                                                        cfm.staticColumns().iterator().next());
        for (int i=0; i<5; i++)
        {
            List<Row> page = pager.fetchPage(1);
            assertEquals(1, page.size());
            Row row = page.get(0);
            assertCell(row.cf, staticCellName, 4);
            int cellIndex = !reversed ? i : 4 - i;
            assertCell(row.cf, Util.cellname(ByteBufferUtil.bytes(cellIndex), ByteBufferUtil.bytes("v1")), cellIndex);
            assertCell(row.cf, Util.cellname(ByteBufferUtil.bytes(cellIndex), ByteBufferUtil.bytes("v2")), cellIndex);
        }

        // After processing the 5 rows there should be no more rows to return
        List<Row> page = pager.fetchPage(1);
        assertTrue(page.isEmpty());
    }

    private void assertCell(ColumnFamily cf, CellName cellName, int value)
    {
        Cell cell = cf.getColumn(cellName);
        assertNotNull(cell);
        assertEquals(value, ByteBufferUtil.toInt(cell.value()));
    }
}<|MERGE_RESOLUTION|>--- conflicted
+++ resolved
@@ -28,7 +28,10 @@
 
 import org.apache.cassandra.*;
 import org.apache.cassandra.config.CFMetaData;
+import org.apache.cassandra.config.ColumnDefinition;
+import org.apache.cassandra.cql3.ColumnIdentifier;
 import org.apache.cassandra.db.*;
+import org.apache.cassandra.db.rows.Cell;
 import org.apache.cassandra.db.rows.Row;
 import org.apache.cassandra.db.rows.RowIterator;
 import org.apache.cassandra.db.filter.*;
@@ -53,11 +56,8 @@
     public static final String CF_STANDARD = "Standard1";
     public static final String KEYSPACE_CQL = "cql_keyspace";
     public static final String CF_CQL = "table2";
-<<<<<<< HEAD
+    public static final String CF_CQL_WITH_STATIC = "with_static";
     public static final int nowInSec = FBUtilities.nowInSeconds();
-=======
-    public static final String CF_CQL_WITH_STATIC = "with_static";
->>>>>>> 3f450107
 
     @BeforeClass
     public static void defineSchema() throws ConfigurationException
@@ -69,12 +69,6 @@
         SchemaLoader.createKeyspace(KEYSPACE_CQL,
                                     KeyspaceParams.simple(1),
                                     CFMetaData.compile("CREATE TABLE " + CF_CQL + " ("
-<<<<<<< HEAD
-                                            + "k text,"
-                                            + "c text,"
-                                            + "v text,"
-                                            + "PRIMARY KEY (k, c))", KEYSPACE_CQL));
-=======
                                                      + "k text,"
                                                      + "c text,"
                                                      + "v text,"
@@ -86,7 +80,6 @@
                                                      + "v1 int, "
                                                      + "v2 int, "
                                                      + "PRIMARY KEY(pk, ck))", KEYSPACE_CQL));
->>>>>>> 3f450107
         addData();
     }
 
@@ -459,6 +452,10 @@
     @Test
     public void pagingReversedQueriesWithStaticColumnsTest() throws Exception
     {
+        // There was a bug in paging for reverse queries when the schema includes static columns in
+        // 2.1 & 2.2. This was never a problem in 3.0, this test just guards against regressions
+        // see CASSANDRA-13222
+
         // insert some rows into a single partition
         for (int i=0; i < 5; i++)
             executeInternal(String.format("INSERT INTO %s.%s (pk, ck, st, v1, v2) VALUES ('k0', %3$s, %3$s, %3$s, %3$s)",
@@ -471,29 +468,46 @@
 
     private void queryAndVerifyCells(CFMetaData cfm, boolean reversed, String key) throws Exception
     {
-        SliceQueryFilter filter = new SliceQueryFilter(ColumnSlice.ALL_COLUMNS_ARRAY, reversed, 100, 1);
-        QueryPager pager = QueryPagers.localPager(new SliceFromReadCommand(cfm.ksName, bytes(key), cfm.cfName, 0, filter));
-        CellName staticCellName = cfm.comparator.create(cfm.comparator.staticPrefix(),
-                                                        cfm.staticColumns().iterator().next());
+        ClusteringIndexFilter rowfilter = new ClusteringIndexSliceFilter(Slices.ALL, reversed);
+        ReadCommand command = SinglePartitionReadCommand.create(cfm, nowInSec, Util.dk(key), ColumnFilter.all(cfm), rowfilter);
+        QueryPager pager = command.getPager(null, Server.CURRENT_VERSION);
+
+        ColumnDefinition staticColumn = cfm.partitionColumns().statics.getSimple(0);
+        assertEquals(staticColumn.name.toCQLString(), "st");
+
         for (int i=0; i<5; i++)
         {
-            List<Row> page = pager.fetchPage(1);
-            assertEquals(1, page.size());
-            Row row = page.get(0);
-            assertCell(row.cf, staticCellName, 4);
-            int cellIndex = !reversed ? i : 4 - i;
-            assertCell(row.cf, Util.cellname(ByteBufferUtil.bytes(cellIndex), ByteBufferUtil.bytes("v1")), cellIndex);
-            assertCell(row.cf, Util.cellname(ByteBufferUtil.bytes(cellIndex), ByteBufferUtil.bytes("v2")), cellIndex);
+            try (ReadOrderGroup orderGroup = pager.startOrderGroup();
+                 PartitionIterator partitions = pager.fetchPageInternal(1, orderGroup))
+            {
+                try (RowIterator partition = partitions.next())
+                {
+                    assertCell(partition.staticRow(), staticColumn, 4);
+
+                    Row row = partition.next();
+                    int cellIndex = !reversed ? i : 4 - i;
+
+                    assertEquals(row.clustering().get(0), ByteBufferUtil.bytes(cellIndex));
+                    assertCell(row, cfm.getColumnDefinition(new ColumnIdentifier("v1", false)), cellIndex);
+                    assertCell(row, cfm.getColumnDefinition(new ColumnIdentifier("v2", false)), cellIndex);
+
+                    // the partition/page should contain just a single regular row
+                    assertFalse(partition.hasNext());
+                }
+            }
         }
 
         // After processing the 5 rows there should be no more rows to return
-        List<Row> page = pager.fetchPage(1);
-        assertTrue(page.isEmpty());
-    }
-
-    private void assertCell(ColumnFamily cf, CellName cellName, int value)
-    {
-        Cell cell = cf.getColumn(cellName);
+        try ( ReadOrderGroup orderGroup = pager.startOrderGroup();
+              PartitionIterator partitions = pager.fetchPageInternal(1, orderGroup))
+        {
+            assertFalse(partitions.hasNext());
+        }
+    }
+
+    private void assertCell(Row row, ColumnDefinition column, int value)
+    {
+        Cell cell = row.getCell(column);
         assertNotNull(cell);
         assertEquals(value, ByteBufferUtil.toInt(cell.value()));
     }
