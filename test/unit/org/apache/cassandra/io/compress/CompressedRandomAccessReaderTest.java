--- conflicted
+++ resolved
@@ -120,8 +120,7 @@
         final String filename = f.getAbsolutePath();
         try(ChannelProxy channel = new ChannelProxy(f))
         {
-<<<<<<< HEAD
-            MetadataCollector sstableMetadataCollector = new MetadataCollector(new ClusteringComparator(BytesType.instance)).replayPosition(null);
+            MetadataCollector sstableMetadataCollector = new MetadataCollector(new ClusteringComparator(BytesType.instance));
             try(SequentialWriter writer = compressed
                 ? new CompressedSequentialWriter(f, filename + ".metadata", CompressionParams.snappy(), sstableMetadataCollector)
                 : SequentialWriter.open(f))
@@ -141,12 +140,6 @@
                 writer.finish();
             }
             assert f.exists();
-=======
-            MetadataCollector sstableMetadataCollector = new MetadataCollector(new SimpleDenseCellNameType(BytesType.instance));
-            SequentialWriter writer = compressed
-                ? new CompressedSequentialWriter(f, filename + ".metadata", new CompressionParameters(SnappyCompressor.instance), sstableMetadataCollector)
-                : SequentialWriter.open(f);
->>>>>>> 849a4386
 
             CompressionMetadata compressionMetadata = compressed ? new CompressionMetadata(filename + ".metadata", f.length(), ChecksumType.CRC32) : null;
             RandomAccessReader.Builder builder = compressed
@@ -194,16 +187,11 @@
         File metadata = new File(file.getPath() + ".meta");
         metadata.deleteOnExit();
 
-<<<<<<< HEAD
         assertTrue(file.createNewFile());
         assertTrue(metadata.createNewFile());
 
-        MetadataCollector sstableMetadataCollector = new MetadataCollector(new ClusteringComparator(BytesType.instance)).replayPosition(null);
+        MetadataCollector sstableMetadataCollector = new MetadataCollector(new ClusteringComparator(BytesType.instance));
         try (SequentialWriter writer = new CompressedSequentialWriter(file, metadata.getPath(), CompressionParams.snappy(), sstableMetadataCollector))
-=======
-        MetadataCollector sstableMetadataCollector = new MetadataCollector(new SimpleDenseCellNameType(BytesType.instance));
-        try (SequentialWriter writer = new CompressedSequentialWriter(file, metadata.getPath(), new CompressionParameters(SnappyCompressor.instance), sstableMetadataCollector))
->>>>>>> 849a4386
         {
             writer.write(CONTENT.getBytes());
             writer.finish();
@@ -273,79 +261,6 @@
                         checksumModifier.close();
                 }
             }
-<<<<<<< HEAD
-=======
-
-            // lets write original checksum and check if we can read data
-            updateChecksum(checksumModifier, chunk.length, checksum);
-
-            reader = CompressedRandomAccessReader.open(channel, meta);
-            // read and verify compressed data
-            assertEquals(CONTENT, reader.readLine());
-            // close reader
-            reader.close();
-        }
-        finally
-        {
-            channel.close();
-
-            if (checksumModifier != null)
-                checksumModifier.close();
-        }
-    }
-
-    @Test
-    public void testThrottledReadersAreNotCached() throws IOException
-    {
-        String CONTENT = "Lorem ipsum dolor sit amet, consectetur adipiscing elit. Etiam vitae.";
-
-        File file = new File("testThrottledReadersAreNotCached");
-        file.deleteOnExit();
-
-        File metadata = new File(file.getPath() + ".meta");
-        metadata.deleteOnExit();
-
-        MetadataCollector sstableMetadataCollector = new MetadataCollector(new SimpleDenseCellNameType(BytesType.instance));
-        try (SequentialWriter writer = new CompressedSequentialWriter(file, metadata.getPath(), new CompressionParameters(SnappyCompressor.instance), sstableMetadataCollector))
-        {
-            writer.write(CONTENT.getBytes());
-            writer.finish();
-        }
-
-        CompressionMetadata meta = new CompressionMetadata(metadata.getPath(), file.length());
-
-        try(ChannelProxy channel = new ChannelProxy(file);
-            CompressedPoolingSegmentedFile segmentedFile = new CompressedPoolingSegmentedFile(channel, meta))
-        {
-            //The cache bucket is only initialized by a call to FileCacheService.instance.get() so first
-            // we must create a reader using the interface for accessing segments
-            FileDataInput reader = segmentedFile.getSegment(0);
-            assertNotNull(reader);
-            reader.close();
-
-            //Now we create a throttled reader, this should not be added to the cache
-            RateLimiter limiter = RateLimiter.create(1024);
-            reader = segmentedFile.createThrottledReader(limiter);
-            assertNotNull(reader);
-            assertTrue(reader instanceof CompressedThrottledReader);
-            reader.close();
-
-            //We retrieve 2 readers, neither should be a throttled reader
-            FileDataInput[] readers =
-            {
-                segmentedFile.getSegment(0),
-                segmentedFile.getSegment(0)
-            };
-
-            for (FileDataInput r : readers)
-            {
-                assertNotNull(r);
-                assertFalse(r instanceof CompressedThrottledReader);
-            }
-
-            for (FileDataInput r : readers)
-                r.close();
->>>>>>> 849a4386
         }
     }
 
