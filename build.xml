<?xml version="1.0" encoding="UTF-8" standalone="no"?>
<!--
 ~ Licensed to the Apache Software Foundation (ASF) under one
 ~ or more contributor license agreements.  See the NOTICE file
 ~ distributed with this work for additional information
 ~ regarding copyright ownership.  The ASF licenses this file
 ~ to you under the Apache License, Version 2.0 (the
 ~ "License"); you may not use this file except in compliance
 ~ with the License.  You may obtain a copy of the License at
 ~
 ~    http://www.apache.org/licenses/LICENSE-2.0
 ~
 ~ Unless required by applicable law or agreed to in writing,
 ~ software distributed under the License is distributed on an
 ~ "AS IS" BASIS, WITHOUT WARRANTIES OR CONDITIONS OF ANY
 ~ KIND, either express or implied.  See the License for the
 ~ specific language governing permissions and limitations
 ~ under the License.
 -->
<project basedir="." default="jar" name="apache-cassandra"
         xmlns:artifact="antlib:org.apache.maven.artifact.ant">
    <property environment="env"/>
    <property file="build.properties" />
    <property file="build.properties.default" />
    <property name="debuglevel" value="source,lines,vars"/>

    <!-- default version and SCM information -->
    <property name="base.version" value="3.11.4"/>
    <property name="scm.connection" value="scm:git://git.apache.org/cassandra.git"/>
    <property name="scm.developerConnection" value="scm:git://git.apache.org/cassandra.git"/>
    <property name="scm.url" value="http://git-wip-us.apache.org/repos/asf?p=cassandra.git;a=tree"/>

    <!-- directory details -->
    <property name="basedir" value="."/>
    <property name="build.src" value="${basedir}/src"/>
    <property name="build.src.java" value="${basedir}/src/java"/>
    <property name="build.src.antlr" value="${basedir}/src/antlr"/>
    <property name="build.src.jdkoverride" value="${basedir}/src/jdkoverride" />
    <property name="build.src.resources" value="${basedir}/src/resources"/>
    <property name="build.src.gen-java" value="${basedir}/src/gen-java"/>
    <property name="build.lib" value="${basedir}/lib"/>
    <property name="build.dir" value="${basedir}/build"/>
    <property name="build.dir.lib" value="${basedir}/build/lib"/>
    <property name="build.test.dir" value="${build.dir}/test"/>
    <property name="build.classes" value="${build.dir}/classes"/>
    <property name="build.classes.main" value="${build.classes}/main" />
    <property name="build.classes.thrift" value="${build.classes}/thrift" />
    <property name="javadoc.dir" value="${build.dir}/javadoc"/>
    <property name="javadoc.jars.dir" value="${build.dir}/javadocs"/>
    <property name="interface.dir" value="${basedir}/interface"/>
    <property name="interface.thrift.dir" value="${interface.dir}/thrift"/>
    <property name="interface.thrift.gen-java" value="${interface.thrift.dir}/gen-java"/>
    <property name="test.dir" value="${basedir}/test"/>
    <property name="test.resources" value="${test.dir}/resources"/>
    <property name="test.lib" value="${build.dir}/test/lib"/>
    <property name="test.classes" value="${build.dir}/test/classes"/>
    <property name="test.conf" value="${test.dir}/conf"/>
    <property name="test.data" value="${test.dir}/data"/>
    <property name="test.name" value="*Test"/>
    <property name="test.classlistfile" value="testlist.txt"/>
    <property name="test.classlistprefix" value="unit"/>
    <property name="benchmark.name" value=""/>
    <property name="test.methods" value=""/>
    <property name="test.unit.src" value="${test.dir}/unit"/>
    <property name="test.long.src" value="${test.dir}/long"/>
    <property name="test.burn.src" value="${test.dir}/burn"/>
    <property name="test.microbench.src" value="${test.dir}/microbench"/>
    <property name="test.distributed.src" value="${test.dir}/distributed"/>
    <property name="dist.dir" value="${build.dir}/dist"/>
    <property name="tmp.dir" value="${java.io.tmpdir}"/>

    <property name="doc.dir" value="${basedir}/doc"/>

    <property name="source.version" value="1.8"/>
    <property name="target.version" value="1.8"/>

    <condition property="version" value="${base.version}">
      <isset property="release"/>
    </condition>
    <property name="version" value="${base.version}-SNAPSHOT"/>
    <property name="version.properties.dir"
              value="${build.src.resources}/org/apache/cassandra/config/" />
    <property name="final.name" value="${ant.project.name}-${version}"/>

    <!-- details of what version of Maven ANT Tasks to fetch -->
    <property name="maven-ant-tasks.version" value="2.1.3" />
    <property name="maven-ant-tasks.local" value="${user.home}/.m2/repository/org/apache/maven/maven-ant-tasks"/>
    <property name="maven-ant-tasks.url"
              value="http://repo2.maven.org/maven2/org/apache/maven/maven-ant-tasks" />
    <!-- details of how and which Maven repository we publish to -->
    <property name="maven.version" value="3.0.3" />
    <condition property="maven-repository-url" value="https://repository.apache.org/service/local/staging/deploy/maven2">
      <isset property="release"/>
    </condition>
    <condition property="maven-repository-id" value="apache.releases.https">
      <isset property="release"/>
    </condition>
    <property name="maven-repository-url" value="https://repository.apache.org/content/repositories/snapshots"/>
    <property name="maven-repository-id" value="apache.snapshots.https"/>

    <property name="test.timeout" value="240000" />
    <property name="test.long.timeout" value="600000" />
    <property name="test.burn.timeout" value="60000000" />
    <property name="test.distributed.timeout" value="600000" />

    <!-- default for cql tests. Can be override by -Dcassandra.test.use_prepared=false -->
    <property name="cassandra.test.use_prepared" value="true" />

    <!-- skip flushing schema tables during tests -->
    <property name="cassandra.test.flush_local_schema_changes" value="false" />

    <!-- http://www.eclemma.org/jacoco/ -->
    <property name="jacoco.export.dir" value="${build.dir}/jacoco/" />
    <property name="jacoco.partials.dir" value="${jacoco.export.dir}/partials" />
    <property name="jacoco.partialexecfile" value="${jacoco.partials.dir}/partial.exec" />
    <property name="jacoco.finalexecfile" value="${jacoco.export.dir}/jacoco.exec" />
    <property name="jacoco.version" value="0.7.5.201505241946"/>

    <property name="byteman.version" value="3.0.3"/>

    <property name="ecj.version" value="4.4.2"/>

    <condition property="maven-ant-tasks.jar.exists">
      <available file="${build.dir}/maven-ant-tasks-${maven-ant-tasks.version}.jar" />
    </condition>

    <condition property="maven-ant-tasks.jar.local">
      <available file="${maven-ant-tasks.local}/${maven-ant-tasks.version}/maven-ant-tasks-${maven-ant-tasks.version}.jar" />
    </condition>

    <condition property="is.source.artifact">
      <available file="${build.src.java}" type="dir" />
    </condition>

    <tstamp>
      <format property="YEAR" pattern="yyyy"/>
    </tstamp>

    <!-- Check if all tests are being run or just one. If it's all tests don't spam the console with test output.
         If it's an individual test print the output from the test under the assumption someone is debugging the test
         and wants to know what is going on without having to context switch to the log file that is generated.
         Debug level output still needs to be retrieved from the log file.  -->
    <script language="javascript">
        if (project.getProperty("cassandra.keepBriefBrief") == null)
        {
            if (project.getProperty("test.name").equals("*Test"))
                project.setProperty("cassandra.keepBriefBrief", "true");
            else
                project.setProperty("cassandra.keepBriefBrief", "false");
        }
    </script>

    <!--
         Add all the dependencies.
    -->
    <path id="maven-ant-tasks.classpath" path="${build.dir}/maven-ant-tasks-${maven-ant-tasks.version}.jar" />
    <path id="cassandra.classpath">
        <pathelement location="${build.classes.main}" />
        <pathelement location="${build.classes.thrift}" />
        <fileset dir="${build.lib}">
            <include name="**/*.jar" />
            <exclude name="**/*-sources.jar"/>
            <exclude name="**/ant-*.jar"/>
        </fileset>
        <fileset dir="${build.dir.lib}">
            <include name="**/*.jar" />
            <exclude name="**/*-sources.jar"/>
            <exclude name="**/ant-*.jar"/>
        </fileset>
    </path>

  <macrodef name="create-javadoc">
    <attribute name="destdir"/>
    <element name="filesets"/>
    <sequential>
      <javadoc destdir="@{destdir}" author="true" version="true" use="true"
        windowtitle="${ant.project.name} API" classpathref="cassandra.classpath"
        bottom="Copyright &amp;copy; ${YEAR} The Apache Software Foundation"
        useexternalfile="yes" encoding="UTF-8"
        maxmemory="256m">
        <filesets/>
      </javadoc>
    </sequential>
  </macrodef>

    <!--
        Setup the output directories.
    -->
    <target name="init">
        <fail unless="is.source.artifact"
            message="Not a source artifact, stopping here." />
        <mkdir dir="${build.classes.main}"/>
        <mkdir dir="${build.classes.thrift}"/>
        <mkdir dir="${test.lib}"/>
        <mkdir dir="${test.classes}"/>
        <mkdir dir="${stress.test.classes}"/>
        <mkdir dir="${build.src.gen-java}"/>
        <mkdir dir="${build.dir.lib}"/>
        <mkdir dir="${jacoco.export.dir}"/>
        <mkdir dir="${jacoco.partials.dir}"/>
    </target>

    <target name="clean" description="Remove all locally created artifacts">
        <delete dir="${build.test.dir}" />
        <delete dir="${build.classes}" />
        <delete dir="${build.src.gen-java}" />
        <delete dir="${version.properties.dir}" />
        <delete dir="${jacoco.export.dir}" />
        <delete dir="${jacoco.partials.dir}"/>
    </target>
    <target depends="clean" name="cleanall"/>

    <target name="realclean" depends="clean" description="Remove the entire build directory and all downloaded artifacts">
        <delete dir="${build.dir}" />
    </target>

    <!--
       This generates the CQL grammar files from Cql.g
    -->
    <target name="check-gen-cql3-grammar">
        <uptodate property="cql3current"
                targetfile="${build.src.gen-java}/org/apache/cassandra/cql3/Cql.tokens">
            <srcfiles dir="${build.src.antlr}">
                <include name="*.g"/>
            </srcfiles>
        </uptodate>
    </target>

    <target name="gen-cql3-grammar" depends="check-gen-cql3-grammar" unless="cql3current">
      <echo>Building Grammar ${build.src.antlr}/Cql.g  ...</echo>
      <java classname="org.antlr.Tool"
            classpath="${build.dir.lib}/jars/antlr-3.5.2.jar;${build.lib}/antlr-runtime-3.5.2.jar;${build.lib}/ST4-4.0.8.jar"
            fork="true"
            failonerror="true">
         <jvmarg value="-Xmx512M" />
         <arg value="-Xconversiontimeout" />
         <arg value="10000" />
         <arg value="${build.src.antlr}/Cql.g" />
         <arg value="-fo" />
         <arg value="${build.src.gen-java}/org/apache/cassandra/cql3/" />
         <arg value="-Xmaxinlinedfastates"/>
         <arg value="10"/> <!-- default is 60 -->
      </java>
    </target>

    <target name="generate-cql-html" depends="maven-ant-tasks-init" description="Generate HTML from textile source">
        <artifact:dependencies pathId="wikitext.classpath">
            <dependency groupId="com.datastax.wikitext" artifactId="wikitext-core-ant" version="1.3"/>
            <dependency groupId="org.fusesource.wikitext" artifactId="textile-core" version="1.3"/>
            <remoteRepository refid="central"/>
            <remoteRepository refid="apache"/>
        </artifact:dependencies>
        <taskdef classpathref="wikitext.classpath" resource="wikitexttasks.properties" />
        <wikitext-to-html markupLanguage="Textile">
            <fileset dir="${basedir}">
                <include name="doc/cql3/*.textile"/>
            </fileset>
        </wikitext-to-html>
    </target>

    <target name="gen-doc" depends="maven-ant-tasks-init" description="Generate documentation">
        <exec executable="make" osfamily="unix" dir="${doc.dir}">
            <arg value="html"/>
        </exec>
        <exec executable="cmd" osfamily="dos" dir="${doc.dir}">
            <arg value="/c"/>
            <arg value="make.bat"/>
            <arg value="html"/>
        </exec>
    </target>

    <!--
        Generates Java sources for tokenization support from jflex
        grammar files
    -->
    <target name="generate-jflex-java" description="Generate Java from jflex grammar">
        <taskdef classname="jflex.anttask.JFlexTask" classpath="${build.lib}/jflex-1.6.0.jar" name="jflex" />
        <jflex file="${build.src.java}/org/apache/cassandra/index/sasi/analyzer/StandardTokenizerImpl.jflex" destdir="${build.src.gen-java}/" />
    </target>

    <!--
       Fetch Maven Ant Tasks and Cassandra's dependencies
       These targets are intentionally free of dependencies so that they
       can be run stand-alone from a binary release artifact.
    -->
    <target name="maven-ant-tasks-localrepo" unless="maven-ant-tasks.jar.exists" if="maven-ant-tasks.jar.local"
            depends="init" description="Fetch Maven ANT Tasks from Maven Local Repository">
      <copy file="${maven-ant-tasks.local}/${maven-ant-tasks.version}/maven-ant-tasks-${maven-ant-tasks.version}.jar"
           tofile="${build.dir}/maven-ant-tasks-${maven-ant-tasks.version}.jar"/>
      <property name="maven-ant-tasks.jar.exists" value="true"/>
    </target>

    <target name="maven-ant-tasks-download" depends="init,maven-ant-tasks-localrepo" unless="maven-ant-tasks.jar.exists"
            description="Fetch Maven ANT Tasks from Maven Central Repositroy">
      <echo>Downloading Maven ANT Tasks...</echo>
      <get src="${maven-ant-tasks.url}/${maven-ant-tasks.version}/maven-ant-tasks-${maven-ant-tasks.version}.jar"
           dest="${build.dir}/maven-ant-tasks-${maven-ant-tasks.version}.jar" usetimestamp="true" />
      <copy file="${build.dir}/maven-ant-tasks-${maven-ant-tasks.version}.jar"
            tofile="${maven-ant-tasks.local}/${maven-ant-tasks.version}/maven-ant-tasks-${maven-ant-tasks.version}.jar"/>
    </target>

    <target name="maven-ant-tasks-init" depends="init,maven-ant-tasks-download" unless="maven-ant-tasks.initialized"
            description="Initialize Maven ANT Tasks">
      <typedef uri="antlib:org.apache.maven.artifact.ant" classpathref="maven-ant-tasks.classpath" />

      <!-- define the remote repositories we use -->
      <artifact:remoteRepository id="central"   url="${artifact.remoteRepository.central}"/>
      <artifact:remoteRepository id="apache"    url="${artifact.remoteRepository.apache}"/>

      <macrodef name="install">
        <attribute name="pomFile"/>
        <attribute name="file"/>
        <attribute name="classifier" default=""/>
        <attribute name="packaging" default="jar"/>
        <sequential>
          <artifact:mvn mavenVersion="${maven.version}" fork="true" failonerror="true">
            <arg value="org.apache.maven.plugins:maven-install-plugin:2.3.1:install-file" />
            <arg value="-DpomFile=@{pomFile}" />
            <arg value="-Dfile=@{file}" />
            <arg value="-Dclassifier=@{classifier}" />
            <arg value="-Dpackaging=@{packaging}" />
          </artifact:mvn>
        </sequential>
      </macrodef>

      <macrodef name="deploy">
        <attribute name="pomFile"/>
        <attribute name="file"/>
        <attribute name="classifier" default=""/>
        <attribute name="packaging" default="jar"/>
        <sequential>
          <artifact:mvn mavenVersion="${maven.version}" fork="true" failonerror="true">
            <jvmarg value="-Xmx512m"/>
            <arg value="org.apache.maven.plugins:maven-gpg-plugin:1.4:sign-and-deploy-file" />
            <arg value="-DretryFailedDeploymentCount=5" />
            <arg value="-Durl=${maven-repository-url}" />
            <arg value="-DrepositoryId=${maven-repository-id}" />
            <arg value="-DpomFile=@{pomFile}" />
            <arg value="-Dfile=@{file}" />
            <arg value="-Dclassifier=@{classifier}" />
            <arg value="-Dpackaging=@{packaging}" />
            <arg value="-Papache-release" />
          </artifact:mvn>
        </sequential>
      </macrodef>

      <property name="maven-ant-tasks.initialized" value="true"/>
    </target>

    <!-- this task defines the dependencies that will be fetched by Maven ANT Tasks
         the dependencies are re-used for publishing artifacts to Maven Central
         in order to keep everything consistent -->
    <target name="maven-declare-dependencies" depends="maven-ant-tasks-init"
            description="Define dependencies and dependency versions">
      <!-- The parent pom defines the versions of all dependencies -->
      <artifact:pom id="parent-pom"
                    groupId="org.apache.cassandra"
                    artifactId="cassandra-parent"
                    packaging="pom"
                    version="${version}"
                    url="http://cassandra.apache.org"
                    name="Apache Cassandra"
                    inceptionYear="2009"
                    description="The Apache Cassandra Project develops a highly scalable second-generation distributed database, bringing together Dynamo's fully distributed design and Bigtable's ColumnFamily-based data model.">
        <license name="The Apache Software License, Version 2.0" url="http://www.apache.org/licenses/LICENSE-2.0.txt"/>
        <scm connection="${scm.connection}" developerConnection="${scm.developerConnection}" url="${scm.url}"/>
        <dependencyManagement>
          <dependency groupId="org.xerial.snappy" artifactId="snappy-java" version="1.1.1.7"/>
          <dependency groupId="net.jpountz.lz4" artifactId="lz4" version="1.3.0"/>
          <dependency groupId="com.ning" artifactId="compress-lzf" version="0.8.4"/>
          <dependency groupId="com.google.guava" artifactId="guava" version="18.0"/>
          <dependency groupId="org.hdrhistogram" artifactId="HdrHistogram" version="2.1.9"/>
          <dependency groupId="commons-cli" artifactId="commons-cli" version="1.1"/>
          <dependency groupId="commons-codec" artifactId="commons-codec" version="1.9"/>
          <dependency groupId="org.apache.commons" artifactId="commons-lang3" version="3.1"/>
          <dependency groupId="org.apache.commons" artifactId="commons-math3" version="3.2"/>
          <dependency groupId="com.googlecode.concurrentlinkedhashmap" artifactId="concurrentlinkedhashmap-lru" version="1.4"/>
          <dependency groupId="org.antlr" artifactId="antlr" version="3.5.2">
            <exclusion groupId="org.antlr" artifactId="stringtemplate"/>
          </dependency>
          <dependency groupId="org.antlr" artifactId="antlr-runtime" version="3.5.2">
            <exclusion groupId="org.antlr" artifactId="stringtemplate"/>
          </dependency>
          <dependency groupId="org.slf4j" artifactId="slf4j-api" version="1.7.7"/>
          <dependency groupId="org.slf4j" artifactId="log4j-over-slf4j" version="1.7.7"/>
          <dependency groupId="org.slf4j" artifactId="jcl-over-slf4j" version="1.7.7" />
          <dependency groupId="ch.qos.logback" artifactId="logback-core" version="1.1.3"/>
          <dependency groupId="ch.qos.logback" artifactId="logback-classic" version="1.1.3"/>
          <dependency groupId="org.codehaus.jackson" artifactId="jackson-core-asl" version="1.9.2"/>
          <dependency groupId="org.codehaus.jackson" artifactId="jackson-mapper-asl" version="1.9.2"/>
          <dependency groupId="com.googlecode.json-simple" artifactId="json-simple" version="1.1"/>
          <dependency groupId="com.boundary" artifactId="high-scale-lib" version="1.0.6"/>
          <dependency groupId="com.github.jbellis" artifactId="jamm" version="0.3.0"/>

          <dependency groupId="com.thinkaurelius.thrift" artifactId="thrift-server" version="0.3.7">
            <exclusion groupId="org.slf4j" artifactId="slf4j-log4j12"/>
            <exclusion groupId="junit" artifactId="junit"/>
          </dependency>
          <dependency groupId="org.yaml" artifactId="snakeyaml" version="1.11"/>
          <dependency groupId="org.apache.thrift" artifactId="libthrift" version="0.9.2">
	         <exclusion groupId="commons-logging" artifactId="commons-logging"/>
          </dependency>
          <dependency groupId="junit" artifactId="junit" version="4.6" />
          <dependency groupId="org.apache.rat" artifactId="apache-rat" version="0.10">
             <exclusion groupId="commons-lang" artifactId="commons-lang"/>
          </dependency>
          <dependency groupId="org.apache.hadoop" artifactId="hadoop-core" version="1.0.3">
          	<exclusion groupId="org.mortbay.jetty" artifactId="servlet-api"/>
          	<exclusion groupId="commons-logging" artifactId="commons-logging"/>
          	<exclusion groupId="org.eclipse.jdt" artifactId="core"/>
		    <exclusion groupId="ant" artifactId="ant"/>
		    <exclusion groupId="junit" artifactId="junit"/>
          </dependency>
          <dependency groupId="org.apache.hadoop" artifactId="hadoop-minicluster" version="1.0.3">
		    <exclusion groupId="asm" artifactId="asm"/> <!-- this is the outdated version 3.1 -->
          </dependency>
          <dependency groupId="net.java.dev.jna" artifactId="jna" version="4.2.2"/>

          <dependency groupId="org.jacoco" artifactId="org.jacoco.agent" version="${jacoco.version}"/>
          <dependency groupId="org.jacoco" artifactId="org.jacoco.ant" version="${jacoco.version}"/>

          <dependency groupId="org.jboss.byteman" artifactId="byteman-install" version="${byteman.version}"/>
          <dependency groupId="org.jboss.byteman" artifactId="byteman" version="${byteman.version}"/>
          <dependency groupId="org.jboss.byteman" artifactId="byteman-submit" version="${byteman.version}"/>
          <dependency groupId="org.jboss.byteman" artifactId="byteman-bmunit" version="${byteman.version}"/>


          <dependency groupId="org.openjdk.jmh" artifactId="jmh-core" version="1.21"/>
          <dependency groupId="org.openjdk.jmh" artifactId="jmh-generator-annprocess" version="1.21"/>

          <dependency groupId="org.apache.cassandra" artifactId="cassandra-all" version="${version}" />
          <dependency groupId="org.apache.cassandra" artifactId="cassandra-thrift" version="${version}" />
          <dependency groupId="io.dropwizard.metrics" artifactId="metrics-core" version="3.1.5" />
          <dependency groupId="io.dropwizard.metrics" artifactId="metrics-jvm" version="3.1.5" />
          <dependency groupId="com.addthis.metrics" artifactId="reporter-config3" version="3.0.3" />
          <dependency groupId="org.mindrot" artifactId="jbcrypt" version="0.3m" />
          <dependency groupId="io.airlift" artifactId="airline" version="0.6" />
          <dependency groupId="io.netty" artifactId="netty-all" version="4.0.44.Final" />
          <dependency groupId="com.google.code.findbugs" artifactId="jsr305" version="2.0.2" />
          <dependency groupId="com.clearspring.analytics" artifactId="stream" version="2.5.2" />
          <dependency groupId="com.datastax.cassandra" artifactId="cassandra-driver-core" version="3.0.1" classifier="shaded">
            <exclusion groupId="io.netty" artifactId="netty-buffer"/>
            <exclusion groupId="io.netty" artifactId="netty-codec"/>
            <exclusion groupId="io.netty" artifactId="netty-handler"/>
            <exclusion groupId="io.netty" artifactId="netty-transport"/>
          </dependency>
          <dependency groupId="org.eclipse.jdt.core.compiler" artifactId="ecj" version="4.4.2" />
          <dependency groupId="org.caffinitas.ohc" artifactId="ohc-core" version="0.4.4" />
          <dependency groupId="org.caffinitas.ohc" artifactId="ohc-core-j8" version="0.4.4" />
          <dependency groupId="net.ju-n.compile-command-annotations" artifactId="compile-command-annotations" version="1.2.0" />
          <dependency groupId="org.fusesource" artifactId="sigar" version="1.6.4">
          	<exclusion groupId="log4j" artifactId="log4j"/>
          </dependency>
          <dependency groupId="joda-time" artifactId="joda-time" version="2.4" />
          <dependency groupId="com.carrotsearch" artifactId="hppc" version="0.5.4" />
          <dependency groupId="de.jflex" artifactId="jflex" version="1.6.0" />
          <dependency groupId="com.github.rholder" artifactId="snowball-stemmer" version="1.3.0.581.1" />
          <dependency groupId="com.googlecode.concurrent-trees" artifactId="concurrent-trees" version="2.4.0" />
          <dependency groupId="com.github.ben-manes.caffeine" artifactId="caffeine" version="2.2.6" />
          <dependency groupId="org.jctools" artifactId="jctools-core" version="1.2.1"/>
          <dependency groupId="org.ow2.asm" artifactId="asm" version="5.0.4" />
        </dependencyManagement>
        <developer id="adelapena" name="Andres de la Peña"/>
        <developer id="alakshman" name="Avinash Lakshman"/>
        <developer id="aleksey" name="Aleksey Yeschenko"/>
        <developer id="amorton" name="Aaron Morton"/>
        <developer id="aweisberg" name="Ariel Weisberg"/>
        <developer id="bdeggleston" name="Blake Eggleston"/>
        <developer id="benedict" name="Benedict Elliott Smith"/>
        <developer id="benjamin" name="Benjamin Lerer"/>
        <developer id="blambov" name="Branimir Lambov"/>
        <developer id="brandonwilliams" name="Brandon Williams"/>
        <developer id="carl" name="Carl Yeksigian"/>
        <developer id="dbrosius" name="David Brosiusd"/>
        <developer id="dikang" name="Dikang Gu"/>
        <developer id="eevans" name="Eric Evans"/>
        <developer id="gdusbabek" name="Gary Dusbabek"/>
        <developer id="goffinet" name="Chris Goffinet"/>
        <developer id="ifesdjeen" name="Alex Petrov"/>
        <developer id="jaakko" name="Laine Jaakko Olavi"/>
        <developer id="jake" name="T Jake Luciani"/>
        <developer id="jasonbrown" name="Jason Brown"/>
        <developer id="jbellis" name="Jonathan Ellis"/>
        <developer id="jfarrell" name="Jake Farrell"/>
        <developer id="jjirsa" name="Jeff Jirsa"/>
        <developer id="jkni" name="Joel Knighton"/>
        <developer id="jmckenzie" name="Josh McKenzie"/>
        <developer id="johan" name="Johan Oskarsson"/>
        <developer id="junrao" name="Jun Rao"/>
        <developer id="jzhuang" name="Jay Zhuang"/>
        <developer id="kohlisankalp" name="Sankalp Kohli"/>
        <developer id="marcuse" name="Marcus Eriksson"/>
        <developer id="mck" name="Michael Semb Wever"/>
        <developer id="mishail" name="Mikhail Stepura"/>
        <developer id="mshuler" name="Michael Shuler"/>
        <developer id="paulo" name="Paulo Motta"/>
        <developer id="pmalik" name="Prashant Malik"/>
        <developer id="rstupp" name="Robert Stupp"/>
        <developer id="scode" name="Peter Schuller"/>
        <developer id="beobal" name="Sam Tunnicliffe"/>
        <developer id="slebresne" name="Sylvain Lebresne"/>
        <developer id="stefania" name="Stefania Alborghetti"/>
        <developer id="tylerhobbs" name="Tyler Hobbs"/>
        <developer id="vijay" name="Vijay Parthasarathy"/>
        <developer id="xedin" name="Pavel Yaskevich"/>
        <developer id="yukim" name="Yuki Morishita"/>
        <developer id="zznate" name="Nate McCall"/>
      </artifact:pom>

      <!-- each dependency set then defines the subset of the dependencies for that dependency set -->
      <artifact:pom id="build-deps-pom"
                    artifactId="cassandra-build-deps">
        <parent groupId="org.apache.cassandra"
                artifactId="cassandra-parent"
                version="${version}"/>
        <dependency groupId="junit" artifactId="junit"/>
        <dependency groupId="org.apache.rat" artifactId="apache-rat"/>
        <dependency groupId="org.apache.hadoop" artifactId="hadoop-core"/>
      	<dependency groupId="org.apache.hadoop" artifactId="hadoop-minicluster"/>
      	<dependency groupId="com.google.code.findbugs" artifactId="jsr305"/>
        <dependency groupId="org.antlr" artifactId="antlr"/>
        <dependency groupId="com.datastax.cassandra" artifactId="cassandra-driver-core" classifier="shaded">
          <exclusion groupId="io.netty" artifactId="netty-buffer"/>
          <exclusion groupId="io.netty" artifactId="netty-codec"/>
          <exclusion groupId="io.netty" artifactId="netty-handler"/>
          <exclusion groupId="io.netty" artifactId="netty-transport"/>
        </dependency>
        <dependency groupId="org.eclipse.jdt.core.compiler" artifactId="ecj"/>
        <dependency groupId="org.caffinitas.ohc" artifactId="ohc-core" version="0.4.4" />
        <dependency groupId="org.caffinitas.ohc" artifactId="ohc-core-j8" version="0.4.4" />
        <dependency groupId="org.openjdk.jmh" artifactId="jmh-core"/>
        <dependency groupId="org.openjdk.jmh" artifactId="jmh-generator-annprocess"/>
        <dependency groupId="net.ju-n.compile-command-annotations" artifactId="compile-command-annotations"/>
        <dependency groupId="org.apache.ant" artifactId="ant-junit" version="1.9.4" />
      </artifact:pom>
      <!-- this build-deps-pom-sources "artifact" is the same as build-deps-pom but only with those
           artifacts that have "-source.jar" files -->
      <artifact:pom id="build-deps-pom-sources"
                    artifactId="cassandra-build-deps">
        <parent groupId="org.apache.cassandra"
                artifactId="cassandra-parent"
                version="${version}"/>
        <dependency groupId="junit" artifactId="junit"/>
        <dependency groupId="com.datastax.cassandra" artifactId="cassandra-driver-core" classifier="shaded">
          <exclusion groupId="io.netty" artifactId="netty-buffer"/>
          <exclusion groupId="io.netty" artifactId="netty-codec"/>
          <exclusion groupId="io.netty" artifactId="netty-handler"/>
          <exclusion groupId="io.netty" artifactId="netty-transport"/>
        </dependency>
        <dependency groupId="io.netty" artifactId="netty-all"/>
        <dependency groupId="org.eclipse.jdt.core.compiler" artifactId="ecj"/>
        <dependency groupId="org.caffinitas.ohc" artifactId="ohc-core"/>
        <dependency groupId="org.openjdk.jmh" artifactId="jmh-core"/>
        <dependency groupId="org.openjdk.jmh" artifactId="jmh-generator-annprocess"/>
        <dependency groupId="net.ju-n.compile-command-annotations" artifactId="compile-command-annotations"/>
        <dependency groupId="org.apache.ant" artifactId="ant-junit" version="1.9.4" />
      </artifact:pom>

      <artifact:pom id="coverage-deps-pom"
                    artifactId="cassandra-coverage-deps">
        <parent groupId="org.apache.cassandra"
                artifactId="cassandra-parent"
                version="${version}"/>
        <dependency groupId="org.jacoco" artifactId="org.jacoco.agent"/>
        <dependency groupId="org.jacoco" artifactId="org.jacoco.ant" />
        <dependency groupId="org.jboss.byteman" artifactId="byteman-install"/>
        <dependency groupId="org.jboss.byteman" artifactId="byteman"/>
        <dependency groupId="org.jboss.byteman" artifactId="byteman-submit"/>
        <dependency groupId="org.jboss.byteman" artifactId="byteman-bmunit"/>
      </artifact:pom>

      <artifact:pom id="test-deps-pom"
                    artifactId="cassandra-test-deps">
        <parent groupId="org.apache.cassandra"
                artifactId="cassandra-parent"
                version="${version}"/>
        <dependency groupId="joda-time" artifactId="joda-time"/>
      </artifact:pom>

      <!-- now the pom's for artifacts being deployed to Maven Central -->

      <artifact:pom id="all-pom"
                    artifactId="cassandra-all"
                    url="http://cassandra.apache.org"
                    name="Apache Cassandra">
        <parent groupId="org.apache.cassandra"
                artifactId="cassandra-parent"
                version="${version}"/>
        <scm connection="${scm.connection}" developerConnection="${scm.developerConnection}" url="${scm.url}"/>
        <dependency groupId="org.xerial.snappy" artifactId="snappy-java"/>
        <dependency groupId="net.jpountz.lz4" artifactId="lz4"/>
        <dependency groupId="com.ning" artifactId="compress-lzf"/>
        <dependency groupId="com.google.guava" artifactId="guava"/>
        <dependency groupId="commons-cli" artifactId="commons-cli"/>
        <dependency groupId="commons-codec" artifactId="commons-codec"/>
        <dependency groupId="org.apache.commons" artifactId="commons-lang3"/>
        <dependency groupId="org.apache.commons" artifactId="commons-math3"/>
        <dependency groupId="com.googlecode.concurrentlinkedhashmap" artifactId="concurrentlinkedhashmap-lru"/>
        <dependency groupId="org.antlr" artifactId="antlr"/>
        <dependency groupId="org.antlr" artifactId="antlr-runtime"/>
        <dependency groupId="org.slf4j" artifactId="slf4j-api"/>
        <dependency groupId="org.slf4j" artifactId="log4j-over-slf4j"/>
        <dependency groupId="org.slf4j" artifactId="jcl-over-slf4j"/>
        <dependency groupId="org.codehaus.jackson" artifactId="jackson-core-asl"/>
        <dependency groupId="org.codehaus.jackson" artifactId="jackson-mapper-asl"/>
        <dependency groupId="com.googlecode.json-simple" artifactId="json-simple"/>
        <dependency groupId="com.boundary" artifactId="high-scale-lib"/>
        <dependency groupId="org.yaml" artifactId="snakeyaml"/>
        <dependency groupId="org.mindrot" artifactId="jbcrypt"/>
        <dependency groupId="io.airlift" artifactId="airline"/>
        <dependency groupId="io.dropwizard.metrics" artifactId="metrics-core"/>
        <dependency groupId="io.dropwizard.metrics" artifactId="metrics-jvm"/>
        <dependency groupId="com.addthis.metrics" artifactId="reporter-config3"/>
        <dependency groupId="com.thinkaurelius.thrift" artifactId="thrift-server"/>
        <dependency groupId="com.clearspring.analytics" artifactId="stream"/>

        <dependency groupId="ch.qos.logback" artifactId="logback-core"/>
        <dependency groupId="ch.qos.logback" artifactId="logback-classic"/>

        <dependency groupId="org.apache.thrift" artifactId="libthrift"/>
        <dependency groupId="org.apache.cassandra" artifactId="cassandra-thrift"/>

        <!-- don't need hadoop classes to run, but if you use the hadoop stuff -->
        <dependency groupId="org.apache.hadoop" artifactId="hadoop-core" optional="true"/>
        <dependency groupId="org.apache.hadoop" artifactId="hadoop-minicluster" optional="true"/>

        <!-- don't need the Java Driver to run, but if you use the hadoop stuff or UDFs -->
        <dependency groupId="com.datastax.cassandra" artifactId="cassandra-driver-core" classifier="shaded" optional="true">
          <exclusion groupId="io.netty" artifactId="netty-buffer"/>
          <exclusion groupId="io.netty" artifactId="netty-codec"/>
          <exclusion groupId="io.netty" artifactId="netty-handler"/>
          <exclusion groupId="io.netty" artifactId="netty-transport"/>
        </dependency>

        <!-- don't need jna to run, but nice to have -->
        <dependency groupId="net.java.dev.jna" artifactId="jna"/>

        <!-- don't need jamm unless running a server in which case it needs to be a -javagent to be used anyway -->
        <dependency groupId="com.github.jbellis" artifactId="jamm"/>

        <dependency groupId="io.netty" artifactId="netty-all"/>
        <dependency groupId="joda-time" artifactId="joda-time"/>
        <dependency groupId="org.fusesource" artifactId="sigar"/>
        <dependency groupId="org.eclipse.jdt.core.compiler" artifactId="ecj"/>
        <dependency groupId="org.caffinitas.ohc" artifactId="ohc-core"/>
        <dependency groupId="org.caffinitas.ohc" artifactId="ohc-core-j8"/>
        <dependency groupId="com.github.ben-manes.caffeine" artifactId="caffeine" />
        <dependency groupId="org.jctools" artifactId="jctools-core"/>
        <dependency groupId="org.ow2.asm" artifactId="asm" />
      </artifact:pom>
      <artifact:pom id="thrift-pom"
                    artifactId="cassandra-thrift"
                    url="http://cassandra.apache.org"
                    name="Apache Cassandra">
        <parent groupId="org.apache.cassandra"
                artifactId="cassandra-parent"
                version="${version}"/>
        <scm connection="${scm.connection}" developerConnection="${scm.developerConnection}" url="${scm.url}"/>
        <dependency groupId="org.apache.commons" artifactId="commons-lang3"/>
        <dependency groupId="org.slf4j" artifactId="slf4j-api"/>
        <dependency groupId="org.slf4j" artifactId="log4j-over-slf4j"/>
        <dependency groupId="org.slf4j" artifactId="jcl-over-slf4j"/>
        <dependency groupId="org.apache.thrift" artifactId="libthrift"/>
        <dependency groupId="com.carrotsearch" artifactId="hppc" version="0.5.4" />
        <dependency groupId="de.jflex" artifactId="jflex" version="1.6.0" />
        <dependency groupId="com.github.rholder" artifactId="snowball-stemmer" version="1.3.0.581.1" />
        <dependency groupId="com.googlecode.concurrent-trees" artifactId="concurrent-trees" version="2.4.0" />

      </artifact:pom>
      <artifact:pom id="dist-pom"
                    artifactId="apache-cassandra"
                    packaging="pom"
                    url="http://cassandra.apache.org"
                    name="Apache Cassandra">
        <parent groupId="org.apache.cassandra"
                artifactId="cassandra-parent"
                version="${version}"/>
        <scm connection="${scm.connection}" developerConnection="${scm.developerConnection}" url="${scm.url}"/>
      </artifact:pom>
    </target>

    <target name="maven-ant-tasks-retrieve-build" depends="maven-declare-dependencies" unless="without.maven">
      <!-- retrieve artifacts -->
      <artifact:dependencies pomRefId="build-deps-pom"
                             filesetId="build-dependency-jars"
                             cacheDependencyRefs="true"
                             dependencyRefsBuildFile="${build.dir}/build-dependencies.xml">
          <remoteRepository refid="central"/>
          <remoteRepository refid="apache"/>
      </artifact:dependencies>
      <!-- retrieve -source.jar artifacts using the reference-pom with the artifacts that have these -->
      <artifact:dependencies pomRefId="build-deps-pom-sources"
                             sourcesFilesetId="build-dependency-sources"
                             cacheDependencyRefs="true"
                             dependencyRefsBuildFile="${build.dir}/build-dependencies-sources.xml">
          <remoteRepository refid="central"/>
          <remoteRepository refid="apache"/>
      </artifact:dependencies>
      <copy todir="${build.dir.lib}/jars">
          <fileset refid="build-dependency-jars"/>
          <mapper type="flatten"/>
      </copy>
      <copy todir="${build.dir.lib}/sources">
          <fileset refid="build-dependency-sources"/>
          <mapper type="flatten"/>
      </copy>
      <!-- code coverage tools -->
      <artifact:dependencies pomRefId="coverage-deps-pom"
                             filesetId="coverage-dependency-jars">
          <remoteRepository refid="central"/>
      </artifact:dependencies>
      <copy todir="${build.dir.lib}/jars">
          <fileset refid="coverage-dependency-jars"/>
          <mapper type="flatten"/>
      </copy>
      <!-- jacoco agent jar comes wrapped in a jar -->
      <unzip src="${build.dir.lib}/jars/org.jacoco.agent-${jacoco.version}.jar" dest="${build.dir.lib}/jars">
        <patternset>
            <include name="*.jar"/>
        </patternset>
        <mapper type="flatten"/>
      </unzip>
    </target>

    <target name="maven-ant-tasks-retrieve-test" depends="maven-ant-tasks-init">
      <artifact:dependencies pomRefId="test-deps-pom"
                             filesetId="test-dependency-jars"
                             sourcesFilesetId="test-dependency-sources"
                             cacheDependencyRefs="true"
                             dependencyRefsBuildFile="${build.dir}/test-dependencies.xml">
        <remoteRepository refid="apache"/>
        <remoteRepository refid="central"/>
      </artifact:dependencies>
      <copy todir="${test.lib}/jars">
        <fileset refid="test-dependency-jars"/>
        <mapper type="flatten"/>
      </copy>
      <copy todir="${test.lib}/sources">
        <fileset refid="test-dependency-sources"/>
        <mapper type="flatten"/>
      </copy>
    </target>

    <target name="echo-base-version">
        <echo message="${base.version}" />
    </target>

    <!--
       Generate thrift code.  We have targets to build java because
       Cassandra depends on it, and python because that is what the system
       tests run.
    -->
    <target name="check-gen-thrift-java">
      <uptodate property="thriftUpToDate" srcfile="${interface.dir}/cassandra.thrift"
            targetfile="${interface.thrift.gen-java}/org/apache/cassandra/thrift/Cassandra.java" />
    </target>
    <target name="gen-thrift-java" unless="thriftUpToDate" depends="check-gen-thrift-java"
            description="Generate Thrift Java artifacts">
      <echo>Generating Thrift Java code from ${basedir}/interface/cassandra.thrift...</echo>
      <exec executable="thrift" dir="${basedir}/interface" failonerror="true">
        <arg line="--gen java:hashcode" />
        <arg line="-o ${interface.thrift.dir}" />
        <arg line="cassandra.thrift" />
      </exec>
      <antcall target="write-java-license-headers" />
    </target>

    <target name="_write-java-license-headers" depends="rat-init">
      <java classname="org.apache.rat.Report" fork="true"
            output="${build.dir}/rat-report.log">
        <classpath refid="rat.classpath" />
        <arg value="-a" />
        <arg value="--force" />
        <arg value="interface/thrift" />
      </java>
    </target>

    <target name="write-java-license-headers" unless="without.rat" description="Add missing java license headers">
      <antcall target="_write-java-license-headers" />
    </target>

    <target name="gen-thrift-py" description="Generate Thrift Python artifacts">
      <echo>Generating Thrift Python code from ${basedir}/interface/cassandra.thrift...</echo>
      <exec executable="thrift" dir="${basedir}/interface" failonerror="true">
        <arg line="--gen py" />
        <arg line="-o ${interface.thrift.dir}" />
        <arg line="cassandra.thrift" />
      </exec>
      <exec executable="thrift" dir="${basedir}/interface" failonerror="true">
        <arg line="--gen py:twisted" />
        <arg line="-o ${interface.thrift.dir}" />
        <arg line="cassandra.thrift" />
      </exec>
    </target>

    <!-- create properties file with C version -->
    <target name="createVersionPropFile">
      <taskdef name="propertyfile" classname="org.apache.tools.ant.taskdefs.optional.PropertyFile"/>
      <mkdir dir="${version.properties.dir}"/>
      <propertyfile file="${version.properties.dir}/version.properties">
        <entry key="CassandraVersion" value="${version}"/>
      </propertyfile>
    </target>

    <target name="test-run" depends="build"
            description="Run in test mode.  Not for production use!">
      <java classname="org.apache.cassandra.service.CassandraDaemon" fork="true">
        <classpath>
          <path refid="cassandra.classpath"/>
          <pathelement location="${test.conf}"/>
        </classpath>
        <jvmarg value="-Dstorage-config=${test.conf}"/>
        <jvmarg value="-javaagent:${basedir}/lib/jamm-0.3.0.jar" />
        <jvmarg value="-ea"/>
      </java>
    </target>

    <!--
        The build target builds all the .class files
    -->
    <target name="build"
        depends="maven-ant-tasks-retrieve-build,build-project" description="Compile Cassandra classes"/>
    <target name="codecoverage" depends="jacoco-run,jacoco-report" description="Create code coverage report"/>

    <target depends="init,gen-cql3-grammar,generate-cql-html,generate-jflex-java"
            name="build-project">
        <echo message="${ant.project.name}: ${ant.file}"/>
        <!-- Order matters! -->
        <javac fork="true"
               debug="true" debuglevel="${debuglevel}" encoding="utf-8"
               destdir="${build.classes.thrift}" includeantruntime="false" source="${source.version}" target="${target.version}"
               memorymaximumsize="512M">
            <src path="${interface.thrift.dir}/gen-java"/>
            <classpath refid="cassandra.classpath"/>
        </javac>
        <javac fork="true"
               debug="true" debuglevel="${debuglevel}" encoding="utf-8"
               destdir="${build.classes.main}" includeantruntime="false" source="${source.version}" target="${target.version}"
               memorymaximumsize="512M">
            <src path="${build.src.java}"/>
            <src path="${build.src.gen-java}"/>
            <compilerarg value="-XDignore.symbol.file"/>
            <compilerarg value="-Xbootclasspath/p:${build.src.jdkoverride}"/>
            <classpath refid="cassandra.classpath"/>
        </javac>
        <antcall target="createVersionPropFile"/>
        <copy todir="${build.classes.main}">
            <fileset dir="${build.src.resources}" />
        </copy>
	<copy todir="${basedir}/conf" file="${build.classes.main}/META-INF/hotspot_compiler"/>
    </target>

    <!-- Stress build file -->
    <property name="stress.build.src" value="${basedir}/tools/stress/src" />
    <property name="stress.test.src" value="${basedir}/tools/stress/test/unit" />
    <property name="stress.build.classes" value="${build.classes}/stress" />
    <property name="stress.test.classes" value="${build.dir}/test/stress-classes" />
	<property name="stress.manifest" value="${stress.build.classes}/MANIFEST.MF" />
    <path id="cassandra.classes">
        <pathelement location="${basedir}/build/classes/main" />
        <pathelement location="${basedir}/build/classes/thrift" />
    </path>

    <target name="stress-build-test" depends="stress-build" description="Compile stress tests">
        <javac debug="true" debuglevel="${debuglevel}" destdir="${stress.test.classes}"
               includeantruntime="false"
               source="${source.version}"
               target="${target.version}"
               encoding="utf-8">
            <classpath>
                <path refid="cassandra.classpath"/>
                <pathelement location="${stress.build.classes}" />
            </classpath>
            <src path="${stress.test.src}"/>
        </javac>
    </target>

    <target name="stress-build" depends="build" description="build stress tool">
    	<mkdir dir="${stress.build.classes}" />
        <javac compiler="modern" debug="true" debuglevel="${debuglevel}" encoding="utf-8" destdir="${stress.build.classes}" includeantruntime="true" source="${source.version}" target="${target.version}">
            <src path="${stress.build.src}" />
            <classpath>
                <path refid="cassandra.classes" />
                <path>
                    <fileset dir="${build.lib}">
                        <include name="**/*.jar" />
                    </fileset>
                </path>
            </classpath>
        </javac>
        <copy todir="${stress.build.classes}">
            <fileset dir="${stress.build.src}/resources" />
        </copy>
    </target>

    <target name="stress-test" depends="stress-build-test, build-test" description="Runs stress tests">
        <testmacro inputdir="${stress.test.src}"
                       timeout="${test.timeout}">
        </testmacro>
    </target>

	<target name="_write-poms" depends="maven-declare-dependencies">
	    <artifact:writepom pomRefId="parent-pom" file="${build.dir}/${final.name}-parent.pom"/>
	    <artifact:writepom pomRefId="thrift-pom"
	                       file="${build.dir}/${ant.project.name}-thrift-${version}.pom"/>
	    <artifact:writepom pomRefId="all-pom" file="${build.dir}/${final.name}.pom"/>
	</target>

	<target name="write-poms" unless="without.maven">
	    <antcall target="_write-poms" />
	</target>

    <!--
        The jar target makes cassandra.jar output.
    -->
    <target name="jar"
            depends="build, build-test, stress-build, write-poms"
            description="Assemble Cassandra JAR files">
      <mkdir dir="${build.classes.main}/META-INF" />
      <mkdir dir="${build.classes.thrift}/META-INF" />
      <copy file="LICENSE.txt"
            tofile="${build.classes.main}/META-INF/LICENSE.txt"/>
      <copy file="LICENSE.txt"
            tofile="${build.classes.thrift}/META-INF/LICENSE.txt"/>
      <copy file="NOTICE.txt"
            tofile="${build.classes.main}/META-INF/NOTICE.txt"/>
      <copy file="NOTICE.txt"
            tofile="${build.classes.thrift}/META-INF/NOTICE.txt"/>

      <!-- Thrift Jar -->
      <jar jarfile="${build.dir}/${ant.project.name}-thrift-${version}.jar"
           basedir="${build.classes.thrift}">
        <fileset dir="${build.classes.main}">
          <include name="org/apache/cassandra/thrift/ITransportFactory*.class" />
          <include name="org/apache/cassandra/thrift/TFramedTransportFactory*.class" />
        </fileset>
        <manifest>
          <attribute name="Implementation-Title" value="Cassandra"/>
          <attribute name="Implementation-Version" value="${version}"/>
          <attribute name="Implementation-Vendor" value="Apache"/>
        </manifest>
      </jar>

      <!-- Main Jar -->
      <jar jarfile="${build.dir}/${final.name}.jar">
        <fileset dir="${build.classes.main}">
          <exclude name="org/apache/cassandra/thrift/ITransportFactory*.class" />
          <exclude name="org/apache/cassandra/thrift/TFramedTransportFactory*.class" />
        </fileset>
        <manifest>
        <!-- <section name="org/apache/cassandra/infrastructure"> -->
          <attribute name="Implementation-Title" value="Cassandra"/>
          <attribute name="Implementation-Version" value="${version}"/>
          <attribute name="Implementation-Vendor" value="Apache"/>
          <attribute name="Premain-Class"
                     value="org.apache.cassandra.infrastructure.continuations.CAgent"/>
          <attribute name="Class-Path"
                     value="${ant.project.name}-thrift-${version}.jar" />
        <!-- </section> -->
        </manifest>
      </jar>

<<<<<<< HEAD
=======
      <!-- Test Jar -->
      <jar jarfile="${build.dir}/${ant.project.name}-test-${version}.jar">
        <fileset dir="${test.classes}"/>
        <manifest>
          <attribute name="Implementation-Title" value="Cassandra"/>
          <attribute name="Implementation-Version" value="${version}"/>
          <attribute name="Implementation-Vendor" value="Apache"/>
        </manifest>
      </jar>

      <!-- Clientutil Jar -->
      <!-- TODO: write maven pom here -->
      <jar jarfile="${build.dir}/${ant.project.name}-clientutil-${version}.jar">
        <fileset dir="${build.classes.main}">
          <include name="org/apache/cassandra/serializers/*" />
          <include name="org/apache/cassandra/utils/ByteBufferUtil*.class" />
          <include name="org/apache/cassandra/utils/Hex.class" />
          <include name="org/apache/cassandra/utils/UUIDGen*.class" />
          <include name="org/apache/cassandra/utils/FBUtilities*.class" />
          <include name="org/apache/cassandra/exceptions/*.class" />
          <include name="org/apache/cassandra/utils/CloseableIterator.class" />
          <include name="org/apache/cassandra/io/util/*.class" />
          <include name="org/apache/cassandra/utils/SigarLibrary.class" />
        </fileset>
        <manifest>
          <attribute name="Implementation-Title" value="Cassandra"/>
          <attribute name="Implementation-Version" value="${version}"/>
          <attribute name="Implementation-Vendor" value="Apache"/>
        </manifest>
      </jar>

>>>>>>> aa2a5c69
      <!-- Stress jar -->
      <manifest file="${stress.manifest}">
        <attribute name="Built-By" value="Pavel Yaskevich"/>
        <attribute name="Main-Class" value="org.apache.cassandra.stress.Stress"/>
      </manifest>
      <mkdir dir="${stress.build.classes}/META-INF" />
      <mkdir dir="${build.dir}/tools/lib/" />
      <jar destfile="${build.dir}/tools/lib/stress.jar" manifest="${stress.manifest}">
        <fileset dir="${stress.build.classes}"/>
      </jar>
    </target>

    <!--
        The javadoc-jar target makes cassandra-javadoc.jar output required for publishing to Maven central repository.
    -->
    <target name="javadoc-jar" description="Assemble Cassandra JavaDoc JAR file">
      <mkdir dir="${javadoc.jars.dir}"/>
      <create-javadoc destdir="${javadoc.jars.dir}/thrift">
        <filesets>
          <fileset dir="${interface.thrift.dir}/gen-java" defaultexcludes="yes">
            <include name="org/apache/**/*.java"/>
          </fileset>
        </filesets>
      </create-javadoc>
      <jar jarfile="${build.dir}/${ant.project.name}-thrift-${version}-javadoc.jar"
           basedir="${javadoc.jars.dir}/thrift"/>

      <create-javadoc destdir="${javadoc.jars.dir}/main">
        <filesets>
          <fileset dir="${build.src.java}" defaultexcludes="yes">
            <include name="org/apache/**/*.java"/>
          </fileset>
          <fileset dir="${build.src.gen-java}" defaultexcludes="yes">
            <include name="org/apache/**/*.java"/>
          </fileset>
        </filesets>
      </create-javadoc>
      <jar jarfile="${build.dir}/${final.name}-javadoc.jar"
           basedir="${javadoc.jars.dir}/main"/>

      <!-- javadoc task always rebuilds so might as well remove the generated docs to prevent
           being pulled into the distribution by accident -->
      <delete quiet="true" dir="${javadoc.jars.dir}"/>
    </target>

    <!--
        The sources-jar target makes cassandra-sources.jar output required for publishing to Maven central repository.
    -->
    <target name="sources-jar" depends="init" description="Assemble Cassandra Sources JAR file">
      <jar jarfile="${build.dir}/${ant.project.name}-thrift-${version}-sources.jar">
        <fileset dir="${interface.thrift.dir}/gen-java" defaultexcludes="yes">
          <include name="org/apache/**/*.java"/>
        </fileset>
      </jar>
      <jar jarfile="${build.dir}/${final.name}-sources.jar">
        <fileset dir="${build.src.java}" defaultexcludes="yes">
          <include name="org/apache/**/*.java"/>
        </fileset>
        <fileset dir="${build.src.gen-java}" defaultexcludes="yes">
          <include name="org/apache/**/*.java"/>
        </fileset>
      </jar>
    </target>

    <!-- creates release tarballs -->
    <target name="artifacts" depends="jar,javadoc,gen-doc"
            description="Create Cassandra release artifacts">
      <mkdir dir="${dist.dir}"/>
      <!-- fix the control linefeed so that builds on windows works on linux -->
      <fixcrlf srcdir="bin" includes="**/*" excludes="**/*.bat, **/*.ps1" eol="lf" eof="remove" />
      <fixcrlf srcdir="conf" includes="**/*" excludes="**/*.bat, **/*.ps1" eol="lf" eof="remove" />
      <fixcrlf srcdir="tools/bin" includes="**/*" excludes="**/*.bat, **/*.ps1" eol="lf" eof="remove" />
      <copy todir="${dist.dir}/lib">
        <fileset dir="${build.lib}"/>
        <fileset dir="${build.dir}">
          <include name="${final.name}.jar" />
          <include name="${ant.project.name}-thrift-${version}.jar" />
        </fileset>
      </copy>
      <copy todir="${dist.dir}/javadoc">
        <fileset dir="${javadoc.dir}"/>
      </copy>
      <copy todir="${dist.dir}/doc">
        <fileset dir="doc">
          <include name="cql3/CQL.html" />
          <include name="cql3/CQL.css" />
          <include name="SASI.md" />
        </fileset>
      </copy>
      <copy todir="${dist.dir}/doc/html">
        <fileset dir="doc" />
        <globmapper from="build/html/*" to="*"/>
      </copy>
      <copy todir="${dist.dir}/bin">
        <fileset dir="bin"/>
      </copy>
      <copy todir="${dist.dir}/conf">
        <fileset dir="conf"/>
      </copy>
      <copy todir="${dist.dir}/interface">
        <fileset dir="interface">
          <include name="**/*.thrift" />
        </fileset>
      </copy>
      <copy todir="${dist.dir}/pylib">
        <fileset dir="pylib">
          <include name="**" />
          <exclude name="**/*.pyc" />
        </fileset>
      </copy>
      <copy todir="${dist.dir}/">
        <fileset dir="${basedir}">
          <include name="*.txt" />
        </fileset>
      </copy>
      <copy todir="${dist.dir}/tools/bin">
        <fileset dir="${basedir}/tools/bin"/>
      </copy>
      <copy todir="${dist.dir}/tools/">
        <fileset dir="${basedir}/tools/">
            <include name="*.yaml"/>
	</fileset>
      </copy>
      <copy todir="${dist.dir}/tools/lib">
        <fileset dir="${build.dir}/tools/lib/">
            <include name="*.jar" />
        </fileset>
      </copy>
      <artifact:writepom pomRefId="dist-pom"
            file="${build.dir}/${final.name}-dist.pom"/>
      <tar compression="gzip" longfile="gnu"
        destfile="${build.dir}/${final.name}-bin.tar.gz">

        <!-- Everything but bin/ (default mode) -->
        <tarfileset dir="${dist.dir}" prefix="${final.name}">
          <include name="**"/>
          <exclude name="bin/*" />
        </tarfileset>
        <!-- Shell includes in bin/ (default mode) -->
        <tarfileset dir="${dist.dir}" prefix="${final.name}">
          <include name="bin/*.in.sh" />
        </tarfileset>
        <!-- Executable scripts in bin/ -->
        <tarfileset dir="${dist.dir}" prefix="${final.name}" mode="755">
          <include name="bin/*"/>
          <include name="tools/bin/*"/>
          <not>
                <filename name="bin/*.in.sh" />
          </not>
        </tarfileset>
      </tar>

      <tar compression="gzip" longfile="gnu"
           destfile="${build.dir}/${final.name}-src.tar.gz">

        <tarfileset dir="${basedir}"
                    prefix="${final.name}-src">
          <include name="**"/>
          <exclude name="build/**" />
          <exclude name="src/gen-java/**" />
          <exclude name=".git/**" />
          <exclude name="bin/*" /> <!-- handled separately below -->
          <!-- exclude Eclipse files -->
          <exclude name=".project" />
          <exclude name=".classpath" />
          <exclude name=".settings/**" />
          <exclude name=".externalToolBuilders/**" />
        </tarfileset>

        <!-- Shell includes and batch files in bin/ -->
        <tarfileset dir="${basedir}" prefix="${final.name}-src">
          <include name="bin/*.in.sh" />
          <include name="bin/*.bat" />
        </tarfileset>
        <!-- Everything else (assumed to be scripts), is executable -->
        <tarfileset dir="${basedir}" prefix="${final.name}-src" mode="755">
          <include name="bin/*"/>
          <exclude name="bin/*.in.sh" />
          <exclude name="bin/*.bat" />
        </tarfileset>
      </tar>
    </target>

    <target name="release" depends="eclipse-warnings,artifacts,rat-init"
            description="Create and QC release artifacts">
      <checksum forceOverwrite="yes" todir="${build.dir}" fileext=".sha256"
                algorithm="SHA-256">
        <fileset dir="${build.dir}">
          <include name="*.tar.gz" />
        </fileset>
      </checksum>
      <checksum forceOverwrite="yes" todir="${build.dir}" fileext=".sha512"
                algorithm="SHA-512">
        <fileset dir="${build.dir}">
          <include name="*.tar.gz" />
        </fileset>
      </checksum>

      <rat:report xmlns:rat="antlib:org.apache.rat.anttasks"
                  reportFile="${build.dir}/${final.name}-bin.rat.txt">
        <tarfileset>
          <gzipresource>
            <file file="${build.dir}/${final.name}-bin.tar.gz" />
          </gzipresource>
        </tarfileset>
      </rat:report>

      <rat:report xmlns:rat="antlib:org.apache.rat.anttasks"
                  reportFile="${build.dir}/${final.name}-src.rat.txt">
        <tarfileset>
          <gzipresource>
            <file file="${build.dir}/${final.name}-src.tar.gz" />
          </gzipresource>
        </tarfileset>
      </rat:report>
    </target>

  <target name="build-jmh" depends="build-test" description="Create JMH uber jar">
      <jar jarfile="${build.test.dir}/deps.jar">
          <zipgroupfileset dir="${build.dir.lib}/jars">
              <include name="*jmh*.jar"/>
              <include name="jopt*.jar"/>
              <include name="commons*.jar"/>
          </zipgroupfileset>
          <zipgroupfileset dir="${build.lib}" includes="*.jar"/>
      </jar>
      <jar jarfile="${build.test.dir}/benchmarks.jar">
          <manifest>
              <attribute name="Main-Class" value="org.openjdk.jmh.Main"/>
          </manifest>
          <zipfileset src="${build.test.dir}/deps.jar" excludes="META-INF/*.SF" />
          <fileset dir="${build.classes.main}"/>
          <fileset dir="${test.classes}"/>
      </jar>
  </target>

  <target name="build-test" depends="build" description="Compile test classes">
    <javac
     compiler="modern"
     debug="true"
     debuglevel="${debuglevel}"
     destdir="${test.classes}"
     includeantruntime="true"
     source="${source.version}"
     target="${target.version}"
     encoding="utf-8">
     <classpath>
        <path refid="cassandra.classpath"/>
     </classpath>
     <compilerarg value="-XDignore.symbol.file"/>
     <src path="${test.unit.src}"/>
     <src path="${test.long.src}"/>
     <src path="${test.burn.src}"/>
     <src path="${test.microbench.src}"/>
     <src path="${test.distributed.src}"/>
    </javac>

    <!-- Non-java resources needed by the test suite -->
    <copy todir="${test.classes}">
      <fileset dir="${test.resources}"/>
    </copy>
  </target>

  <target name="dtest-jar" depends="build-test, build" description="Create dtest-compatible jar, including all dependencies">
      <jar jarfile="${build.dir}/dtest-${base.version}.jar">
          <zipgroupfileset dir="${build.lib}" includes="*.jar" excludes="META-INF/*.SF"/>
          <fileset dir="${build.classes.main}"/>
          <fileset dir="${test.classes}"/>
          <fileset dir="${test.conf}" />
      </jar>
  </target>

  <!-- Defines how to run a set of tests. If you change the defaults for attributes
       you should also update them in testmacro.,
       The two are split because the helper doesn't generate
       a junit report or fail on errors, since this is called in parallel to run tests
       when we choose to run tests in parallel -->
  <macrodef name="testmacrohelper">
    <attribute name="inputdir" />
    <attribute name="timeout" default="${test.timeout}" />
    <attribute name="forkmode" default="perTest"/>
    <element name="optjvmargs" implicit="true" optional="true" />
    <attribute name="filter" default="**/${test.name}.java"/>
    <attribute name="exclude" default="" />
    <attribute name="filelist" default="" />
    <attribute name="poffset" default="0"/>
    <attribute name="testtag" default=""/>
    <attribute name="usejacoco" default="no"/>

    <sequential>
      <condition property="additionalagent"
                 value="-javaagent:${build.dir.lib}/jars/jacocoagent.jar=destfile=${jacoco.partialexecfile}"
                 else="">
        <istrue value="${usejacoco}"/>
      </condition>
      <!-- use https://github.com/krummas/jstackjunit to get thread dumps when unit tests time out -->
      <taskdef name="junit-timeout" classname="org.krummas.junit.JStackJUnitTask" classpath="lib/jstackjunit-0.0.1.jar"/>
      <mkdir dir="${build.test.dir}/cassandra"/>
      <mkdir dir="${build.test.dir}/output"/>
      <mkdir dir="${build.test.dir}/output/@{testtag}"/>
      <junit-timeout fork="on" forkmode="@{forkmode}" failureproperty="testfailed" maxmemory="1024m" timeout="@{timeout}">
        <formatter classname="org.apache.cassandra.CassandraXMLJUnitResultFormatter" extension=".xml" usefile="true"/>
        <formatter classname="org.apache.cassandra.CassandraBriefJUnitResultFormatter" usefile="false"/>
        <jvmarg value="-Dstorage-config=${test.conf}"/>
        <jvmarg value="-Djava.awt.headless=true"/>
        <!-- Cassandra 3.0+ needs <jvmarg line="... ${additionalagent}" /> here! (not value=) -->
        <jvmarg line="-javaagent:${basedir}/lib/jamm-0.3.0.jar ${additionalagent}" />
        <jvmarg value="-ea"/>
        <jvmarg value="-Dcassandra.debugrefcount=true"/>
        <jvmarg value="-Xss256k"/>
        <!-- When we do classloader manipulation SoftReferences can cause memory leaks
             that can OOM our test runs. The next two settings informs our GC
             algorithm to limit the metaspace size and clean up SoftReferences
             more aggressively rather than waiting. See CASSANDRA-14922 for more details.
        -->
        <jvmarg value="-XX:MaxMetaspaceSize=256M" />
        <jvmarg value="-XX:SoftRefLRUPolicyMSPerMB=0" />
        <jvmarg value="-Dcassandra.memtable_row_overhead_computation_step=100"/>
        <jvmarg value="-Dcassandra.test.use_prepared=${cassandra.test.use_prepared}"/>
        <jvmarg value="-Dcassandra.test.offsetseed=@{poffset}"/>
        <jvmarg value="-Dcassandra.test.sstableformatdevelopment=true"/>
        <!-- The first time SecureRandom initializes can be slow if it blocks on /dev/random -->
        <jvmarg value="-Djava.security.egd=file:/dev/urandom" />
        <jvmarg value="-Dcassandra.testtag=@{testtag}"/>
        <jvmarg value="-Dcassandra.keepBriefBrief=${cassandra.keepBriefBrief}" />
	<optjvmargs/>
        <classpath>
          <pathelement path="${java.class.path}"/>
          <pathelement location="${stress.build.classes}"/>
          <path refid="cassandra.classpath" />
          <pathelement location="${test.classes}"/>
          <pathelement location="${stress.test.classes}"/>
          <pathelement location="${test.conf}"/>
          <fileset dir="${test.lib}">
            <include name="**/*.jar" />
          </fileset>
        </classpath>
        <batchtest todir="${build.test.dir}/output/@{testtag}">
            <fileset dir="@{inputdir}" includes="@{filter}" excludes="@{exclude}"/>
            <filelist dir="@{inputdir}" files="@{filelist}"/>
        </batchtest>
      </junit-timeout>

      <condition property="fileSep" value=";">
        <os family="windows"/>
      </condition>
      <condition property="fileSep" else=":">
        <isset property="fileSep"/>
      </condition>
      <fail unless="fileSep">Failed to set File Separator. This shouldn't happen.</fail>

      <delete quiet="true" failonerror="false" dir="${build.test.dir}/cassandra/commitlog${fileSep}@{poffset}"/>
      <delete quiet="true" failonerror="false" dir="${build.test.dir}/cassandra/cdc_raw${fileSep}@{poffset}"/>
      <delete quiet="true" failonerror="false" dir="${build.test.dir}/cassandra/data${fileSep}@{poffset}"/>
      <delete quiet="true" failonerror="false" dir="${build.test.dir}/cassandra/saved_caches${fileSep}@{poffset}"/>
      <delete quiet="true" failonerror="false" dir="${build.test.dir}/cassandra/hints${fileSep}@{poffset}"/>
    </sequential>
  </macrodef>

  <target name="testold" depends="build-test" description="Execute unit tests">
    <testmacro inputdir="${test.unit.src}" timeout="${test.timeout}">
      <jvmarg value="-Dlegacy-sstable-root=${test.data}/legacy-sstables"/>
      <jvmarg value="-Dinvalid-legacy-sstable-root=${test.data}/invalid-legacy-sstables"/>
      <jvmarg value="-Dmigration-sstable-root=${test.data}/migration-sstables"/>
      <jvmarg value="-Dcassandra.ring_delay_ms=1000"/>
      <jvmarg value="-Dcassandra.tolerate_sstable_size=true"/>
      <jvmarg value="-Djava.io.tmpdir=${tmp.dir}"/>
      <jvmarg value="-Dcassandra.skip_sync=true" />
    </testmacro>
    <fileset dir="${test.unit.src}" />
  </target>

  <!-- Will not generate a junit report or fail on error since it is called in parallel for test-compression
       That is taken care of by testparallel -->
  <macrodef name="testlist">
    <attribute name="test.file.list"/>
    <attribute name="testlist.offset"/>
    <sequential>
      <testmacrohelper inputdir="${test.dir}/${test.classlistprefix}" filelist="@{test.file.list}" poffset="@{testlist.offset}" exclude="**/*.java" timeout="${test.timeout}">
        <jvmarg value="-Dlegacy-sstable-root=${test.data}/legacy-sstables"/>
        <jvmarg value="-Dinvalid-legacy-sstable-root=${test.data}/invalid-legacy-sstables"/>
        <jvmarg value="-Dmigration-sstable-root=${test.data}/migration-sstables"/>
        <jvmarg value="-Dcassandra.ring_delay_ms=1000"/>
        <jvmarg value="-Dcassandra.tolerate_sstable_size=true"/>
        <jvmarg value="-Dcassandra.config.loader=org.apache.cassandra.OffsetAwareConfigurationLoader"/>
        <jvmarg value="-Dcassandra.skip_sync=true" />
      </testmacrohelper>
    </sequential>
  </macrodef>

  <!-- Will not generate a junit report or fail on error since it is called in parallel for test-compression
       That is taken care of by testparallel -->
  <macrodef name="testlist-compression">
    <attribute name="test.file.list" />
    <attribute name="testlist.offset" />
    <sequential>
      <property name="compressed_yaml" value="${build.test.dir}/cassandra.compressed.yaml"/>
      <testmacrohelper inputdir="${test.unit.src}" filelist="@{test.file.list}" poffset="@{testlist.offset}"
                       exclude="**/*.java" timeout="${test.timeout}" testtag="compression">
        <jvmarg value="-Dlegacy-sstable-root=${test.data}/legacy-sstables"/>
        <jvmarg value="-Dinvalid-legacy-sstable-root=${test.data}/invalid-legacy-sstables"/>
        <jvmarg value="-Dmigration-sstable-root=${test.data}/migration-sstables"/>
        <jvmarg value="-Dcassandra.test.compression=true"/>
        <jvmarg value="-Dcassandra.ring_delay_ms=1000"/>
        <jvmarg value="-Dcassandra.tolerate_sstable_size=true"/>
        <jvmarg value="-Dcassandra.config=file:///${compressed_yaml}"/>
        <jvmarg value="-Dcassandra.skip_sync=true" />
        <jvmarg value="-Dcassandra.config.loader=org.apache.cassandra.OffsetAwareConfigurationLoader"/>
      </testmacrohelper>
    </sequential>
  </macrodef>

  <macrodef name="testlist-cdc">
    <attribute name="test.file.list" />
    <attribute name="testlist.offset" />
    <sequential>
      <property name="cdc_yaml" value="${build.test.dir}/cassandra.cdc.yaml"/>
      <testmacrohelper inputdir="${test.unit.src}" filelist="@{test.file.list}" poffset="@{testlist.offset}"
                       exclude="**/*.java" timeout="${test.timeout}" testtag="cdc">
        <jvmarg value="-Dlegacy-sstable-root=${test.data}/legacy-sstables"/>
        <jvmarg value="-Dinvalid-legacy-sstable-root=${test.data}/invalid-legacy-sstables"/>
        <jvmarg value="-Dmigration-sstable-root=${test.data}/migration-sstables"/>
        <jvmarg value="-Dcassandra.ring_delay_ms=1000"/>
        <jvmarg value="-Dcassandra.tolerate_sstable_size=true"/>
        <jvmarg value="-Dcassandra.config=file:///${cdc_yaml}"/>
        <jvmarg value="-Dcassandra.skip_sync=true" />
        <jvmarg value="-Dcassandra.config.loader=org.apache.cassandra.OffsetAwareConfigurationLoader"/>
      </testmacrohelper>
    </sequential>
  </macrodef>

  <!--
    Run named ant task with jacoco, such as "ant jacoco-run -Dtaskname=test"
    the target run must enable the jacoco agent if usejacoco is 'yes' -->
  <target name="jacoco-run" description="run named task with jacoco instrumentation">
    <condition property="runtask" value="${taskname}" else="test">
      <isset property="taskname"/>
    </condition>
    <antcall target="${runtask}">
      <param name="usejacoco" value="yes"/>
    </antcall>
  </target>

  <!-- Use this with an FQDN for test class, and a csv list of methods like this:
    ant testsome -Dtest.name=org.apache.cassandra.service.StorageServiceServerTest -Dtest.methods=testRegularMode,testGetAllRangesEmpty
  -->
  <target name="testsome" depends="build-test" description="Execute specific unit tests" >
    <testmacro inputdir="${test.unit.src}" timeout="${test.timeout}">
      <test name="${test.name}" methods="${test.methods}"/>
      <jvmarg value="-Dlegacy-sstable-root=${test.data}/legacy-sstables"/>
      <jvmarg value="-Dinvalid-legacy-sstable-root=${test.data}/invalid-legacy-sstables"/>
      <jvmarg value="-Dmigration-sstable-root=${test.data}/migration-sstables"/>
      <jvmarg value="-Dcassandra.ring_delay_ms=1000"/>
      <jvmarg value="-Dcassandra.tolerate_sstable_size=true"/>
      <jvmarg value="-Dcassandra.skip_sync=true" />
    </testmacro>
  </target>

  <!-- Use this with an FQDN for test class, and a csv list of methods like this:
    ant burn-testsome -Dtest.name=org.apache.cassandra.utils.memory.LongBufferPoolTest -Dtest.methods=testAllocate
  -->
  <target name="burn-testsome" depends="build-test" description="Execute specific burn unit tests" >
    <testmacro inputdir="${test.burn.src}" timeout="${test.burn.timeout}">
      <test name="${test.name}" methods="${test.methods}"/>
    </testmacro>
  </target>
  <target name="test-compression" depends="build-test,stress-build" description="Execute unit tests with sstable compression enabled">
    <property name="compressed_yaml" value="${build.test.dir}/cassandra.compressed.yaml"/>
    <concat destfile="${compressed_yaml}">
      <fileset file="${test.conf}/cassandra.yaml"/>
      <fileset file="${test.conf}/commitlog_compression.yaml"/>
    </concat>
    <path id="all-test-classes-path">
      <fileset dir="${test.unit.src}" includes="**/${test.name}.java" />
      <fileset dir="${test.distributed.src}" includes="**/${test.name}.java" />
    </path>
    <property name="all-test-classes" refid="all-test-classes-path"/>
    <testparallel testdelegate="testlist-compression" />
  </target>

  <target name="test-cdc" depends="build-test" description="Execute unit tests with change-data-capture enabled">
    <property name="cdc_yaml" value="${build.test.dir}/cassandra.cdc.yaml"/>
    <concat destfile="${cdc_yaml}">
      <fileset file="${test.conf}/cassandra.yaml"/>
      <fileset file="${test.conf}/cdc.yaml"/>
    </concat>
    <path id="all-test-classes-path">
      <fileset dir="${test.unit.src}" includes="**/${test.name}.java" />
    </path>
    <property name="all-test-classes" refid="all-test-classes-path"/>
    <testparallel testdelegate="testlist-cdc" />
  </target>

  <target name="msg-ser-gen-test" depends="build-test" description="Generates message serializations">
    <testmacro inputdir="${test.unit.src}"
        timeout="${test.timeout}" filter="**/SerializationsTest.java">
      <jvmarg value="-Dcassandra.test-serialization-writes=True"/>
    </testmacro>
  </target>

  <target name="msg-ser-test" depends="build-test" description="Tests message serializations">
      <testmacro inputdir="${test.unit.src}" timeout="${test.timeout}"
               filter="**/SerializationsTest.java"/>
  </target>

  <target name="msg-ser-test-7" depends="build-test" description="Generates message serializations">
    <testmacro inputdir="${test.unit.src}"
        timeout="${test.timeout}" filter="**/SerializationsTest.java">
      <jvmarg value="-Dcassandra.version=0.7"/>
    </testmacro>
  </target>

  <target name="msg-ser-test-10" depends="build-test" description="Tests message serializations on 1.0 messages">
    <testmacro inputdir="${test.unit.src}"
        timeout="${test.timeout}" filter="**/SerializationsTest.java">
      <jvmarg value="-Dcassandra.version=1.0"/>
    </testmacro>
  </target>

  <target name="test-burn" depends="build-test" description="Execute functional tests">
    <testmacro inputdir="${test.burn.src}"
               timeout="${test.burn.timeout}">
    </testmacro>
  </target>

  <target name="long-test" depends="build-test" description="Execute functional tests">
    <testmacro inputdir="${test.long.src}"
               timeout="${test.long.timeout}">
      <jvmarg value="-Dcassandra.ring_delay_ms=1000"/>
      <jvmarg value="-Dcassandra.tolerate_sstable_size=true"/>
    </testmacro>
  </target>

  <target name="cql-test" depends="build-test" description="Execute CQL tests">
    <sequential>
      <echo message="running CQL tests"/>
      <mkdir dir="${build.test.dir}/cassandra"/>
      <mkdir dir="${build.test.dir}/output"/>
      <junit fork="on" forkmode="once" failureproperty="testfailed" maxmemory="1024m" timeout="${test.timeout}">
        <formatter type="brief" usefile="false"/>
        <jvmarg value="-Dstorage-config=${test.conf}"/>
        <jvmarg value="-Djava.awt.headless=true"/>
        <jvmarg value="-javaagent:${basedir}/lib/jamm-0.3.0.jar" />
        <jvmarg value="-ea"/>
        <jvmarg value="-Xss256k"/>
        <jvmarg value="-Dcassandra.memtable_row_overhead_computation_step=100"/>
        <jvmarg value="-Dcassandra.test.use_prepared=${cassandra.test.use_prepared}"/>
        <jvmarg value="-Dcassandra.skip_sync=true" />
        <classpath>
          <path refid="cassandra.classpath" />
          <pathelement location="${test.classes}"/>
          <pathelement location="${test.conf}"/>
          <fileset dir="${test.lib}">
            <include name="**/*.jar" />
          </fileset>
        </classpath>
        <batchtest todir="${build.test.dir}/output">
            <fileset dir="${test.unit.src}" includes="**/cql3/*Test.java">
                <contains text="CQLTester" casesensitive="yes"/>
            </fileset>
        </batchtest>
      </junit>
      <fail message="Some CQL test(s) failed.">
        <condition>
            <and>
            <isset property="testfailed"/>
            <not>
              <isset property="ant.test.failure.ignore"/>
            </not>
          </and>
        </condition>
      </fail>
    </sequential>
  </target>

  <target name="cql-test-some" depends="build-test" description="Execute specific CQL tests" >
    <sequential>
      <echo message="running ${test.methods} tests from ${test.name}"/>
      <mkdir dir="${build.test.dir}/cassandra"/>
      <mkdir dir="${build.test.dir}/output"/>
      <junit fork="on" forkmode="once" failureproperty="testfailed" maxmemory="1024m" timeout="${test.timeout}">
        <formatter type="brief" usefile="false"/>
        <jvmarg value="-Dstorage-config=${test.conf}"/>
        <jvmarg value="-Djava.awt.headless=true"/>
        <jvmarg value="-javaagent:${basedir}/lib/jamm-0.3.0.jar" />
        <jvmarg value="-ea"/>
        <jvmarg value="-Xss256k"/>
        <jvmarg value="-Dcassandra.test.use_prepared=${cassandra.test.use_prepared}"/>
        <jvmarg value="-Dcassandra.memtable_row_overhead_computation_step=100"/>
        <jvmarg value="-Dcassandra.skip_sync=true" />
        <classpath>
          <path refid="cassandra.classpath" />
          <pathelement location="${test.classes}"/>
          <pathelement location="${test.conf}"/>
          <fileset dir="${test.lib}">
            <include name="**/*.jar" />
          </fileset>
        </classpath>
        <test name="org.apache.cassandra.cql3.${test.name}" methods="${test.methods}" todir="${build.test.dir}/output"/>
      </junit>
    </sequential>
  </target>

  <target name="test-all"
          depends="eclipse-warnings,test,long-test,test-compression,stress-test"
          description="Run all tests except for those under test-burn" />

  <!-- Use JaCoCo ant extension without needing externally saved lib -->
  <target name="jacoco-init" depends="maven-ant-tasks-init">
    <artifact:dependencies pathId="jacocoant.classpath">
      <dependency groupId="org.jacoco" artifactId="org.jacoco.ant" version="${jacoco.version}" />
    </artifact:dependencies>
    <typedef uri="antlib:org.jacoco.ant" classpathref="jacocoant.classpath"/>
  </target>

  <target name="jacoco-merge" depends="jacoco-init">
    <jacoco:merge destfile="${jacoco.finalexecfile}" xmlns:jacoco="antlib:org.jacoco.ant">
        <fileset dir="${jacoco.export.dir}" includes="*.exec,**/*.exec"/>
    </jacoco:merge>
  </target>

  <target name="jacoco-report" depends="jacoco-merge">
    <jacoco:report xmlns:jacoco="antlib:org.jacoco.ant">
      <executiondata>
        <file file="${jacoco.finalexecfile}" />
      </executiondata>
      <structure name="JaCoCo Cassandara Coverage Report">
        <classfiles>
          <fileset dir="${build.classes.main}">
            <include name="**/*.class"/>
          </fileset>
        </classfiles>
        <sourcefiles encoding="UTF-8">
          <dirset dir="${build.src}">
            <include name="java"/>
            <include name="gen-java"/>
          </dirset>
        </sourcefiles>
      </structure>
      <!-- to produce reports in different formats. -->
      <html destdir="${jacoco.export.dir}" />
      <csv destfile="${jacoco.export.dir}/report.csv" />
      <xml destfile="${jacoco.export.dir}/report.xml" />
    </jacoco:report>
  </target>

  <target name="jacoco-cleanup" description="Destroy JaCoCo exec data and reports">
    <delete file="${jacoco.partialexecfile}"/>
    <delete dir="${jacoco.export.dir}"/>
  </target>

  <!--
    License audit tool
  -->
  <target name="rat-init" depends="maven-ant-tasks-init">
    <artifact:dependencies pathId="rat.classpath">
      <dependency groupId="org.apache.rat" artifactId="apache-rat-tasks" version="0.6" />
    </artifact:dependencies>
    <typedef uri="antlib:org.apache.rat.anttasks" classpathref="rat.classpath"/>
  </target>

  <target name="rat-check" depends="rat-init">
    <rat:report xmlns:rat="antlib:org.apache.rat.anttasks"
                reportFile="${build.dir}/rat-report.log">
      <fileset dir="."  excludesfile=".rat-excludes" />
    </rat:report>
    <condition property="rat.passed">
      <isfileselected file="${build.dir}/rat-report.log">
        <containsregexp expression="^0 Unknown Licenses"/>
      </isfileselected>
    </condition>
    <fail unless="rat.passed">Unknown licenses: See build/rat-report.log.</fail>
  </target>

  <target name="rat-write" depends="rat-init">
    <echo>RAT: invoking addLicense to write missing headers</echo>
    <java classname="org.apache.rat.Report" fork="true"
          output="${build.dir}/rat-report.log">
      <classpath refid="rat.classpath" />
      <arg value="-a" />
      <arg value="--force" />
      <arg value="." />
    </java>
  </target>

  <target name="javadoc" depends="init" description="Create javadoc" unless="no-javadoc">
    <create-javadoc destdir="${javadoc.dir}">
      <filesets>
      <fileset dir="${build.src.java}" defaultexcludes="yes">
        <include name="org/apache/**/*.java"/>
      </fileset>
      <fileset dir="${interface.thrift.gen-java}" defaultexcludes="yes">
        <include name="org/apache/**/*.java"/>
      </fileset>
      </filesets>
    </create-javadoc>
   </target>

  <!-- Run tests not in parallel and reports errors and generates a junit report after -->
  <macrodef name="testmacro">
    <attribute name="inputdir" />
    <attribute name="timeout" default="${test.timeout}" />
    <attribute name="forkmode" default="perTest"/>
    <element name="optjvmargs" implicit="true" optional="true" />
    <attribute name="filter" default="**/${test.name}.java"/>
    <attribute name="exclude" default="" />
    <attribute name="filelist" default="" />
    <attribute name="poffset" default="0"/>
    <attribute name="testtag" default=""/>

    <sequential>
      <testmacrohelper inputdir="@{inputdir}" timeout="@{timeout}"
                       forkmode="@{forkmode}" filter="@{filter}"
                       exclude="@{exclude}" filelist="@{filelist}" poffset="@{poffset}"
                       testtag="@{testtag}" >
          <optjvmargs/>
      </testmacrohelper>
      <junitreport todir="${build.test.dir}">
        <fileset dir="${build.test.dir}/output">
          <include name="**/TEST-*.xml"/>
        </fileset>
        <report format="frames" todir="${build.test.dir}/junitreport"/>
      </junitreport>
      <fail message="Some test(s) failed.">
        <condition>
            <and>
            <isset property="testfailed"/>
            <not>
              <isset property="ant.test.failure.ignore"/>
            </not>
          </and>
        </condition>
      </fail>
    </sequential>
  </macrodef>

  <!-- Run tests in parallel and report errors after and generate a junit report -->
  <macrodef name="testparallel">
    <attribute name="testdelegate"/>
    <sequential>
      <testparallelhelper testdelegate="@{testdelegate}"/>
      <junitreport todir="${build.test.dir}">
        <fileset dir="${build.test.dir}/output">
          <include name="**/TEST-*.xml"/>
        </fileset>
        <report format="frames" todir="${build.test.dir}/junitreport"/>
      </junitreport>
      <fail message="Some test(s) failed.">
        <condition>
            <and>
            <isset property="testfailed"/>
            <not>
              <isset property="ant.test.failure.ignore"/>
            </not>
          </and>
        </condition>
      </fail>
    </sequential>
  </macrodef>

  <!-- Run multiple junit tasks in parallel, but don't track errors or generate a report after
       If a test fails the testfailed property will be set. All the tests are run using te testdelegate
       macro that is specified as an attribute and they will be run concurrently in this ant process -->
  <scriptdef name="testparallelhelper" language="javascript">
    <attribute name="testdelegate"/>
    <![CDATA[
        sep = project.getProperty("path.separator");
        all = project.getProperty("all-test-classes").split(sep);
        runners = project.getProperty("test.runners")
        cores = project.getProperty("cores.count")
        mem = project.getProperty("mem.size")

        numRunners = 1
        if (runners != null) // there's test.runners override
            numRunners = parseInt(runners) || 1;
        else if (cores != null && mem != null) // only if cores and memory size is set
            numRunners = Math.min(Math.floor(Math.sqrt(parseInt(cores) || 1)),
                                  Math.floor((parseInt(mem) || 1)/(4*1024*1024*1024)));

        if (numRunners < 1)
            numRunners = 1

        var echo = project.createTask("echo");
        echo.setMessage("Number of test runners: " + numRunners);
        echo.perform();

        var p = project.createTask('parallel');
        p.setThreadCount(numRunners);

        for (i = 0; i < all.length; i++) {

            if (all[i] == undefined) continue;

            task = project.createTask( attributes.get("testdelegate") );

            task.setDynamicAttribute( "test.file.list", "" + all[i]);

            task.setDynamicAttribute( "testlist.offset", "" + i );

            p.addTask(task);
        }

        p.perform();
    ]]>
  </scriptdef>

  <target name="get-cores">
    <property environment="env"/>
    <!-- support for Windows -->
    <condition property="cores.count" value="${env.NUMBER_OF_PROCESSORS}">
      <os family="windows" />
    </condition>
    <!-- support for Linux and Solaris (package SUNWgnu-coreutils is required) -->
    <exec executable="nproc" outputproperty="cores.count" os="Linux,SunOS,Solaris" failifexecutionfails="false">
      <arg value="--all"/>
    </exec>
    <!-- support for Mac OS X -->
    <exec executable="sysctl" outputproperty="cores.count" os="Mac,Mac OS X,Darwin" failifexecutionfails="false">
      <arg value="-n"/>
      <arg value="hw.ncpu"/>
    </exec>
    <echo message="Number of cores: ${cores.count}"/>
  </target>

  <target name="get-mem">
    <condition property="mem.size" value="unknown">
      <os family="windows" />
    </condition>
    <!-- support for Linux and Solaris (package SUNWgnu-coreutils is required) -->
    <exec executable="bash" outputproperty="mem.size" os="Linux,SunOS,Solaris" failifexecutionfails="false">
      <arg value="-c"/>
      <arg value="free -b | grep Mem: | awk '{print $2}'"/>
    </exec>
    <!-- support for Mac OS X -->
    <exec executable="sysctl" outputproperty="mem.size" os="Mac,Mac OS X,Darwin" failifexecutionfails="false">
      <arg value="-n"/>
      <arg value="hw.memsize"/>
    </exec>
    <echo message="Mem size : ${mem.size}"/>
  </target>

  <target name="test" depends="build-test,get-cores,get-mem,stress-build" description="Parallel Test Runner">
    <path id="all-test-classes-path">
      <fileset dir="${test.unit.src}" includes="**/${test.name}.java" excludes="**/distributed/test/UpgradeTest*.java" />
    </path>
    <property name="all-test-classes" refid="all-test-classes-path"/>
    <testparallel testdelegate="testlist"/>
  </target>

  <!-- run a list of tests as provided in -Dtest.classlistfile (or default of 'testnames.txt')
  The class list file should be one test class per line, with the path starting after test/unit
  e.g. org/apache/cassandra/hints/HintMessageTest.java -->
  <target name="testclasslist" depends="build-test" description="Parallel-run tests given in file -Dtest.classlistfile (one-class-per-line, e.g. org/apache/cassandra/db/SomeTest.java)">
    <path id="all-test-classes-path">
      <fileset dir="${test.dir}/${test.classlistprefix}" includesfile="${test.classlistfile}"/>
    </path>
    <property name="all-test-classes" refid="all-test-classes-path"/>
    <testparallel testdelegate="testlist"/>
  </target>

  <!-- run microbenchmarks suite -->
  <target name="microbench" depends="build-jmh">
      <java classname="org.openjdk.jmh.Main"
            fork="true"
            failonerror="true">
          <classpath>
              <path refid="cassandra.classpath" />
              <pathelement location="${test.classes}"/>
              <pathelement location="${test.conf}"/>
              <fileset dir="${test.lib}">
                  <include name="**/*.jar" />
              </fileset>
          </classpath>
          <arg value=".*microbench.*${benchmark.name}"/>
      </java>
  </target>

  <!-- run arbitrary mains in tests, for example to run the long running memory tests with lots of memory pressure
      ant run-main -Dmainclass=org.apache.cassandra.utils.memory.LongBufferPoolTest -Dvmargs="-Xmx30m -XX:-UseGCOverheadLimit"
  -->
  <target name="run-main" depends="build-test">
      <property name="mainclass" value="" />
      <property name="vmargs" value="" />
      <property name="args" value="" />
      <java classname="${mainclass}"
            fork="true"
            failonerror="true">
          <jvmarg value="-server" />
          <jvmarg value="-ea" />
          <jvmarg line="${vmargs}" />
          <arg line="${args}" />
          <classpath>
              <path refid="cassandra.classpath" />
              <pathelement location="${test.classes}"/>
              <pathelement location="${test.conf}"/>
              <fileset dir="${test.lib}">
                  <include name="**/*.jar" />
              </fileset>
          </classpath>
      </java>
  </target>

  <!-- Generate IDEA project description files -->
  <target name="generate-idea-files" depends="build-test" description="Generate IDEA files">
    <mkdir dir=".idea"/>
    <mkdir dir=".idea/libraries"/>
    <copy todir=".idea">
        <fileset dir="ide/idea"/>
    </copy>
    <copy tofile="${eclipse.project.name}.iml" file="ide/idea-iml-file.xml"/>
    <echo file=".idea/.name">Apache Cassandra ${eclipse.project.name}</echo>
    <echo file=".idea/modules.xml"><![CDATA[<?xml version="1.0" encoding="UTF-8"?>
<project version="4">
  <component name="ProjectModuleManager">
    <modules>
      <module fileurl="file://$PROJECT_DIR$/]]>${eclipse.project.name}<![CDATA[.iml" filepath="$PROJECT_DIR$/]]>${eclipse.project.name}<![CDATA[.iml" />
    </modules>
  </component>
</project>]]></echo>
  </target>

  <!-- Generate Eclipse project description files -->
  <target name="generate-eclipse-files" depends="build-test" description="Generate eclipse files">
    <echo file=".project"><![CDATA[<?xml version="1.0" encoding="UTF-8"?>
<projectDescription>
  <name>${eclipse.project.name}</name>
  <comment></comment>
  <projects>
  </projects>
  <buildSpec>
    <buildCommand>
      <name>org.eclipse.jdt.core.javabuilder</name>
    </buildCommand>
  </buildSpec>
  <natures>
    <nature>org.eclipse.jdt.core.javanature</nature>
  </natures>
</projectDescription>]]>
    </echo>
	<echo file=".classpath"><![CDATA[<?xml version="1.0" encoding="UTF-8"?>
<classpath>
  <classpathentry kind="src" path="src/java"/>
  <classpathentry kind="src" path="src/resources"/>
  <classpathentry kind="src" path="src/gen-java"/>
  <classpathentry kind="src" path="conf" including="hotspot_compiler"/>
  <classpathentry kind="src" path="interface/thrift/gen-java"/>
  <classpathentry kind="src" output="build/test/classes" path="test/unit"/>
  <classpathentry kind="src" output="build/test/classes" path="test/long"/>
  <classpathentry kind="src" output="build/test/classes" path="test/distributed"/>
  <classpathentry kind="src" output="build/test/classes" path="test/resources" />
  <classpathentry kind="src" path="tools/stress/src"/>
  <classpathentry kind="src" output="build/test/stress-classes" path="tools/stress/test/unit" />
  <classpathentry kind="con" path="org.eclipse.jdt.launching.JRE_CONTAINER"/>
  <classpathentry kind="output" path="build/classes/eclipse"/>
  <classpathentry kind="lib" path="build/classes/thrift" sourcepath="interface/thrift/gen-java/"/>
  <classpathentry kind="lib" path="test/conf"/>
  <classpathentry kind="lib" path="${java.home}/../lib/tools.jar"/>
]]>
	</echo>
  	<path id="eclipse-project-libs-path">
  	 <fileset dir="lib">
  	    <include name="**/*.jar" />
     </fileset>
 	 <fileset dir="build/lib/jars">
  	    <include name="**/*.jar" />
  	 </fileset>
  	</path>
  	<property name="eclipse-project-libs" refid="eclipse-project-libs-path"/>
  	<script language="javascript" classpathref="cassandra.classpath"> <![CDATA[
  		var File = java.io.File;
  		var FilenameUtils = Packages.org.apache.commons.io.FilenameUtils;
  		jars = project.getProperty("eclipse-project-libs").split(project.getProperty("path.separator"));

  		cp = "";
  	    for (i=0; i< jars.length; i++) {
  	       srcjar = FilenameUtils.getBaseName(jars[i]) + '-sources.jar';
  		   srcdir = FilenameUtils.concat(project.getProperty("build.dir.lib"), 'sources');
  		   srcfile = new File(FilenameUtils.concat(srcdir, srcjar));

  		   cp += ' <classpathentry kind="lib" path="' + jars[i] + '"';
  		   if (srcfile.exists()) {
  		      cp += ' sourcepath="' + srcfile.getAbsolutePath() + '"';
  		   }
  		   cp += '/>\n';
  		}

  		cp += '</classpath>';

  		echo = project.createTask("echo");
  	    echo.setMessage(cp);
  		echo.setFile(new File(".classpath"));
  		echo.setAppend(true);
  	    echo.perform();
  	]]> </script>
    <mkdir dir=".settings" />
  </target>

  <pathconvert property="eclipse.project.name">
    <path path="${basedir}" />
    <regexpmapper from="^.*/([^/]+)$$" to="\1" handledirsep="yes" />
  </pathconvert>

  <!-- Clean Eclipse project description files -->
  <target name="clean-eclipse-files">
    <delete file=".project" />
    <delete file=".classpath" />
    <delete dir=".settings" />
  	<delete dir=".externalToolBuilders" />
  	<delete dir="build/eclipse-classes" />
  </target>


  <target name="eclipse-warnings" depends="build" description="Run eclipse compiler code analysis">
        <property name="ecj.log.dir" value="${build.dir}/ecj" />
        <property name="ecj.warnings.file" value="${ecj.log.dir}/eclipse_compiler_checks.txt"/>
        <mkdir  dir="${ecj.log.dir}" />

        <property name="ecj.properties" value="${basedir}/eclipse_compiler.properties" />

        <echo message="Running Eclipse Code Analysis.  Output logged to ${ecj.warnings.file}" />

	<java
	    jar="${build.dir.lib}/jars/ecj-${ecj.version}.jar"
            fork="true"
	    failonerror="true"
            maxmemory="512m">
            <arg value="-source"/>
	    <arg value="${source.version}" />
	    <arg value="-target"/>
	    <arg value="${target.version}" />
	    <arg value="-d" />
            <arg value="none" />
	    <arg value="-proc:none" />
            <arg value="-log" />
            <arg value="${ecj.warnings.file}" />
            <arg value="-properties" />
            <arg value="${ecj.properties}" />
            <arg value="-cp" />
            <arg value="${toString:cassandra.classpath}" />
            <arg value="${build.src.java}" />
        </java>
  </target>


  <!-- Publish artifacts to Maven repositories -->
  <target name="mvn-install"
          depends="maven-declare-dependencies,artifacts,jar,sources-jar,javadoc-jar"
          description="Installs the artifacts in the Maven Local Repository">

    <!-- the parent -->
    <install pomFile="${build.dir}/${final.name}-parent.pom"
             file="${build.dir}/${final.name}-parent.pom"
             packaging="pom"/>

    <!-- the distribution -->
    <install pomFile="${build.dir}/${final.name}-dist.pom"
             file="${build.dir}/${final.name}-dist.pom"
             packaging="pom"/>
    <install pomFile="${build.dir}/${final.name}-dist.pom"
             file="${build.dir}/${final.name}-bin.tar.gz"
             packaging="tar.gz"
             classifier="bin"/>
    <install pomFile="${build.dir}/${final.name}-dist.pom"
             file="${build.dir}/${final.name}-src.tar.gz"
             packaging="tar.gz"
             classifier="src"/>

    <!-- the cassandra-thrift jar -->
    <install pomFile="${build.dir}/${ant.project.name}-thrift-${version}.pom"
             file="${build.dir}/${ant.project.name}-thrift-${version}.jar"/>
    <install pomFile="${build.dir}/${ant.project.name}-thrift-${version}.pom"
             file="${build.dir}/${ant.project.name}-thrift-${version}-sources.jar"
             classifier="sources"/>
    <install pomFile="${build.dir}/${ant.project.name}-thrift-${version}.pom"
             file="${build.dir}/${ant.project.name}-thrift-${version}-javadoc.jar"
             classifier="javadoc"/>

    <!-- the cassandra-all jar -->
    <install pomFile="${build.dir}/${final.name}.pom"
             file="${build.dir}/${final.name}.jar"/>
    <install pomFile="${build.dir}/${final.name}.pom"
             file="${build.dir}/${final.name}-sources.jar"
             classifier="sources"/>
    <install pomFile="${build.dir}/${final.name}.pom"
             file="${build.dir}/${final.name}-javadoc.jar"
             classifier="javadoc"/>
  </target>

  <target name="publish"
          depends="mvn-install"
          if="release"
          description="Publishes the artifacts to the Maven repository">

    <!-- the parent -->
    <deploy pomFile="${build.dir}/${final.name}-parent.pom"
            file="${build.dir}/${final.name}-parent.pom"
            packaging="pom"/>

    <!-- the distribution -->
    <deploy pomFile="${build.dir}/${final.name}-dist.pom"
            file="${build.dir}/${final.name}-dist.pom"
            packaging="pom"/>
    <deploy pomFile="${build.dir}/${final.name}-dist.pom"
            file="${build.dir}/${final.name}-bin.tar.gz"
            packaging="tar.gz"
            classifier="bin"/>
    <deploy pomFile="${build.dir}/${final.name}-dist.pom"
            file="${build.dir}/${final.name}-src.tar.gz"
            packaging="tar.gz"
            classifier="src"/>

    <!-- the cassandra-thrift jar -->
    <deploy pomFile="${build.dir}/${ant.project.name}-thrift-${version}.pom"
            file="${build.dir}/${ant.project.name}-thrift-${version}.jar"/>
    <deploy pomFile="${build.dir}/${ant.project.name}-thrift-${version}.pom"
            file="${build.dir}/${ant.project.name}-thrift-${version}-sources.jar"
            classifier="sources"/>
    <deploy pomFile="${build.dir}/${ant.project.name}-thrift-${version}.pom"
            file="${build.dir}/${ant.project.name}-thrift-${version}-javadoc.jar"
            classifier="javadoc"/>

    <!-- the cassandra-all jar -->
    <deploy pomFile="${build.dir}/${final.name}.pom"
            file="${build.dir}/${final.name}.jar"/>
    <deploy pomFile="${build.dir}/${final.name}.pom"
            file="${build.dir}/${final.name}-sources.jar"
            classifier="sources"/>
    <deploy pomFile="${build.dir}/${final.name}.pom"
            file="${build.dir}/${final.name}-javadoc.jar"
            classifier="javadoc"/>
  </target>

</project><|MERGE_RESOLUTION|>--- conflicted
+++ resolved
@@ -960,40 +960,6 @@
         </manifest>
       </jar>
 
-<<<<<<< HEAD
-=======
-      <!-- Test Jar -->
-      <jar jarfile="${build.dir}/${ant.project.name}-test-${version}.jar">
-        <fileset dir="${test.classes}"/>
-        <manifest>
-          <attribute name="Implementation-Title" value="Cassandra"/>
-          <attribute name="Implementation-Version" value="${version}"/>
-          <attribute name="Implementation-Vendor" value="Apache"/>
-        </manifest>
-      </jar>
-
-      <!-- Clientutil Jar -->
-      <!-- TODO: write maven pom here -->
-      <jar jarfile="${build.dir}/${ant.project.name}-clientutil-${version}.jar">
-        <fileset dir="${build.classes.main}">
-          <include name="org/apache/cassandra/serializers/*" />
-          <include name="org/apache/cassandra/utils/ByteBufferUtil*.class" />
-          <include name="org/apache/cassandra/utils/Hex.class" />
-          <include name="org/apache/cassandra/utils/UUIDGen*.class" />
-          <include name="org/apache/cassandra/utils/FBUtilities*.class" />
-          <include name="org/apache/cassandra/exceptions/*.class" />
-          <include name="org/apache/cassandra/utils/CloseableIterator.class" />
-          <include name="org/apache/cassandra/io/util/*.class" />
-          <include name="org/apache/cassandra/utils/SigarLibrary.class" />
-        </fileset>
-        <manifest>
-          <attribute name="Implementation-Title" value="Cassandra"/>
-          <attribute name="Implementation-Version" value="${version}"/>
-          <attribute name="Implementation-Vendor" value="Apache"/>
-        </manifest>
-      </jar>
-
->>>>>>> aa2a5c69
       <!-- Stress jar -->
       <manifest file="${stress.manifest}">
         <attribute name="Built-By" value="Pavel Yaskevich"/>
