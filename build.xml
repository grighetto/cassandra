<?xml version="1.0" encoding="UTF-8" standalone="no"?>
<!--
 ~ Licensed to the Apache Software Foundation (ASF) under one
 ~ or more contributor license agreements.  See the NOTICE file
 ~ distributed with this work for additional information
 ~ regarding copyright ownership.  The ASF licenses this file
 ~ to you under the Apache License, Version 2.0 (the
 ~ "License"); you may not use this file except in compliance
 ~ with the License.  You may obtain a copy of the License at
 ~
 ~    https://www.apache.org/licenses/LICENSE-2.0
 ~
 ~ Unless required by applicable law or agreed to in writing,
 ~ software distributed under the License is distributed on an
 ~ "AS IS" BASIS, WITHOUT WARRANTIES OR CONDITIONS OF ANY
 ~ KIND, either express or implied.  See the License for the
 ~ specific language governing permissions and limitations
 ~ under the License.
 -->
<project basedir="." default="jar" name="apache-cassandra"
         xmlns:artifact="antlib:org.apache.maven.artifact.ant">
    <property environment="env"/>
    <property file="build.properties" />
    <property file="build.properties.default" />
    <property name="debuglevel" value="source,lines,vars"/>

    <!-- default version and SCM information -->
    <property name="base.version" value="3.0.25"/>
    <property name="scm.connection" value="scm:https://gitbox.apache.org/repos/asf/cassandra.git"/>
    <property name="scm.developerConnection" value="scm:https://gitbox.apache.org/repos/asf/cassandra.git"/>
    <property name="scm.url" value="https://gitbox.apache.org/repos/asf?p=cassandra.git;a=tree"/>

    <!-- directory details -->
    <property name="basedir" value="."/>
    <property name="build.src" value="${basedir}/src"/>
    <property name="build.src.java" value="${basedir}/src/java"/>
    <property name="build.src.jdkoverride" value="${basedir}/src/jdkoverride" />
    <property name="build.src.resources" value="${basedir}/src/resources"/>
    <property name="build.src.gen-java" value="${basedir}/src/gen-java"/>
    <property name="build.lib" value="${basedir}/lib"/>
    <property name="build.dir" value="${basedir}/build"/>
    <property name="build.dir.lib" value="${basedir}/build/lib"/>
    <property name="build.test.dir" value="${build.dir}/test"/>
    <property name="build.classes" value="${build.dir}/classes"/>
    <property name="build.classes.main" value="${build.classes}/main" />
    <property name="build.classes.thrift" value="${build.classes}/thrift" />
    <property name="javadoc.dir" value="${build.dir}/javadoc"/>
    <property name="javadoc.jars.dir" value="${build.dir}/javadocs"/>
    <property name="interface.dir" value="${basedir}/interface"/>
    <property name="interface.thrift.dir" value="${interface.dir}/thrift"/>
    <property name="interface.thrift.gen-java" value="${interface.thrift.dir}/gen-java"/>
    <property name="test.dir" value="${basedir}/test"/>
    <property name="test.resources" value="${test.dir}/resources"/>
    <property name="test.lib" value="${build.dir}/test/lib"/>
    <property name="test.classes" value="${build.dir}/test/classes"/>
    <property name="test.conf" value="${test.dir}/conf"/>
    <property name="test.data" value="${test.dir}/data"/>
    <property name="test.name" value="*Test"/>
    <property name="test.classlistfile" value="testlist.txt"/>
    <property name="test.classlistprefix" value="unit"/>
    <property name="benchmark.name" value=""/>
    <property name="test.methods" value=""/>
    <property name="test.unit.src" value="${test.dir}/unit"/>
    <property name="test.long.src" value="${test.dir}/long"/>
    <property name="test.burn.src" value="${test.dir}/burn"/>
    <property name="test.microbench.src" value="${test.dir}/microbench"/>
    <property name="test.distributed.src" value="${test.dir}/distributed"/>
    <property name="dist.dir" value="${build.dir}/dist"/>
    <property name="tmp.dir" value="${java.io.tmpdir}"/>

    <property name="source.version" value="1.8"/>
    <property name="target.version" value="1.8"/>

    <condition property="version" value="${base.version}">
      <isset property="release"/>
    </condition>
    <property name="version" value="${base.version}-SNAPSHOT"/>
    <property name="version.properties.dir"
              value="${build.src.resources}/org/apache/cassandra/config/" />
    <property name="final.name" value="${ant.project.name}-${version}"/>

    <!-- details of what version of Maven ANT Tasks to fetch -->
    <property name="maven-ant-tasks.version" value="2.1.3" />
    <property name="maven-ant-tasks.local" value="${user.home}/.m2/repository/org/apache/maven/maven-ant-tasks"/>
    <property name="maven-ant-tasks.url"
              value="https://repo.maven.apache.org/maven2/org/apache/maven/maven-ant-tasks" />
    <!-- details of how and which Maven repository we publish to -->
    <property name="maven.version" value="3.0.3" />
    <condition property="maven-repository-url" value="https://repository.apache.org/service/local/staging/deploy/maven2">
      <isset property="release"/>
    </condition>
    <condition property="maven-repository-id" value="apache.releases.https">
      <isset property="release"/>
    </condition>
    <property name="maven-repository-url" value="https://repository.apache.org/content/repositories/snapshots"/>
    <property name="maven-repository-id" value="apache.snapshots.https"/>

    <property name="test.timeout" value="240000" />
    <property name="test.long.timeout" value="600000" />
    <property name="test.burn.timeout" value="60000000" />
    <property name="test.distributed.timeout" value="360000" />

    <!-- default for cql tests. Can be override by -Dcassandra.test.use_prepared=false -->
    <property name="cassandra.test.use_prepared" value="true" />

    <!-- skip flushing schema tables during tests -->
    <property name="cassandra.test.flush_local_schema_changes" value="false" />

    <!-- https://www.eclemma.org/jacoco/ -->
    <property name="jacoco.export.dir" value="${build.dir}/jacoco/" />
    <property name="jacoco.partials.dir" value="${jacoco.export.dir}/partials" />
    <property name="jacoco.partialexecfile" value="${jacoco.partials.dir}/partial.exec" />
    <property name="jacoco.finalexecfile" value="${jacoco.export.dir}/jacoco.exec" />
    <property name="jacoco.version" value="0.7.5.201505241946"/>

    <property name="byteman.version" value="3.0.3"/>
    <property name="bytebuddy.version" value="1.10.10"/>

    <property name="ecj.version" value="4.4.2"/>

    <condition property="maven-ant-tasks.jar.exists">
      <available file="${build.dir}/maven-ant-tasks-${maven-ant-tasks.version}.jar" />
    </condition>

    <condition property="maven-ant-tasks.jar.local">
      <available file="${maven-ant-tasks.local}/${maven-ant-tasks.version}/maven-ant-tasks-${maven-ant-tasks.version}.jar" />
    </condition>

    <condition property="is.source.artifact">
      <available file="${build.src.java}" type="dir" />
    </condition>

    <tstamp>
      <format property="YEAR" pattern="yyyy"/>
    </tstamp>

    <!-- Check if all tests are being run or just one. If it's all tests don't spam the console with test output.
         If it's an individual test print the output from the test under the assumption someone is debugging the test
         and wants to know what is going on without having to context switch to the log file that is generated.
         Debug level output still needs to be retrieved from the log file.  -->
    <script language="javascript">
        if (project.getProperty("cassandra.keepBriefBrief") == null)
        {
            if (project.getProperty("test.name").equals("*Test"))
                project.setProperty("cassandra.keepBriefBrief", "true");
            else
                project.setProperty("cassandra.keepBriefBrief", "false");
        }
    </script>

    <!--
         Add all the dependencies.
    -->
    <path id="maven-ant-tasks.classpath" path="${build.dir}/maven-ant-tasks-${maven-ant-tasks.version}.jar" />
    <path id="cassandra.classpath">
        <pathelement location="${build.classes.main}" />
        <pathelement location="${build.classes.thrift}" />
        <fileset dir="${build.lib}">
          <include name="**/*.jar" />
          <exclude name="**/*-sources.jar"/>
          <exclude name="**/ant-*.jar"/>
        </fileset>
        <fileset dir="${build.dir.lib}">
          <include name="**/*.jar" />
          <exclude name="**/*-sources.jar"/>
          <exclude name="**/ant-*.jar"/>
        </fileset>
    </path>

  <macrodef name="create-javadoc">
    <attribute name="destdir"/>
    <element name="filesets"/>
    <sequential>
      <javadoc destdir="@{destdir}" author="true" version="true" use="true"
        windowtitle="${ant.project.name} API" classpathref="cassandra.classpath"
        bottom="Copyright &amp;copy; ${YEAR} The Apache Software Foundation"
        useexternalfile="yes" encoding="UTF-8"
        maxmemory="256m">
        <filesets/>
      </javadoc>
    </sequential>
  </macrodef>

    <!--
        Setup the output directories.
    -->
    <target name="init">
        <fail unless="is.source.artifact"
            message="Not a source artifact, stopping here." />
        <mkdir dir="${build.classes.main}"/>
        <mkdir dir="${build.classes.thrift}"/>
        <mkdir dir="${test.lib}"/>
        <mkdir dir="${test.classes}"/>
        <mkdir dir="${build.src.gen-java}"/>
        <mkdir dir="${build.dir.lib}"/>
        <mkdir dir="${jacoco.export.dir}"/>
        <mkdir dir="${jacoco.partials.dir}"/>
    </target>

    <target name="clean" description="Remove all locally created artifacts">
        <delete dir="${build.test.dir}" />
        <delete dir="${build.classes}" />
        <delete dir="${build.src.gen-java}" />
        <delete dir="${version.properties.dir}" />
        <delete dir="${jacoco.export.dir}" />
        <delete dir="${jacoco.partials.dir}"/>
    </target>
    <target depends="clean" name="cleanall"/>

    <target name="realclean" depends="clean" description="Remove the entire build directory and all downloaded artifacts">
        <delete dir="${build.dir}" />
    </target>

    <!--
       This generates the CQL grammar files from Cql.g
    -->
    <target name="check-gen-cql3-grammar">
        <uptodate property="cql3current"
                srcfile="${build.src.java}/org/apache/cassandra/cql3/Cql.g"
                targetfile="${build.src.gen-java}/org/apache/cassandra/cql3/Cql.tokens"/>
    </target>

    <target name="gen-cql3-grammar" depends="check-gen-cql3-grammar" unless="cql3current">
      <echo>Building Grammar ${build.src.java}/org/apache/cassandra/cql3/Cql.g  ...</echo>
      <java classname="org.antlr.Tool"
            classpath="${build.dir.lib}/jars/antlr-3.5.2.jar;${build.lib}/antlr-runtime-3.5.2.jar;${build.lib}/ST4-4.0.8.jar"
            fork="true"
            failonerror="true">
         <jvmarg value="-Xmx512M" />
         <arg value="-Xconversiontimeout" />
         <arg value="10000" />
         <arg value="${build.src.java}/org/apache/cassandra/cql3/Cql.g" />
         <arg value="-fo" />
         <arg value="${build.src.gen-java}/org/apache/cassandra/cql3/" />
         <arg value="-Xmaxinlinedfastates"/>
         <arg value="10"/> <!-- default is 60 -->
      </java>
    </target>

    <target name="generate-cql-html" depends="maven-ant-tasks-init" description="Generate HTML from textile source">
        <artifact:dependencies pathId="wikitext.classpath">
            <dependency groupId="com.datastax.wikitext" artifactId="wikitext-core-ant" version="1.3"/>
            <dependency groupId="org.fusesource.wikitext" artifactId="textile-core" version="1.3"/>
            <remoteRepository refid="central"/>
            <remoteRepository refid="apache"/>
        </artifact:dependencies>
        <taskdef classpathref="wikitext.classpath" resource="wikitexttasks.properties" />
        <wikitext-to-html markupLanguage="Textile">
            <fileset dir="${basedir}">
                <include name="doc/cql3/*.textile"/>
            </fileset>
        </wikitext-to-html>
    </target>

    <!--
       Fetch Maven Ant Tasks and Cassandra's dependencies
       These targets are intentionally free of dependencies so that they
       can be run stand-alone from a binary release artifact.
    -->
    <target name="maven-ant-tasks-localrepo" unless="maven-ant-tasks.jar.exists" if="maven-ant-tasks.jar.local"
            depends="init" description="Fetch Maven ANT Tasks from Maven Local Repository">
      <copy file="${maven-ant-tasks.local}/${maven-ant-tasks.version}/maven-ant-tasks-${maven-ant-tasks.version}.jar"
           tofile="${build.dir}/maven-ant-tasks-${maven-ant-tasks.version}.jar"/>
      <property name="maven-ant-tasks.jar.exists" value="true"/>
    </target>

    <target name="maven-ant-tasks-download" depends="init,maven-ant-tasks-localrepo" unless="maven-ant-tasks.jar.exists"
            description="Fetch Maven ANT Tasks from Maven Central Repositroy">
      <echo>Downloading Maven ANT Tasks...</echo>
      <get src="${maven-ant-tasks.url}/${maven-ant-tasks.version}/maven-ant-tasks-${maven-ant-tasks.version}.jar"
           dest="${build.dir}/maven-ant-tasks-${maven-ant-tasks.version}.jar" usetimestamp="true" />
      <copy file="${build.dir}/maven-ant-tasks-${maven-ant-tasks.version}.jar"
            tofile="${maven-ant-tasks.local}/${maven-ant-tasks.version}/maven-ant-tasks-${maven-ant-tasks.version}.jar"/>
    </target>

    <target name="maven-ant-tasks-init" depends="init,maven-ant-tasks-download" unless="maven-ant-tasks.initialized"
            description="Initialize Maven ANT Tasks">
      <typedef uri="antlib:org.apache.maven.artifact.ant" classpathref="maven-ant-tasks.classpath" />

      <!-- define the remote repositories we use -->
      <artifact:remoteRepository id="central"   url="${artifact.remoteRepository.central}"/>
      <artifact:remoteRepository id="apache"    url="${artifact.remoteRepository.apache}"/>

      <macrodef name="install">
        <attribute name="pomFile"/>
        <attribute name="file"/>
        <attribute name="classifier" default=""/>
        <attribute name="packaging" default="jar"/>
        <sequential>
          <artifact:mvn mavenVersion="${maven.version}" fork="true" failonerror="true">
            <arg value="org.apache.maven.plugins:maven-install-plugin:2.3.1:install-file" />
            <arg value="-DpomFile=@{pomFile}" />
            <arg value="-Dfile=@{file}" />
            <arg value="-Dclassifier=@{classifier}" />
            <arg value="-Dpackaging=@{packaging}" />
          </artifact:mvn>
        </sequential>
      </macrodef>

      <macrodef name="deploy">
        <attribute name="pomFile"/>
        <attribute name="file"/>
        <attribute name="classifier" default=""/>
        <attribute name="packaging" default="jar"/>
        <sequential>
          <artifact:mvn mavenVersion="${maven.version}" fork="true" failonerror="true">
            <jvmarg value="-Xmx512m"/>
            <arg value="org.apache.maven.plugins:maven-gpg-plugin:1.6:sign-and-deploy-file" />
            <arg value="-DretryFailedDeploymentCount=5" />
            <arg value="-Durl=${maven-repository-url}" />
            <arg value="-DrepositoryId=${maven-repository-id}" />
            <arg value="-DpomFile=@{pomFile}" />
            <arg value="-Dfile=@{file}" />
            <arg value="-Dclassifier=@{classifier}" />
            <arg value="-Dpackaging=@{packaging}" />
          </artifact:mvn>
        </sequential>
      </macrodef>

      <macrodef name="sign-dist">
        <attribute name="file"/>
        <sequential>
          <echo message="gpg signing @{file}" />
          <artifact:mvn mavenVersion="${maven.version}" fork="true" failonerror="true">
            <jvmarg value="-Xmx512m"/>
            <arg value="-q" />
            <arg value="org.apache.maven.plugins:maven-gpg-plugin:1.6:sign-and-deploy-file" />
            <arg value="-Dfile=@{file}" />
            <arg value="-DgroupId=org.apache.cassandra" />
            <arg value="-DartifactId=cassandra-parent" />
            <arg value="-Dversion=${version}" />
            <!-- intentionally dummy out the deploy step -->
            <arg value="-Durl=file:///tmp/" />
            <arg value="-DrepositoryId=tmp" />
          </artifact:mvn>
        </sequential>
      </macrodef>

      <property name="maven-ant-tasks.initialized" value="true"/>
    </target>

    <!-- this task defines the dependencies that will be fetched by Maven ANT Tasks
         the dependencies are re-used for publishing artifacts to Maven Central
         in order to keep everything consistent -->
    <target name="maven-declare-dependencies" depends="maven-ant-tasks-init"
            description="Define dependencies and dependency versions">
      <!-- The parent pom defines the versions of all dependencies -->
      <artifact:pom id="parent-pom"
                    groupId="org.apache.cassandra"
                    artifactId="cassandra-parent"
                    packaging="pom"
                    version="${version}"
                    url="https://cassandra.apache.org"
                    name="Apache Cassandra"
                    inceptionYear="2009"
                    description="The Apache Cassandra Project develops a highly scalable second-generation distributed database, bringing together Dynamo's fully distributed design and Bigtable's ColumnFamily-based data model.">

        <!-- Inherit from the ASF template pom file, ref http://maven.apache.org/pom/asf/ -->
        <parent groupId="org.apache" artifactId="apache" version="22"/>
        <license name="The Apache Software License, Version 2.0" url="https://www.apache.org/licenses/LICENSE-2.0.txt"/>
        <scm connection="${scm.connection}" developerConnection="${scm.developerConnection}" url="${scm.url}"/>
        <dependencyManagement>
          <dependency groupId="org.xerial.snappy" artifactId="snappy-java" version="1.1.1.7"/>
          <dependency groupId="net.jpountz.lz4" artifactId="lz4" version="1.3.0"/>
          <dependency groupId="com.ning" artifactId="compress-lzf" version="0.8.4"/>
          <dependency groupId="com.google.guava" artifactId="guava" version="18.0"/>
          <dependency groupId="commons-cli" artifactId="commons-cli" version="1.1"/>
          <dependency groupId="commons-codec" artifactId="commons-codec" version="1.2"/>
          <dependency groupId="org.apache.commons" artifactId="commons-lang3" version="3.1"/>
          <dependency groupId="org.apache.commons" artifactId="commons-math3" version="3.2"/>
          <dependency groupId="com.googlecode.concurrentlinkedhashmap" artifactId="concurrentlinkedhashmap-lru" version="1.4"/>
          <dependency groupId="org.antlr" artifactId="antlr" version="3.5.2">
            <exclusion groupId="org.antlr" artifactId="stringtemplate"/>
          </dependency>
          <dependency groupId="org.antlr" artifactId="antlr-runtime" version="3.5.2">
            <exclusion groupId="org.antlr" artifactId="stringtemplate"/>
          </dependency>
          <dependency groupId="org.slf4j" artifactId="slf4j-api" version="1.7.7"/>
          <dependency groupId="org.slf4j" artifactId="log4j-over-slf4j" version="1.7.7"/>
          <dependency groupId="org.slf4j" artifactId="jcl-over-slf4j" version="1.7.7" />
          <dependency groupId="ch.qos.logback" artifactId="logback-core" version="1.1.3"/>
          <dependency groupId="ch.qos.logback" artifactId="logback-classic" version="1.1.3"/>
          <dependency groupId="org.codehaus.jackson" artifactId="jackson-core-asl" version="1.9.2"/>
          <dependency groupId="org.codehaus.jackson" artifactId="jackson-mapper-asl" version="1.9.2"/>
          <dependency groupId="com.googlecode.json-simple" artifactId="json-simple" version="1.1"/>
          <dependency groupId="com.boundary" artifactId="high-scale-lib" version="1.0.6"/>
          <dependency groupId="com.github.jbellis" artifactId="jamm" version="0.3.0"/>

          <dependency groupId="com.thinkaurelius.thrift" artifactId="thrift-server" version="0.3.7">
            <exclusion groupId="org.slf4j" artifactId="slf4j-log4j12"/>
          </dependency>
          <dependency groupId="org.yaml" artifactId="snakeyaml" version="1.11"/>
          <dependency groupId="org.apache.thrift" artifactId="libthrift" version="0.9.2">
	         <exclusion groupId="commons-logging" artifactId="commons-logging"/>
          </dependency>
          <dependency groupId="junit" artifactId="junit" version="4.6" />
          <dependency groupId="org.mockito" artifactId="mockito-core" version="3.2.4" />
          <dependency groupId="org.apache.cassandra" artifactId="dtest-api" version="0.0.7" />
          <dependency groupId="org.reflections" artifactId="reflections" version="0.9.12" />
          <dependency groupId="org.quicktheories" artifactId="quicktheories" version="0.25" />
          <dependency groupId="org.apache.rat" artifactId="apache-rat" version="0.10">
             <exclusion groupId="commons-lang" artifactId="commons-lang"/>
          </dependency>
          <dependency groupId="org.apache.hadoop" artifactId="hadoop-core" version="1.0.3">
          	<exclusion groupId="org.mortbay.jetty" artifactId="servlet-api"/>
          	<exclusion groupId="commons-logging" artifactId="commons-logging"/>
          	<exclusion groupId="org.eclipse.jdt" artifactId="core"/>
		    <exclusion groupId="ant" artifactId="ant"/>
          </dependency>
          <dependency groupId="org.apache.hadoop" artifactId="hadoop-minicluster" version="1.0.3">
		    <exclusion groupId="asm" artifactId="asm"/> <!-- this is the outdated version 3.1 -->
          </dependency>
          <dependency groupId="net.java.dev.jna" artifactId="jna" version="4.2.2"/>

          <dependency groupId="org.jacoco" artifactId="org.jacoco.agent" version="${jacoco.version}"/>
          <dependency groupId="org.jacoco" artifactId="org.jacoco.ant" version="${jacoco.version}"/>

          <dependency groupId="org.jboss.byteman" artifactId="byteman-install" version="${byteman.version}"/>
          <dependency groupId="org.jboss.byteman" artifactId="byteman" version="${byteman.version}"/>
          <dependency groupId="org.jboss.byteman" artifactId="byteman-submit" version="${byteman.version}"/>
          <dependency groupId="org.jboss.byteman" artifactId="byteman-bmunit" version="${byteman.version}"/>

          <dependency groupId="net.bytebuddy" artifactId="byte-buddy" version="${bytebuddy.version}" />
          <dependency groupId="net.bytebuddy" artifactId="byte-buddy-agent" version="${bytebuddy.version}" />

          <dependency groupId="org.openjdk.jmh" artifactId="jmh-core" version="1.1.1"/>
          <dependency groupId="org.openjdk.jmh" artifactId="jmh-generator-annprocess" version="1.1.1"/>

          <dependency groupId="org.apache.cassandra" artifactId="cassandra-all" version="${version}" />
          <dependency groupId="org.apache.cassandra" artifactId="cassandra-thrift" version="${version}" />
          <dependency groupId="io.dropwizard.metrics" artifactId="metrics-core" version="3.1.0" />
          <dependency groupId="io.dropwizard.metrics" artifactId="metrics-jvm" version="3.1.0" />
          <dependency groupId="com.addthis.metrics" artifactId="reporter-config3" version="3.0.0" />
          <dependency groupId="org.mindrot" artifactId="jbcrypt" version="0.3m" />
          <dependency groupId="io.airlift" artifactId="airline" version="0.6" />
          <dependency groupId="io.netty" artifactId="netty-all" version="4.0.44.Final" />
          <dependency groupId="com.google.code.findbugs" artifactId="jsr305" version="2.0.2" />
          <dependency groupId="com.clearspring.analytics" artifactId="stream" version="2.5.2" />
          <dependency groupId="com.datastax.cassandra" artifactId="cassandra-driver-core" version="3.0.1" classifier="shaded" />
          <dependency groupId="org.eclipse.jdt.core.compiler" artifactId="ecj" version="4.4.2" />
          <dependency groupId="org.caffinitas.ohc" artifactId="ohc-core" version="0.4.3" />
          <dependency groupId="org.caffinitas.ohc" artifactId="ohc-core-j8" version="0.4.3" />
          <dependency groupId="net.ju-n.compile-command-annotations" artifactId="compile-command-annotations" version="1.2.0" />
          <dependency groupId="org.fusesource" artifactId="sigar" version="1.6.4">
          	<exclusion groupId="log4j" artifactId="log4j"/>
          </dependency>
          <dependency groupId="joda-time" artifactId="joda-time" version="2.4" />
          <dependency groupId="org.ow2.asm" artifactId="asm" version="5.0.4" />
          <!-- when updating assertj, make sure to also update the corresponding junit-bom dependency -->
          <dependency groupId="org.assertj" artifactId="assertj-core" version="3.15.0"/>
        </dependencyManagement>
        <developer id="adelapena" name="Andres de la Peña"/>
        <developer id="alakshman" name="Avinash Lakshman"/>
        <developer id="aleksey" name="Aleksey Yeschenko"/>
        <developer id="amorton" name="Aaron Morton"/>
        <developer id="aweisberg" name="Ariel Weisberg"/>
        <developer id="bdeggleston" name="Blake Eggleston"/>
        <developer id="benedict" name="Benedict Elliott Smith"/>
        <developer id="benjamin" name="Benjamin Lerer"/>
        <developer id="blambov" name="Branimir Lambov"/>
        <developer id="brandonwilliams" name="Brandon Williams"/>
        <developer id="carl" name="Carl Yeksigian"/>
        <developer id="dbrosius" name="David Brosiusd"/>
        <developer id="dikang" name="Dikang Gu"/>
        <developer id="eevans" name="Eric Evans"/>
        <developer id="edimitrova" name="Ekaterina Dimitrova"/>
        <developer id="gdusbabek" name="Gary Dusbabek"/>
        <developer id="goffinet" name="Chris Goffinet"/>
        <developer id="ifesdjeen" name="Alex Petrov"/>
        <developer id="jaakko" name="Laine Jaakko Olavi"/>
        <developer id="jake" name="T Jake Luciani"/>
        <developer id="jasonbrown" name="Jason Brown"/>
        <developer id="jbellis" name="Jonathan Ellis"/>
        <developer id="jfarrell" name="Jake Farrell"/>
        <developer id="jjirsa" name="Jeff Jirsa"/>
        <developer id="jkni" name="Joel Knighton"/>
        <developer id="jmckenzie" name="Josh McKenzie"/>
        <developer id="johan" name="Johan Oskarsson"/>
        <developer id="junrao" name="Jun Rao"/>
        <developer id="jzhuang" name="Jay Zhuang"/>
        <developer id="kohlisankalp" name="Sankalp Kohli"/>
        <developer id="marcuse" name="Marcus Eriksson"/>
        <developer id="mck" name="Michael Semb Wever"/>
        <developer id="mishail" name="Mikhail Stepura"/>
        <developer id="mshuler" name="Michael Shuler"/>
        <developer id="paulo" name="Paulo Motta"/>
        <developer id="pmalik" name="Prashant Malik"/>
        <developer id="rstupp" name="Robert Stupp"/>
        <developer id="scode" name="Peter Schuller"/>
        <developer id="beobal" name="Sam Tunnicliffe"/>
        <developer id="slebresne" name="Sylvain Lebresne"/>
        <developer id="stefania" name="Stefania Alborghetti"/>
        <developer id="tylerhobbs" name="Tyler Hobbs"/>
        <developer id="vijay" name="Vijay Parthasarathy"/>
        <developer id="xedin" name="Pavel Yaskevich"/>
        <developer id="yukim" name="Yuki Morishita"/>
        <developer id="zznate" name="Nate McCall"/>
      </artifact:pom>

      <!-- each dependency set then defines the subset of the dependencies for that dependency set -->
      <artifact:pom id="build-deps-pom"
                    artifactId="cassandra-build-deps">
        <parent groupId="org.apache.cassandra"
                artifactId="cassandra-parent"
                version="${version}"/>
        <dependency groupId="junit" artifactId="junit"/>
        <dependency groupId="org.mockito" artifactId="mockito-core" />
        <dependency groupId="org.quicktheories" artifactId="quicktheories" />
        <dependency groupId="org.apache.cassandra" artifactId="dtest-api" />
        <dependency groupId="org.reflections" artifactId="reflections" />
        <dependency groupId="org.apache.rat" artifactId="apache-rat"/>
        <dependency groupId="org.apache.hadoop" artifactId="hadoop-core"/>
      	<dependency groupId="org.apache.hadoop" artifactId="hadoop-minicluster"/>
      	<dependency groupId="com.google.code.findbugs" artifactId="jsr305"/>
        <dependency groupId="org.antlr" artifactId="antlr"/>
        <dependency groupId="com.datastax.cassandra" artifactId="cassandra-driver-core" classifier="shaded"/>
        <dependency groupId="org.eclipse.jdt.core.compiler" artifactId="ecj"/>
        <dependency groupId="org.caffinitas.ohc" artifactId="ohc-core" version="0.4.3" />
        <dependency groupId="org.caffinitas.ohc" artifactId="ohc-core-j8" version="0.4.3" />
        <dependency groupId="org.openjdk.jmh" artifactId="jmh-core"/>
        <dependency groupId="org.openjdk.jmh" artifactId="jmh-generator-annprocess"/>
        <dependency groupId="net.ju-n.compile-command-annotations" artifactId="compile-command-annotations"/>
        <dependency groupId="org.apache.ant" artifactId="ant-junit" version="1.9.4" />
        <!-- adding this dependency is necessary for assertj. When updating assertj, need to also update the version of
             this that the new assertj's `assertj-parent-pom` depends on. -->
        <dependency groupId="org.junit" artifactId="junit-bom" version="5.6.0" type="pom"/>
        <dependency groupId="org.assertj" artifactId="assertj-core"/>
      </artifact:pom>
      <!-- this build-deps-pom-sources "artifact" is the same as build-deps-pom but only with those
           artifacts that have "-source.jar" files -->
      <artifact:pom id="build-deps-pom-sources"
                    artifactId="cassandra-build-deps">
        <parent groupId="org.apache.cassandra"
                artifactId="cassandra-parent"
                version="${version}"/>
        <dependency groupId="junit" artifactId="junit"/>
        <dependency groupId="org.mockito" artifactId="mockito-core" />
        <dependency groupId="org.reflections" artifactId="reflections" />
        <dependency groupId="com.datastax.cassandra" artifactId="cassandra-driver-core" classifier="shaded"/>
        <dependency groupId="org.eclipse.jdt.core.compiler" artifactId="ecj"/>
        <dependency groupId="org.caffinitas.ohc" artifactId="ohc-core"/>
        <dependency groupId="org.openjdk.jmh" artifactId="jmh-core"/>
        <dependency groupId="org.openjdk.jmh" artifactId="jmh-generator-annprocess"/>
        <dependency groupId="net.ju-n.compile-command-annotations" artifactId="compile-command-annotations"/>
        <dependency groupId="org.apache.ant" artifactId="ant-junit" version="1.9.4" />
        <dependency groupId="org.assertj" artifactId="assertj-core"/>
      </artifact:pom>

      <artifact:pom id="coverage-deps-pom"
                    artifactId="cassandra-coverage-deps">
        <parent groupId="org.apache.cassandra"
                artifactId="cassandra-parent"
                version="${version}"/>
        <dependency groupId="org.jacoco" artifactId="org.jacoco.agent"/>
        <dependency groupId="org.jacoco" artifactId="org.jacoco.ant" />
        <dependency groupId="org.jboss.byteman" artifactId="byteman-install"/>
        <dependency groupId="org.jboss.byteman" artifactId="byteman"/>
        <dependency groupId="org.jboss.byteman" artifactId="byteman-submit"/>
        <dependency groupId="org.jboss.byteman" artifactId="byteman-bmunit"/>
      </artifact:pom>

      <artifact:pom id="test-deps-pom"
                    artifactId="cassandra-test-deps">
        <parent groupId="org.apache.cassandra"
                artifactId="cassandra-parent"
                version="${version}"/>
        <dependency groupId="joda-time" artifactId="joda-time"/>
      </artifact:pom>

      <!-- now the pom's for artifacts being deployed to Maven Central -->

      <artifact:pom id="all-pom"
                    artifactId="cassandra-all"
                    url="https://cassandra.apache.org"
                    name="Apache Cassandra">
        <parent groupId="org.apache.cassandra"
                artifactId="cassandra-parent"
                version="${version}"/>
        <scm connection="${scm.connection}" developerConnection="${scm.developerConnection}" url="${scm.url}"/>
        <dependency groupId="org.xerial.snappy" artifactId="snappy-java"/>
        <dependency groupId="net.jpountz.lz4" artifactId="lz4"/>
        <dependency groupId="com.ning" artifactId="compress-lzf"/>
        <dependency groupId="com.google.guava" artifactId="guava"/>
        <dependency groupId="commons-cli" artifactId="commons-cli"/>
        <dependency groupId="commons-codec" artifactId="commons-codec"/>
        <dependency groupId="org.apache.commons" artifactId="commons-lang3"/>
        <dependency groupId="org.apache.commons" artifactId="commons-math3"/>
        <dependency groupId="com.googlecode.concurrentlinkedhashmap" artifactId="concurrentlinkedhashmap-lru"/>
        <dependency groupId="org.antlr" artifactId="antlr"/>
        <dependency groupId="org.antlr" artifactId="antlr-runtime"/>
        <dependency groupId="org.slf4j" artifactId="slf4j-api"/>
        <dependency groupId="org.slf4j" artifactId="log4j-over-slf4j"/>
        <dependency groupId="org.slf4j" artifactId="jcl-over-slf4j"/>
        <dependency groupId="org.codehaus.jackson" artifactId="jackson-core-asl"/>
        <dependency groupId="org.codehaus.jackson" artifactId="jackson-mapper-asl"/>
        <dependency groupId="com.googlecode.json-simple" artifactId="json-simple"/>
        <dependency groupId="com.boundary" artifactId="high-scale-lib"/>
        <dependency groupId="org.yaml" artifactId="snakeyaml"/>
        <dependency groupId="org.mindrot" artifactId="jbcrypt"/>
        <dependency groupId="io.airlift" artifactId="airline"/>
        <dependency groupId="io.dropwizard.metrics" artifactId="metrics-core"/>
        <dependency groupId="io.dropwizard.metrics" artifactId="metrics-jvm"/>
        <dependency groupId="com.addthis.metrics" artifactId="reporter-config3"/>
        <dependency groupId="com.thinkaurelius.thrift" artifactId="thrift-server"/>
        <dependency groupId="com.clearspring.analytics" artifactId="stream"/>

        <dependency groupId="ch.qos.logback" artifactId="logback-core"/>
        <dependency groupId="ch.qos.logback" artifactId="logback-classic"/>

        <dependency groupId="org.apache.thrift" artifactId="libthrift"/>
        <dependency groupId="org.apache.cassandra" artifactId="cassandra-thrift"/>

        <!-- don't need hadoop classes to run, but if you use the hadoop stuff -->
        <dependency groupId="org.apache.hadoop" artifactId="hadoop-core" optional="true"/>
        <dependency groupId="org.apache.hadoop" artifactId="hadoop-minicluster" optional="true"/>

        <!-- don't need the Java Driver to run, but if you use the hadoop stuff or UDFs -->
        <dependency groupId="com.datastax.cassandra" artifactId="cassandra-driver-core" classifier="shaded" optional="true"/>

        <!-- don't need jna to run, but nice to have -->
        <dependency groupId="net.java.dev.jna" artifactId="jna"/>

        <!-- don't need jamm unless running a server in which case it needs to be a -javagent to be used anyway -->
        <dependency groupId="com.github.jbellis" artifactId="jamm"/>

        <dependency groupId="io.netty" artifactId="netty-all"/>
        <dependency groupId="joda-time" artifactId="joda-time"/>
        <dependency groupId="org.fusesource" artifactId="sigar"/>
        <dependency groupId="org.eclipse.jdt.core.compiler" artifactId="ecj"/>
        <dependency groupId="org.caffinitas.ohc" artifactId="ohc-core"/>
        <dependency groupId="org.caffinitas.ohc" artifactId="ohc-core-j8"/>
        <dependency groupId="org.ow2.asm" artifactId="asm"/>
      </artifact:pom>
      <artifact:pom id="thrift-pom"
                    artifactId="cassandra-thrift"
                    url="https://cassandra.apache.org"
                    name="Apache Cassandra">
        <parent groupId="org.apache.cassandra"
                artifactId="cassandra-parent"
                version="${version}"/>
        <scm connection="${scm.connection}" developerConnection="${scm.developerConnection}" url="${scm.url}"/>
        <dependency groupId="org.apache.commons" artifactId="commons-lang3"/>
        <dependency groupId="org.slf4j" artifactId="slf4j-api"/>
        <dependency groupId="org.slf4j" artifactId="log4j-over-slf4j"/>
        <dependency groupId="org.slf4j" artifactId="jcl-over-slf4j"/>
        <dependency groupId="org.apache.thrift" artifactId="libthrift"/>
      </artifact:pom>
      <artifact:pom id="clientutil-pom"
                    artifactId="cassandra-clientutil"
                    url="https://cassandra.apache.org"
                    name="Apache Cassandra">
        <parent groupId="org.apache.cassandra"
                artifactId="cassandra-parent"
                version="${version}"/>
        <scm connection="${scm.connection}" developerConnection="${scm.developerConnection}" url="${scm.url}"/>
  <dependency groupId="com.google.guava" artifactId="guava"/>
      </artifact:pom>
    </target>

    <target name="maven-ant-tasks-retrieve-build" depends="maven-declare-dependencies" unless="without.maven">
      <!-- retrieve artifacts -->
      <artifact:dependencies pomRefId="build-deps-pom"
                             filesetId="build-dependency-jars"
                             cacheDependencyRefs="true"
                             dependencyRefsBuildFile="${build.dir}/build-dependencies.xml">
          <remoteRepository refid="central"/>
          <remoteRepository refid="apache"/>
      </artifact:dependencies>
      <!-- retrieve -source.jar artifacts using the reference-pom with the artifacts that have these -->
      <artifact:dependencies pomRefId="build-deps-pom-sources"
                             sourcesFilesetId="build-dependency-sources"
                             cacheDependencyRefs="true"
                             dependencyRefsBuildFile="${build.dir}/build-dependencies-sources.xml">
          <remoteRepository refid="central"/>
          <remoteRepository refid="apache"/>
      </artifact:dependencies>
      <copy todir="${build.dir.lib}/jars">
          <fileset refid="build-dependency-jars"/>
          <mapper type="flatten"/>
      </copy>
      <copy todir="${build.dir.lib}/sources">
          <fileset refid="build-dependency-sources"/>
          <mapper type="flatten"/>
      </copy>
      <!-- code coverage tools -->
      <artifact:dependencies pomRefId="coverage-deps-pom"
                             filesetId="coverage-dependency-jars">
          <remoteRepository refid="central"/>
      </artifact:dependencies>
      <copy todir="${build.dir.lib}/jars">
          <fileset refid="coverage-dependency-jars"/>
          <mapper type="flatten"/>
      </copy>
      <!-- jacoco agent jar comes wrapped in a jar -->
      <unzip src="${build.dir.lib}/jars/org.jacoco.agent-${jacoco.version}.jar" dest="${build.dir.lib}/jars">
        <patternset>
            <include name="*.jar"/>
        </patternset>
        <mapper type="flatten"/>
      </unzip>
    </target>

    <target name="maven-ant-tasks-retrieve-test" depends="maven-ant-tasks-init">
      <artifact:dependencies pomRefId="test-deps-pom"
                             filesetId="test-dependency-jars"
                             sourcesFilesetId="test-dependency-sources"
                             cacheDependencyRefs="true"
                             dependencyRefsBuildFile="${build.dir}/test-dependencies.xml">
        <remoteRepository refid="apache"/>
        <remoteRepository refid="central"/>
      </artifact:dependencies>
      <copy todir="${test.lib}/jars">
        <fileset refid="test-dependency-jars"/>
        <mapper type="flatten"/>
      </copy>
      <copy todir="${test.lib}/sources">
        <fileset refid="test-dependency-sources"/>
        <mapper type="flatten"/>
      </copy>
    </target>

    <!--
       Generate thrift code.  We have targets to build java because
       Cassandra depends on it, and python because that is what the system
       tests run.
    -->
    <target name="check-gen-thrift-java">
      <uptodate property="thriftUpToDate" srcfile="${interface.dir}/cassandra.thrift"
            targetfile="${interface.thrift.gen-java}/org/apache/cassandra/thrift/Cassandra.java" />
    </target>
    <target name="gen-thrift-java" unless="thriftUpToDate" depends="check-gen-thrift-java"
            description="Generate Thrift Java artifacts">
      <echo>Generating Thrift Java code from ${basedir}/interface/cassandra.thrift...</echo>
      <exec executable="thrift" dir="${basedir}/interface" failonerror="true">
        <arg line="--gen java:hashcode" />
        <arg line="-o ${interface.thrift.dir}" />
        <arg line="cassandra.thrift" />
      </exec>
      <antcall target="write-java-license-headers" />
    </target>

    <target name="gen-thrift-py" description="Generate Thrift Python artifacts">
      <echo>Generating Thrift Python code from ${basedir}/interface/cassandra.thrift...</echo>
      <exec executable="thrift" dir="${basedir}/interface" failonerror="true">
        <arg line="--gen py" />
        <arg line="-o ${interface.thrift.dir}" />
        <arg line="cassandra.thrift" />
      </exec>
      <exec executable="thrift" dir="${basedir}/interface" failonerror="true">
        <arg line="--gen py:twisted" />
        <arg line="-o ${interface.thrift.dir}" />
        <arg line="cassandra.thrift" />
      </exec>
    </target>

    <!-- create properties file with C version -->
    <target name="createVersionPropFile">
      <taskdef name="propertyfile" classname="org.apache.tools.ant.taskdefs.optional.PropertyFile"/>
      <mkdir dir="${version.properties.dir}"/>
      <propertyfile file="${version.properties.dir}/version.properties">
        <entry key="CassandraVersion" value="${version}"/>
      </propertyfile>
    </target>

    <target name="test-run" depends="build"
            description="Run in test mode.  Not for production use!">
      <java classname="org.apache.cassandra.service.CassandraDaemon" fork="true">
        <classpath>
          <path refid="cassandra.classpath"/>
          <pathelement location="${test.conf}"/>
        </classpath>
        <jvmarg value="-Dstorage-config=${test.conf}"/>
        <jvmarg value="-javaagent:${basedir}/lib/jamm-0.3.0.jar" />
        <jvmarg value="-ea"/>
      </java>
    </target>

    <!--
        The build target builds all the .class files
    -->
    <target name="build"
        depends="maven-ant-tasks-retrieve-build,build-project" description="Compile Cassandra classes"/>
    <target name="codecoverage" depends="jacoco-run,jacoco-report" description="Create code coverage report"/>

    <target depends="init,gen-cql3-grammar,generate-cql-html,rat-check"
            name="build-project">
        <echo message="${ant.project.name}: ${ant.file}"/>
        <!-- Order matters! -->
        <javac fork="true"
               debug="true" debuglevel="${debuglevel}" encoding="utf-8"
               destdir="${build.classes.thrift}" includeantruntime="false" source="${source.version}" target="${target.version}"
               memorymaximumsize="512M">
            <src path="${interface.thrift.dir}/gen-java"/>
            <classpath refid="cassandra.classpath"/>
        </javac>
        <javac fork="true"
               debug="true" debuglevel="${debuglevel}" encoding="utf-8"
               destdir="${build.classes.main}" includeantruntime="false" source="${source.version}" target="${target.version}"
               memorymaximumsize="512M">
            <src path="${build.src.java}"/>
            <src path="${build.src.gen-java}"/>
            <compilerarg value="-XDignore.symbol.file"/>
            <compilerarg value="-Xbootclasspath/p:${build.src.jdkoverride}"/>
            <classpath refid="cassandra.classpath"/>
        </javac>
        <antcall target="createVersionPropFile"/>
        <copy todir="${build.classes.main}">
            <fileset dir="${build.src.resources}" />
        </copy>
	<copy todir="${basedir}/conf" file="${build.classes.main}/META-INF/hotspot_compiler"/>
    </target>

    <!-- Stress build file -->
    <property name="stress.build.src" value="${basedir}/tools/stress/src" />
    <property name="stress.build.classes" value="${build.classes}/stress" />
	<property name="stress.manifest" value="${stress.build.classes}/MANIFEST.MF" />
    <path id="cassandra.classes">
        <pathelement location="${basedir}/build/classes/main" />
        <pathelement location="${basedir}/build/classes/thrift" />
    </path>
    <target name="stress-build" depends="build" description="build stress tool">
    	<mkdir dir="${stress.build.classes}" />
        <javac debug="true" debuglevel="${debuglevel}" encoding="utf-8" destdir="${stress.build.classes}" includeantruntime="true" source="${source.version}" target="${target.version}">
            <src path="${stress.build.src}" />
            <classpath>
                <path refid="cassandra.classes" />
                <path>
                    <fileset dir="${build.lib}">
                        <include name="**/*.jar" />
                    </fileset>
                </path>
            </classpath>
        </javac>
    </target>

	<target name="_write-poms" depends="maven-declare-dependencies">
	    <artifact:writepom pomRefId="parent-pom" file="${build.dir}/${final.name}-parent.pom"/>
	    <artifact:writepom pomRefId="thrift-pom"
	                       file="${build.dir}/${ant.project.name}-thrift-${version}.pom"/>
	    <artifact:writepom pomRefId="all-pom" file="${build.dir}/${final.name}.pom"/>
	    <artifact:writepom pomRefId="clientutil-pom"
	    	               file="${build.dir}/${ant.project.name}-clientutil-${version}.pom"/>
	</target>

	<target name="write-poms" unless="without.maven">
	    <antcall target="_write-poms" />
	</target>

    <!--
        The jar target makes cassandra.jar output.
    -->
    <target name="jar"
            depends="build, build-test, stress-build, write-poms"
            description="Assemble Cassandra JAR files">
      <mkdir dir="${build.classes.main}/META-INF" />
      <mkdir dir="${build.classes.thrift}/META-INF" />
      <copy file="LICENSE.txt"
            tofile="${build.classes.main}/META-INF/LICENSE.txt"/>
      <copy file="LICENSE.txt"
            tofile="${build.classes.thrift}/META-INF/LICENSE.txt"/>
      <copy file="NOTICE.txt"
            tofile="${build.classes.main}/META-INF/NOTICE.txt"/>
      <copy file="NOTICE.txt"
            tofile="${build.classes.thrift}/META-INF/NOTICE.txt"/>

      <!-- Thrift Jar -->
      <jar jarfile="${build.dir}/${ant.project.name}-thrift-${version}.jar"
           basedir="${build.classes.thrift}">
        <fileset dir="${build.classes.main}">
          <include name="org/apache/cassandra/thrift/ITransportFactory*.class" />
          <include name="org/apache/cassandra/thrift/TFramedTransportFactory*.class" />
        </fileset>
        <manifest>
          <attribute name="Implementation-Title" value="Cassandra"/>
          <attribute name="Implementation-Version" value="${version}"/>
          <attribute name="Implementation-Vendor" value="Apache"/>
        </manifest>
      </jar>

      <!-- Main Jar -->
      <jar jarfile="${build.dir}/${final.name}.jar">
        <fileset dir="${build.classes.main}">
          <exclude name="org/apache/cassandra/thrift/ITransportFactory*.class" />
          <exclude name="org/apache/cassandra/thrift/TFramedTransportFactory*.class" />
        </fileset>
        <manifest>
        <!-- <section name="org/apache/cassandra/infrastructure"> -->
          <attribute name="Implementation-Title" value="Cassandra"/>
          <attribute name="Implementation-Version" value="${version}"/>
          <attribute name="Implementation-Vendor" value="Apache"/>
          <attribute name="Premain-Class"
                     value="org.apache.cassandra.infrastructure.continuations.CAgent"/>
          <attribute name="Class-Path"
                     value="${ant.project.name}-clientutil-${version}.jar ${ant.project.name}-thrift-${version}.jar" />
        <!-- </section> -->
        </manifest>
      </jar>

      <!-- Test Jar -->
      <jar jarfile="${build.dir}/${ant.project.name}-test-${version}.jar">
        <fileset dir="${test.classes}"/>
        <manifest>
          <attribute name="Implementation-Title" value="Cassandra"/>
          <attribute name="Implementation-Version" value="${version}"/>
          <attribute name="Implementation-Vendor" value="Apache"/>
        </manifest>
      </jar>

      <!-- Clientutil Jar -->
      <!-- TODO: write maven pom here -->
      <jar jarfile="${build.dir}/${ant.project.name}-clientutil-${version}.jar">
        <fileset dir="${build.classes.main}">
          <include name="org/apache/cassandra/serializers/*" />
          <include name="org/apache/cassandra/utils/ByteBufferUtil*.class" />
          <include name="org/apache/cassandra/utils/Hex.class" />
          <include name="org/apache/cassandra/utils/UUIDGen*.class" />
          <include name="org/apache/cassandra/utils/FBUtilities*.class" />
          <include name="org/apache/cassandra/exceptions/*.class" />
          <include name="org/apache/cassandra/utils/CloseableIterator.class" />
          <include name="org/apache/cassandra/io/util/*.class" />
          <include name="org/apache/cassandra/utils/SigarLibrary.class" />
        </fileset>
        <manifest>
          <attribute name="Implementation-Title" value="Cassandra"/>
          <attribute name="Implementation-Version" value="${version}"/>
          <attribute name="Implementation-Vendor" value="Apache"/>
        </manifest>
      </jar>

      <!-- Stress jar -->
      <manifest file="${stress.manifest}">
        <attribute name="Built-By" value="Pavel Yaskevich"/>
        <attribute name="Main-Class" value="org.apache.cassandra.stress.Stress"/>
      </manifest>
      <mkdir dir="${stress.build.classes}/META-INF" />
      <mkdir dir="${build.dir}/tools/lib/" />
      <jar destfile="${build.dir}/tools/lib/stress.jar" manifest="${stress.manifest}">
        <fileset dir="${stress.build.classes}"/>
      </jar>
    </target>

    <!--
        The javadoc-jar target makes cassandra-javadoc.jar output required for publishing to Maven central repository.
    -->
    <target name="javadoc-jar" description="Assemble Cassandra JavaDoc JAR file">
      <mkdir dir="${javadoc.jars.dir}"/>
      <create-javadoc destdir="${javadoc.jars.dir}/thrift">
        <filesets>
          <fileset dir="${interface.thrift.dir}/gen-java" defaultexcludes="yes">
            <include name="org/apache/**/*.java"/>
          </fileset>
        </filesets>
      </create-javadoc>
      <jar jarfile="${build.dir}/${ant.project.name}-thrift-${version}-javadoc.jar"
           basedir="${javadoc.jars.dir}/thrift"/>

      <create-javadoc destdir="${javadoc.jars.dir}/main">
        <filesets>
          <fileset dir="${build.src.java}" defaultexcludes="yes">
            <include name="org/apache/**/*.java"/>
          </fileset>
          <fileset dir="${build.src.gen-java}" defaultexcludes="yes">
            <include name="org/apache/**/*.java"/>
          </fileset>
        </filesets>
      </create-javadoc>
      <jar jarfile="${build.dir}/${final.name}-javadoc.jar"
           basedir="${javadoc.jars.dir}/main"/>

      <create-javadoc destdir="${javadoc.jars.dir}/clientutil">
        <filesets>
          <fileset dir="${build.src.java}" defaultexcludes="yes">
            <include name="org/apache/cassandra/serializers/*" />
            <include name="org/apache/cassandra/utils/ByteBufferUtil*.java" />
            <include name="org/apache/cassandra/utils/Hex.java" />
            <include name="org/apache/cassandra/utils/UUIDGen*.java" />
          </fileset>
        </filesets>
      </create-javadoc>
      <jar jarfile="${build.dir}/${ant.project.name}-clientutil-${version}-javadoc.jar"
           basedir="${javadoc.jars.dir}/clientutil"/>
      <!-- javadoc task always rebuilds so might as well remove the generated docs to prevent
           being pulled into the distribution by accident -->
      <delete quiet="true" dir="${javadoc.jars.dir}"/>
    </target>

    <!--
        The sources-jar target makes cassandra-sources.jar output required for publishing to Maven central repository.
    -->
    <target name="sources-jar" depends="init" description="Assemble Cassandra Sources JAR file">
      <jar jarfile="${build.dir}/${ant.project.name}-thrift-${version}-sources.jar">
        <fileset dir="${interface.thrift.dir}/gen-java" defaultexcludes="yes">
          <include name="org/apache/**/*.java"/>
        </fileset>
      </jar>
      <jar jarfile="${build.dir}/${final.name}-sources.jar">
        <fileset dir="${build.src.java}" defaultexcludes="yes">
          <include name="org/apache/**/*.java"/>
        </fileset>
        <fileset dir="${build.src.gen-java}" defaultexcludes="yes">
          <include name="org/apache/**/*.java"/>
        </fileset>
      </jar>
      <jar jarfile="${build.dir}/${ant.project.name}-clientutil-${version}-sources.jar">
        <fileset dir="${build.src.java}" defaultexcludes="yes">
          <include name="org/apache/cassandra/serializers/*" />
          <include name="org/apache/cassandra/utils/ByteBufferUtil*.java" />
          <include name="org/apache/cassandra/utils/Hex.java" />
          <include name="org/apache/cassandra/utils/UUIDGen*.java" />
        </fileset>
      </jar>
    </target>

    <!-- creates release tarballs -->
    <target name="artifacts" depends="jar,javadoc"
            description="Create Cassandra release artifacts">
      <mkdir dir="${dist.dir}"/>
      <!-- fix the control linefeed so that builds on windows works on linux -->
      <fixcrlf srcdir="bin" includes="**/*" excludes="**/*.bat, **/*.ps1" eol="lf" eof="remove" />
      <fixcrlf srcdir="conf" includes="**/*" excludes="**/*.bat, **/*.ps1" eol="lf" eof="remove" />
      <fixcrlf srcdir="tools/bin" includes="**/*" excludes="**/*.bat, **/*.ps1" eol="lf" eof="remove" />
      <copy todir="${dist.dir}/lib">
        <fileset dir="${build.lib}"/>
        <fileset dir="${build.dir}">
          <include name="${final.name}.jar" />
          <include name="${ant.project.name}-thrift-${version}.jar" />
          <include name="${ant.project.name}-clientutil-${version}.jar" />
        </fileset>
      </copy>
      <copy todir="${dist.dir}/javadoc">
        <fileset dir="${javadoc.dir}"/>
      </copy>
      <copy todir="${dist.dir}/doc">
        <fileset dir="doc">
          <exclude name="cql3/CQL.textile"/>
        </fileset>
      </copy>
      <copy todir="${dist.dir}/bin">
        <fileset dir="bin"/>
      </copy>
      <copy todir="${dist.dir}/conf">
        <fileset dir="conf"/>
      </copy>
      <copy todir="${dist.dir}/interface">
        <fileset dir="interface">
          <include name="**/*.thrift" />
        </fileset>
      </copy>
      <copy todir="${dist.dir}/pylib">
        <fileset dir="pylib">
          <include name="**" />
          <exclude name="**/*.pyc" />
        </fileset>
      </copy>
      <copy todir="${dist.dir}/">
        <fileset dir="${basedir}">
          <include name="*.txt" />
        </fileset>
      </copy>
      <copy todir="${dist.dir}/tools/bin">
        <fileset dir="${basedir}/tools/bin"/>
      </copy>
      <copy todir="${dist.dir}/tools/">
        <fileset dir="${basedir}/tools/">
            <include name="*.yaml"/>
	</fileset>
      </copy>
      <copy todir="${dist.dir}/tools/lib">
        <fileset dir="${build.dir}/tools/lib/">
            <include name="*.jar" />
        </fileset>
      </copy>
      <tar compression="gzip" longfile="gnu"
        destfile="${build.dir}/${final.name}-bin.tar.gz">

        <!-- Everything but bin/ (default mode) -->
        <tarfileset dir="${dist.dir}" prefix="${final.name}">
          <include name="**"/>
          <exclude name="bin/*" />
          <exclude name="tools/bin/*"/>
        </tarfileset>
        <!-- Shell includes in bin/ (default mode) -->
        <tarfileset dir="${dist.dir}" prefix="${final.name}">
          <include name="bin/*.in.sh" />
          <include name="tools/bin/*.in.sh" />
        </tarfileset>
        <!-- Executable scripts in bin/ -->
        <tarfileset dir="${dist.dir}" prefix="${final.name}" mode="755">
          <include name="bin/*"/>
          <include name="tools/bin/*"/>
          <exclude name="bin/*.in.sh" />
          <exclude name="tools/bin/*.in.sh" />
        </tarfileset>
      </tar>

      <tar compression="gzip" longfile="gnu"
           destfile="${build.dir}/${final.name}-src.tar.gz">

        <tarfileset dir="${basedir}"
                    prefix="${final.name}-src">
          <include name="**"/>
          <exclude name="build/**" />
          <exclude name="src/gen-java/**" />
          <exclude name=".git/**" />
          <exclude name="venv/**" />
          <exclude name="src/resources/org/apache/cassandra/config/version.properties" />
          <exclude name="conf/hotspot_compiler" />
          <exclude name="doc/cql3/CQL.html" />
          <exclude name="bin/*" /> <!-- handled separately below -->
          <exclude name="tools/bin/*" /> <!-- handled separately below -->
          <!-- exclude Eclipse files -->
          <exclude name=".project" />
          <exclude name=".classpath" />
          <exclude name=".settings/**" />
          <exclude name=".externalToolBuilders/**" />
        </tarfileset>

        <!-- Shell includes and batch files in bin/ and tools/bin/ -->
        <tarfileset dir="${basedir}" prefix="${final.name}-src">
          <include name="bin/*.in.sh" />
          <include name="bin/*.bat" />
          <include name="tools/bin/*.in.sh" />
          <include name="tools/bin/*.bat" />
        </tarfileset>
        <!-- Everything else (assumed to be scripts), is executable -->
        <tarfileset dir="${basedir}" prefix="${final.name}-src" mode="755">
          <include name="bin/*"/>
          <exclude name="bin/*.in.sh" />
          <exclude name="bin/*.bat" />
          <include name="tools/bin/*"/>
          <exclude name="tools/bin/*.in.sh" />
          <exclude name="tools/bin/*.bat" />
        </tarfileset>
      </tar>

      <checksum forceOverwrite="yes" todir="${build.dir}" fileext=".sha256" algorithm="SHA-256">
        <fileset dir="${build.dir}">
          <include name="${final.name}-bin.tar.gz" />
          <include name="${final.name}-src.tar.gz" />
        </fileset>
      </checksum>
      <checksum forceOverwrite="yes" todir="${build.dir}" fileext=".sha512" algorithm="SHA-512">
        <fileset dir="${build.dir}">
          <include name="${final.name}-bin.tar.gz" />
          <include name="${final.name}-src.tar.gz" />
        </fileset>
      </checksum>
    </target>

  <target name="build-test" depends="build" description="Compile test classes">
    <javac
     debug="true"
     debuglevel="${debuglevel}"
     destdir="${test.classes}"
     includeantruntime="true"
     source="${source.version}"
     target="${target.version}"
     encoding="utf-8">
     <classpath>
        <path refid="cassandra.classpath"/>
     </classpath>
     <compilerarg value="-XDignore.symbol.file"/>
     <src path="${test.unit.src}"/>
     <src path="${test.long.src}"/>
     <src path="${test.burn.src}"/>
     <src path="${test.microbench.src}"/>
     <src path="${test.distributed.src}"/>
    </javac>

    <!-- Non-java resources needed by the test suite -->
    <copy todir="${test.classes}">
      <fileset dir="${test.resources}"/>
    </copy>
  </target>

  <!-- Run tests separately and report errors after and generate a junit report -->
  <macrodef name="testhelper">
    <attribute name="testdelegate"/>
    <sequential>
      <testhelper_ testdelegate="@{testdelegate}"/>
      <fail message="Some test(s) failed.">
        <condition>
            <and>
            <isset property="testfailed"/>
            <not>
              <isset property="ant.test.failure.ignore"/>
            </not>
          </and>
        </condition>
      </fail>
    </sequential>
  </macrodef>

  <!-- Run a list of junit tasks but don't track errors or generate a report after
       If a test fails the testfailed property will be set. All the tests are run using the testdelegate
       macro that is specified as an attribute and they will be run sequentially in this ant process -->
  <scriptdef name="testhelper_" language="javascript">
    <attribute name="testdelegate"/>
    <![CDATA[
        sep = project.getProperty("path.separator");
        all = project.getProperty("all-test-classes").split(sep);
        var p = project.createTask('sequential');
        for (i = 0; i < all.length; i++) {
            if (all[i] == undefined) continue;
            task = project.createTask( attributes.get("testdelegate") );
            task.setDynamicAttribute( "test.file.list", "" + all[i]);
            p.addTask(task);
        }
        p.perform();
    ]]>
  </scriptdef>

  <!-- Defines how to run a set of tests. If you change the defaults for attributes
       you should also update them in testmacro.,
       The two are split because the helper doesn't generate
       a junit report or fail on errors -->
  <macrodef name="testmacrohelper">
    <attribute name="inputdir" />
    <attribute name="timeout" default="${test.timeout}" />
    <attribute name="forkmode" default="perTest"/>
    <element name="optjvmargs" implicit="true" optional="true" />
    <attribute name="filter" default="**/${test.name}.java"/>
    <attribute name="exclude" default="" />
    <attribute name="filelist" default="" />
    <attribute name="testtag" default=""/>
    <attribute name="usejacoco" default="no"/>
    <attribute name="showoutput" default="false"/>

    <sequential>
      <condition property="additionalagent"
                 value="-javaagent:${build.dir.lib}/jars/jacocoagent.jar=destfile=${jacoco.partialexecfile}"
                 else="">
        <istrue value="${usejacoco}"/>
      </condition>
      <!-- use https://github.com/krummas/jstackjunit to get thread dumps when unit tests time out -->
      <taskdef name="junit-timeout" classname="org.krummas.junit.JStackJUnitTask" classpath="lib/jstackjunit-0.0.1.jar"/>
      <mkdir dir="${build.test.dir}/cassandra"/>
      <mkdir dir="${build.test.dir}/output"/>
      <mkdir dir="${build.test.dir}/output/@{testtag}"/>
      <junit-timeout fork="on" forkmode="@{forkmode}" failureproperty="testfailed" maxmemory="1024m" timeout="@{timeout}" showoutput="@{showoutput}">
        <formatter classname="org.apache.cassandra.CassandraXMLJUnitResultFormatter" extension=".xml" usefile="true"/>
        <formatter classname="org.apache.cassandra.CassandraBriefJUnitResultFormatter" usefile="false"/>
        <jvmarg value="-Dstorage-config=${test.conf}"/>
        <jvmarg value="-Djava.awt.headless=true"/>
        <!-- Cassandra 3.0+ needs <jvmarg line="... ${additionalagent}" /> here! (not value=) -->
        <jvmarg line="-javaagent:${basedir}/lib/jamm-0.3.0.jar ${additionalagent}" />
        <jvmarg value="-ea"/>
        <jvmarg value="-Djava.io.tmpdir=${tmp.dir}"/>
        <jvmarg value="-Dcassandra.debugrefcount=true"/>
        <jvmarg value="-Xss256k"/>
        <!-- When we do classloader manipulation SoftReferences can cause memory leaks
             that can OOM our test runs. The next two settings informs our GC
             algorithm to limit the metaspace size and clean up SoftReferences
             more aggressively rather than waiting. See CASSANDRA-14922 for more details.
        -->
        <jvmarg value="-XX:MaxMetaspaceSize=256M" />
        <jvmarg value="-XX:SoftRefLRUPolicyMSPerMB=0" />
        <jvmarg value="-Dcassandra.memtable_row_overhead_computation_step=100"/>
        <jvmarg value="-Dcassandra.test.use_prepared=${cassandra.test.use_prepared}"/>
        <jvmarg value="-Dcassandra.test.sstableformatdevelopment=true"/>
        <!-- The first time SecureRandom initializes can be slow if it blocks on /dev/random -->
        <jvmarg value="-Djava.security.egd=file:/dev/urandom" />
        <jvmarg value="-Dcassandra.testtag=@{testtag}"/>
        <jvmarg value="-Dcassandra.keepBriefBrief=${cassandra.keepBriefBrief}" />
        <jvmarg value="-Dcassandra.strict.runtime.checks=true" />
        <!-- disable shrinks in quicktheories CASSANDRA-15554 -->
        <jvmarg value="-DQT_SHRINKS=0"/>
	<optjvmargs/>
        <classpath>
          <pathelement path="${java.class.path}"/>
          <path refid="cassandra.classpath" />
          <pathelement location="${test.classes}"/>
          <pathelement location="${test.conf}"/>
          <fileset dir="${test.lib}">
            <include name="**/*.jar" />
          </fileset>
        </classpath>
        <batchtest todir="${build.test.dir}/output/@{testtag}">
            <fileset dir="@{inputdir}" includes="@{filter}" excludes="@{exclude}"/>
            <filelist dir="@{inputdir}" files="@{filelist}"/>
        </batchtest>
      </junit-timeout>
      <delete quiet="true" failonerror="false" dir="${build.test.dir}/cassandra/commitlog"/>
      <delete quiet="true" failonerror="false" dir="${build.test.dir}/cassandra/data"/>
      <delete quiet="true" failonerror="false" dir="${build.test.dir}/cassandra/saved_caches"/>
    </sequential>
  </macrodef>

  <!--
    This test target is a bit different.  It's purpose is to exercise the
    clientutil jar in order to expose any new dependencies.  For that
    reason we use the classes from the jar, and a carefully constructed
    classpath which only contains what we expect users to need.
  -->
  <target name="test-clientutil-jar" depends="build-test,jar" description="Test clientutil jar">
    <mkdir dir="${build.test.dir}/output"/>
    <junit fork="on" forkmode="perTest" failureproperty="testfailed" maxmemory="1024m" timeout="${test.timeout}">
      <!-- Note that the test pass without that next line, but it prints an ugly error message -->
      <jvmarg value="-Djava.library.path=${build.lib}/sigar-bin"/>
      <test name="org.apache.cassandra.serializers.ClientUtilsTest" todir="${build.test.dir}/output"/>
      <formatter type="brief" usefile="false" />
      <formatter type="xml" usefile="true"/>
      <classpath>
        <pathelement location="${test.classes}" />
        <pathelement location="${build.dir}/${ant.project.name}-clientutil-${version}.jar" />
        <pathelement location="${build.dir}/${ant.project.name}-thrift-${version}.jar" />
        <pathelement location="${build.lib}/libthrift-0.9.0.jar" />
        <pathelement location="${build.lib}/slf4j-api-1.7.7.jar" />
        <pathelement location="${build.lib}/log4j-over-slf4j.jar" />
        <pathelement location="${build.lib}/logback-core-1.1.3.jar" />
        <pathelement location="${build.lib}/logback-classic-1.1.3.jar" />
        <pathelement location="${build.lib}/jackson-core-asl-1.9.2.jar" />
        <pathelement location="${build.lib}/jackson-mapper-asl-1.9.2.jar" />
        <pathelement location="${build.lib}/sigar-1.6.4.jar" />
        <fileset dir="${build.dir.lib}">
          <include name="**/junit*.jar" />
        </fileset>
      </classpath>
    </junit>
      <fail message="Clientutil test(s) failed.">
          <condition>
              <and>
                  <isset property="testfailed"/>
                  <not>
                      <isset property="ant.test.failure.ignore"/>
                  </not>
              </and>
          </condition>
      </fail>
  </target>

  <target name="testold" depends="build-test" description="Execute unit tests">
    <testmacro inputdir="${test.unit.src}" timeout="${test.timeout}">
      <jvmarg value="-Dlegacy-sstable-root=${test.data}/legacy-sstables"/>
      <jvmarg value="-Dinvalid-legacy-sstable-root=${test.data}/invalid-legacy-sstables"/>
      <jvmarg value="-Dmigration-sstable-root=${test.data}/migration-sstables"/>
      <jvmarg value="-Dcassandra.ring_delay_ms=1000"/>
      <jvmarg value="-Dcassandra.tolerate_sstable_size=true"/>
      <jvmarg value="-Dcassandra.skip_sync=true" />
    </testmacro>
    <fileset dir="${test.unit.src}" />
  </target>

  <!-- Will not generate a junit report or fail on error  -->
  <macrodef name="testlist">
    <attribute name="test.file.list"/>
    <sequential>
      <testmacrohelper inputdir="${test.dir}/${test.classlistprefix}" filelist="@{test.file.list}" exclude="**/*.java" timeout="${test.timeout}">
        <jvmarg value="-Dlegacy-sstable-root=${test.data}/legacy-sstables"/>
        <jvmarg value="-Dinvalid-legacy-sstable-root=${test.data}/invalid-legacy-sstables"/>
        <jvmarg value="-Dmigration-sstable-root=${test.data}/migration-sstables"/>
        <jvmarg value="-Dcassandra.ring_delay_ms=1000"/>
        <jvmarg value="-Dcassandra.tolerate_sstable_size=true"/>
        <jvmarg value="-Dcassandra.skip_sync=true" />
      </testmacrohelper>
    </sequential>
  </macrodef>

  <!-- Will not generate a junit report  -->
  <macrodef name="testlist-compression">
    <attribute name="test.file.list" />
    <sequential>
      <property name="compressed_yaml" value="${build.test.dir}/cassandra.compressed.yaml"/>
      <concat destfile="${compressed_yaml}">
          <fileset file="${test.conf}/cassandra.yaml"/>
          <fileset file="${test.conf}/commitlog_compression.yaml"/>
      </concat>
      <testmacrohelper inputdir="${test.unit.src}" filelist="@{test.file.list}"
                       exclude="**/*.java" timeout="${test.timeout}" testtag="compression">
        <jvmarg value="-Dlegacy-sstable-root=${test.data}/legacy-sstables"/>
        <jvmarg value="-Dinvalid-legacy-sstable-root=${test.data}/invalid-legacy-sstables"/>
        <jvmarg value="-Dmigration-sstable-root=${test.data}/migration-sstables"/>
        <jvmarg value="-Dcassandra.test.compression=true"/>
        <jvmarg value="-Dcassandra.ring_delay_ms=1000"/>
        <jvmarg value="-Dcassandra.tolerate_sstable_size=true"/>
        <jvmarg value="-Dcassandra.config=file:///${compressed_yaml}"/>
        <jvmarg value="-Dcassandra.skip_sync=true" />
      </testmacrohelper>
    </sequential>
  </macrodef>

  <!--
    Run named ant task with jacoco, such as "ant jacoco-run -Dtaskname=test"
    the target run must enable the jacoco agent if usejacoco is 'yes' -->
  <target name="jacoco-run" description="run named task with jacoco instrumentation">
    <condition property="runtask" value="${taskname}" else="test">
      <isset property="taskname"/>
    </condition>
    <antcall target="${runtask}">
      <param name="usejacoco" value="yes"/>
    </antcall>
  </target>

  <!-- Use this with an FQDN for test class, and a csv list of methods like this:
    ant testsome -Dtest.name=org.apache.cassandra.service.StorageServiceServerTest -Dtest.methods=testRegularMode,testGetAllRangesEmpty
  -->
  <target name="testsome" depends="build-test" description="Execute specific unit tests" >
    <testmacro inputdir="${test.unit.src}" timeout="${test.timeout}">
      <test name="${test.name}" methods="${test.methods}" outfile="build/test/output/TEST-${test.name}-${test.methods}"/>
      <jvmarg value="-Dlegacy-sstable-root=${test.data}/legacy-sstables"/>
      <jvmarg value="-Dinvalid-legacy-sstable-root=${test.data}/invalid-legacy-sstables"/>
      <jvmarg value="-Dmigration-sstable-root=${test.data}/migration-sstables"/>
      <jvmarg value="-Dcassandra.ring_delay_ms=1000"/>
      <jvmarg value="-Dcassandra.tolerate_sstable_size=true"/>
      <jvmarg value="-Dcassandra.skip_sync=true" />
    </testmacro>
  </target>

  <!-- Use this with an FQDN for test class, and a csv list of methods like this:
    ant burn-testsome -Dtest.name=org.apache.cassandra.utils.memory.LongBufferPoolTest -Dtest.methods=testAllocate
  -->
  <target name="burn-testsome" depends="build-test" description="Execute specific burn unit tests" >
    <testmacro inputdir="${test.burn.src}" timeout="${test.burn.timeout}">
      <test name="${test.name}" methods="${test.methods}"/>
    </testmacro>
  </target>
  <target name="test-compression" depends="build-test" description="Execute unit tests with sstable compression enabled">
    <property name="compressed_yaml" value="${build.test.dir}/cassandra.compressed.yaml"/>
    <concat destfile="${compressed_yaml}">
      <fileset file="${test.conf}/cassandra.yaml"/>
      <fileset file="${test.conf}/commitlog_compression.yaml"/>
    </concat>
    <path id="all-test-classes-path">
      <fileset dir="${test.unit.src}" includes="**/${test.name}.java" />
      <fileset dir="${test.distributed.src}" includes="**/${test.name}.java" />
    </path>
    <property name="all-test-classes" refid="all-test-classes-path"/>
    <testhelper testdelegate="testlist-compression" />
  </target>

  <target name="msg-ser-gen-test" depends="build-test" description="Generates message serializations">
    <testmacro inputdir="${test.unit.src}"
        timeout="${test.timeout}" filter="**/SerializationsTest.java">
      <jvmarg value="-Dcassandra.test-serialization-writes=True"/>
    </testmacro>
  </target>

  <target name="msg-ser-test" depends="build-test" description="Tests message serializations">
      <testmacro inputdir="${test.unit.src}" timeout="${test.timeout}"
               filter="**/SerializationsTest.java"/>
  </target>

  <target name="msg-ser-test-7" depends="build-test" description="Generates message serializations">
    <testmacro inputdir="${test.unit.src}"
        timeout="${test.timeout}" filter="**/SerializationsTest.java">
      <jvmarg value="-Dcassandra.version=0.7"/>
    </testmacro>
  </target>

  <target name="msg-ser-test-10" depends="build-test" description="Tests message serializations on 1.0 messages">
    <testmacro inputdir="${test.unit.src}"
        timeout="${test.timeout}" filter="**/SerializationsTest.java">
      <jvmarg value="-Dcassandra.version=1.0"/>
    </testmacro>
  </target>

  <target name="test-burn" depends="build-test" description="Execute functional tests">
    <testmacro inputdir="${test.burn.src}"
               timeout="${test.burn.timeout}">
    </testmacro>
  </target>

  <target name="long-test" depends="build-test" description="Execute functional tests">
    <testmacro inputdir="${test.long.src}"
               timeout="${test.long.timeout}">
      <jvmarg value="-Dcassandra.ring_delay_ms=1000"/>
      <jvmarg value="-Dcassandra.tolerate_sstable_size=true"/>
    </testmacro>
  </target>

  <target name="cql-test" depends="build-test" description="Execute CQL tests">
    <sequential>
      <echo message="running CQL tests"/>
      <mkdir dir="${build.test.dir}/cassandra"/>
      <mkdir dir="${build.test.dir}/output"/>
      <junit fork="on" forkmode="once" failureproperty="testfailed" maxmemory="1024m" timeout="${test.timeout}">
        <formatter type="brief" usefile="false"/>
        <jvmarg value="-Dstorage-config=${test.conf}"/>
        <jvmarg value="-Djava.awt.headless=true"/>
        <jvmarg value="-javaagent:${basedir}/lib/jamm-0.3.0.jar" />
        <jvmarg value="-ea"/>
        <jvmarg value="-Xss256k"/>
        <jvmarg value="-Dcassandra.memtable_row_overhead_computation_step=100"/>
        <jvmarg value="-Dcassandra.test.use_prepared=${cassandra.test.use_prepared}"/>
        <jvmarg value="-Dcassandra.skip_sync=true" />
        <classpath>
          <path refid="cassandra.classpath" />
          <pathelement location="${test.classes}"/>
          <pathelement location="${test.conf}"/>
          <fileset dir="${test.lib}">
            <include name="**/*.jar" />
          </fileset>
        </classpath>
        <batchtest todir="${build.test.dir}/output">
            <fileset dir="${test.unit.src}" includes="**/cql3/*Test.java">
                <contains text="CQLTester" casesensitive="yes"/>
            </fileset>
        </batchtest>
      </junit>
      <fail message="Some CQL test(s) failed.">
        <condition>
            <and>
            <isset property="testfailed"/>
            <not>
              <isset property="ant.test.failure.ignore"/>
            </not>
          </and>
        </condition>
      </fail>
    </sequential>
  </target>

  <target name="cql-test-some" depends="build-test" description="Execute specific CQL tests" >
    <sequential>
      <echo message="running ${test.methods} tests from ${test.name}"/>
      <mkdir dir="${build.test.dir}/cassandra"/>
      <mkdir dir="${build.test.dir}/output"/>
      <junit fork="on" forkmode="once" failureproperty="testfailed" maxmemory="1024m" timeout="${test.timeout}">
        <formatter type="brief" usefile="false"/>
        <jvmarg value="-Dstorage-config=${test.conf}"/>
        <jvmarg value="-Djava.awt.headless=true"/>
        <jvmarg value="-javaagent:${basedir}/lib/jamm-0.3.0.jar" />
        <jvmarg value="-ea"/>
        <jvmarg value="-Xss256k"/>
        <jvmarg value="-Dcassandra.test.use_prepared=${cassandra.test.use_prepared}"/>
        <jvmarg value="-Dcassandra.memtable_row_overhead_computation_step=100"/>
        <jvmarg value="-Dcassandra.skip_sync=true" />
        <classpath>
          <path refid="cassandra.classpath" />
          <pathelement location="${test.classes}"/>
          <pathelement location="${test.conf}"/>
          <fileset dir="${test.lib}">
            <include name="**/*.jar" />
          </fileset>
        </classpath>
        <test name="org.apache.cassandra.cql3.${test.name}" methods="${test.methods}" todir="${build.test.dir}/output"/>
      </junit>
    </sequential>
  </target>

  <!-- Use JaCoCo ant extension without needing externally saved lib -->
  <target name="jacoco-init" depends="maven-ant-tasks-init">
    <artifact:dependencies pathId="jacocoant.classpath">
      <dependency groupId="org.jacoco" artifactId="org.jacoco.ant" version="${jacoco.version}" />
    </artifact:dependencies>
    <typedef uri="antlib:org.jacoco.ant" classpathref="jacocoant.classpath"/>
  </target>

  <target name="jacoco-merge" depends="jacoco-init">
    <jacoco:merge destfile="${jacoco.finalexecfile}" xmlns:jacoco="antlib:org.jacoco.ant">
        <fileset dir="${jacoco.export.dir}" includes="*.exec,**/*.exec"/>
    </jacoco:merge>
  </target>

  <target name="jacoco-report" depends="jacoco-merge">
    <jacoco:report xmlns:jacoco="antlib:org.jacoco.ant">
      <executiondata>
        <file file="${jacoco.finalexecfile}" />
      </executiondata>
      <structure name="JaCoCo Cassandara Coverage Report">
        <classfiles>
          <fileset dir="${build.classes.main}">
            <include name="**/*.class"/>
          </fileset>
        </classfiles>
        <sourcefiles encoding="UTF-8">
          <dirset dir="${build.src}">
            <include name="java"/>
            <include name="gen-java"/>
          </dirset>
        </sourcefiles>
      </structure>
      <!-- to produce reports in different formats. -->
      <html destdir="${jacoco.export.dir}" />
      <csv destfile="${jacoco.export.dir}/report.csv" />
      <xml destfile="${jacoco.export.dir}/report.xml" />
    </jacoco:report>
  </target>

  <target name="jacoco-cleanup" description="Destroy JaCoCo exec data and reports">
    <delete file="${jacoco.partialexecfile}"/>
    <delete dir="${jacoco.export.dir}"/>
  </target>

<<<<<<< HEAD
  <!--
    License audit tool
  -->
  <target name="rat-init" depends="maven-ant-tasks-init">
    <artifact:dependencies pathId="rat.classpath">
      <dependency groupId="org.apache.rat" artifactId="apache-rat-tasks" version="0.6" />
      <remoteRepository refid="central"/>
      <remoteRepository refid="apache"/>
    </artifact:dependencies>
    <typedef uri="antlib:org.apache.rat.anttasks" classpathref="rat.classpath"/>
  </target>

  <target name="rat-check" depends="rat-init">
    <rat:report xmlns:rat="antlib:org.apache.rat.anttasks"
                reportFile="${build.dir}/rat-report.log">
      <fileset dir="."  excludesfile=".rat-excludes" />
    </rat:report>
    <condition property="rat.passed">
      <isfileselected file="${build.dir}/rat-report.log">
        <containsregexp expression="^0 Unknown Licenses"/>
      </isfileselected>
    </condition>
    <fail unless="rat.passed">Unknown licenses: See build/rat-report.log.</fail>
  </target>

  <target name="rat-write" depends="rat-init">
    <echo>RAT: invoking addLicense to write missing headers</echo>
    <java classname="org.apache.rat.Report" fork="true"
          output="${build.dir}/rat-report.log">
      <classpath refid="rat.classpath" />
      <arg value="-a" />
      <arg value="--force" />
      <arg value="." />
    </java>
=======
  <!-- instruments the classes to later create code coverage reports -->
  <target name="cobertura-instrument" depends="build,build-test">
    <taskdef resource="tasks.properties">
      <classpath refid="cobertura.classpath"/>
      <classpath refid="cassandra.classpath"/>
    </taskdef>

    <delete file="${cobertura.datafile}"/>

    <cobertura-instrument todir="${cobertura.classes.dir}" datafile="${cobertura.datafile}">
      <ignore regex="ch.qos.logback.*"/>

      <fileset dir="${build.classes.main}">
        <include name="**/*.class"/>
        <exclude name="**/*Test.class"/>
        <exclude name="**/*TestCase.class"/>
        <exclude name="**/test/*.class"/>
        <!-- cobertura modifies the serialVersionUID of classes. Some of our unit tests rely on backward
        wire compatability of these classes.  It was easier to exlude them from instrumentation than to
        force their serialVersionUIDs. -->
        <exclude name="**/*Token.class"/>
        <exclude name="${cobertura.excludes}"/>
      </fileset>

    </cobertura-instrument>
  </target>

  <!-- create both html and xml code coverage reports -->
  <target name="cobertura-report">
    <cobertura-report format="html" destdir="${cobertura.report.dir}" srcdir="${build.src.java}"
      datafile="${cobertura.datafile}"/>
    <cobertura-report format="xml" destdir="${cobertura.report.dir}" srcdir="${build.src.java}"
      datafile="${cobertura.datafile}"/>
>>>>>>> 53b0661c
  </target>

  <target name="javadoc" depends="init" description="Create javadoc" unless="no-javadoc">
    <create-javadoc destdir="${javadoc.dir}">
      <filesets>
      <fileset dir="${build.src.java}" defaultexcludes="yes">
        <include name="org/apache/**/*.java"/>
      </fileset>
      <fileset dir="${interface.thrift.gen-java}" defaultexcludes="yes">
        <include name="org/apache/**/*.java"/>
      </fileset>
      </filesets>
    </create-javadoc>
   </target>

  <!-- Run tests and reports errors and generates a junit report after -->
  <macrodef name="testmacro">
    <attribute name="inputdir" />
    <attribute name="timeout" default="${test.timeout}" />
    <attribute name="forkmode" default="perTest"/>
    <attribute name="showoutput" default="true"/>
    <element name="optjvmargs" implicit="true" optional="true" />
    <attribute name="filter" default="**/${test.name}.java"/>
    <attribute name="exclude" default="" />
    <attribute name="filelist" default="" />
    <attribute name="testtag" default=""/>

    <sequential>
      <testmacrohelper inputdir="@{inputdir}" timeout="@{timeout}"
                       forkmode="@{forkmode}" filter="@{filter}"
                       exclude="@{exclude}" filelist="@{filelist}"
                       testtag="@{testtag}" showoutput="false" >
          <optjvmargs/>
      </testmacrohelper>
      <fail message="Some test(s) failed.">
        <condition>
            <and>
            <isset property="testfailed"/>
            <not>
              <isset property="ant.test.failure.ignore"/>
            </not>
          </and>
        </condition>
      </fail>
    </sequential>
  </macrodef>

  <target name="test" depends="eclipse-warnings,build-test" description="Test Runner">
    <path id="all-test-classes-path">
      <fileset dir="${test.unit.src}" includes="**/${test.name}.java" excludes="**/distributed/test/UpgradeTest*.java" />
    </path>
    <property name="all-test-classes" refid="all-test-classes-path"/>
    <testhelper testdelegate="testlist"/>
  </target>

  <target name="generate-test-report" description="Generates JUnit's HTML report from results already in build/output">
      <junitreport todir="${build.test.dir}">
        <fileset dir="${build.test.dir}/output">
          <include name="**/TEST-*.xml"/>
        </fileset>
        <report format="frames" todir="${build.test.dir}/junitreport"/>
      </junitreport>
  </target>

  <!-- run a list of tests as provided in -Dtest.classlistfile (or default of 'testnames.txt')
  The class list file should be one test class per line, with the path starting after test/unit
  e.g. org/apache/cassandra/hints/HintMessageTest.java -->
  <target name="testclasslist" depends="build-test" description="Run tests given in file -Dtest.classlistfile (one-class-per-line, e.g. org/apache/cassandra/db/SomeTest.java)">
    <path id="all-test-classes-path">
      <fileset dir="${test.dir}/${test.classlistprefix}" includesfile="${test.classlistfile}"/>
    </path>
    <property name="all-test-classes" refid="all-test-classes-path"/>
    <testhelper testdelegate="testlist"/>
  </target>

  <target name="testclasslist-compression" depends="build-test" description="Run tests given in file -Dtest.classlistfile (one-class-per-line, e.g. org/apache/cassandra/db/SomeTest.java)">
      <path id="all-test-classes-path">
          <fileset dir="${test.dir}/${test.classlistprefix}" includesfile="${test.classlistfile}"/>
      </path>
      <property name="all-test-classes" refid="all-test-classes-path"/>
      <testhelper testdelegate="testlist-compression"/>
  </target>

  <target name="dtest-jar" depends="build-test, build" description="Create dtest-compatible jar, including all dependencies">
      <jar jarfile="${build.dir}/dtest-${base.version}.jar">
          <zipgroupfileset dir="${build.lib}" includes="*.jar" excludes="META-INF/*.SF"/>
          <fileset dir="${build.classes.main}"/>
          <fileset dir="${build.classes.thrift}"/>
          <fileset dir="${test.classes}"/>
          <fileset dir="${test.conf}" />
      </jar>
  </target>

  <target name="test-jvm-dtest" depends="build-test" description="Execute in-jvm dtests">
    <testmacro inputdir="${test.distributed.src}" timeout="${test.distributed.timeout}" forkmode="once" showoutput="true" filter="**/test/*Test.java">
      <jvmarg value="-Dlogback.configurationFile=test/conf/logback-dtest.xml"/>
      <jvmarg value="-Dcassandra.ring_delay_ms=10000"/>
      <jvmarg value="-Dcassandra.tolerate_sstable_size=true"/>
      <jvmarg value="-Dcassandra.skip_sync=true" />
    </testmacro>
  </target>

  <target name="test-jvm-upgrade-dtest" depends="build-test" description="Execute in-jvm dtests">
    <testmacro inputdir="${test.distributed.src}" timeout="${test.distributed.timeout}" forkmode="once" showoutput="true" filter="**/upgrade/*Test.java">
      <jvmarg value="-Dlogback.configurationFile=test/conf/logback-dtest.xml"/>
      <jvmarg value="-Dcassandra.ring_delay_ms=10000"/>
      <jvmarg value="-Dcassandra.tolerate_sstable_size=true"/>
      <jvmarg value="-Dcassandra.skip_sync=true" />
      <jvmarg value="-XX:MaxMetaspaceSize=512M"/>
    </testmacro>
  </target>

  <!-- Use this with an FQDN for test class, and a csv list of methods like this:
      ant test-jvm-dtest-some -Dtest.name=org.apache.cassandra.distributed.test.ResourceLeakTest -Dtest.methods=looperTest
    -->
  <target name="test-jvm-dtest-some" depends="build-test" description="Execute some in-jvm dtests">
    <testmacro inputdir="${test.distributed.src}" timeout="${test.distributed.timeout}" forkmode="once" showoutput="true">
      <test name="${test.name}" methods="${test.methods}" outfile="build/test/output/TEST-${test.name}-${test.methods}"/>
      <jvmarg value="-Dlogback.configurationFile=test/conf/logback-dtest.xml"/>
      <jvmarg value="-Dcassandra.ring_delay_ms=10000"/>
      <jvmarg value="-Dcassandra.tolerate_sstable_size=true"/>
      <jvmarg value="-Dcassandra.skip_sync=true" />
    </testmacro>
  </target>

  <!-- run microbenchmarks suite -->
  <target name="microbench" depends="build-test">
      <java classname="org.openjdk.jmh.Main"
            fork="true"
            failonerror="true">
          <classpath>
              <path refid="cassandra.classpath" />
              <pathelement location="${test.classes}"/>
              <pathelement location="${test.conf}"/>
              <fileset dir="${test.lib}">
                  <include name="**/*.jar" />
              </fileset>
          </classpath>
          <arg value="-foe"/>
          <arg value="true"/>
          <arg value="-rf"/>
          <arg value="json"/>
          <arg value="-rff"/>
          <arg value="${build.test.dir}/jmh-result.json"/>
          <arg value="-v"/>
          <arg value="EXTRA"/>
          <arg value=".*microbench.*${benchmark.name}"/>
      </java>
  </target>

  <!-- run arbitrary mains in tests, for example to run the long running memory tests with lots of memory pressure
      ant run-main -Dmainclass=org.apache.cassandra.utils.memory.LongBufferPoolTest -Dvmargs="-Xmx30m -XX:-UseGCOverheadLimit"
  -->
  <target name="run-main" depends="build-test">
      <property name="mainclass" value="" />
      <property name="vmargs" value="" />
      <property name="args" value="" />
      <java classname="${mainclass}"
            fork="true"
            failonerror="true">
          <jvmarg value="-server" />
          <jvmarg value="-ea" />
          <jvmarg line="${vmargs}" />
          <arg line="${args}" />
          <classpath>
              <path refid="cassandra.classpath" />
              <pathelement location="${test.classes}"/>
              <pathelement location="${test.conf}"/>
              <fileset dir="${test.lib}">
                  <include name="**/*.jar" />
              </fileset>
          </classpath>
      </java>
  </target>

  <!-- Generate IDEA project description files -->
  <target name="generate-idea-files" depends="build-test" description="Generate IDEA files">
    <mkdir dir=".idea"/>
    <mkdir dir=".idea/libraries"/>
    <copy todir=".idea">
        <fileset dir="ide/idea"/>
    </copy>
    <copy tofile="${eclipse.project.name}.iml" file="ide/idea-iml-file.xml"/>
    <echo file=".idea/.name">Apache Cassandra ${eclipse.project.name}</echo>
    <echo file=".idea/modules.xml"><![CDATA[<?xml version="1.0" encoding="UTF-8"?>
<project version="4">
  <component name="ProjectModuleManager">
    <modules>
      <module fileurl="file://$PROJECT_DIR$/]]>${eclipse.project.name}<![CDATA[.iml" filepath="$PROJECT_DIR$/]]>${eclipse.project.name}<![CDATA[.iml" />
    </modules>
  </component>
</project>]]></echo>
  </target>

  <!-- Generate Eclipse project description files -->
  <target name="generate-eclipse-files" depends="build-test" description="Generate eclipse files">
    <echo file=".project"><![CDATA[<?xml version="1.0" encoding="UTF-8"?>
<projectDescription>
  <name>${eclipse.project.name}</name>
  <comment></comment>
  <projects>
  </projects>
  <buildSpec>
    <buildCommand>
      <name>org.eclipse.jdt.core.javabuilder</name>
    </buildCommand>
  </buildSpec>
  <natures>
    <nature>org.eclipse.jdt.core.javanature</nature>
  </natures>
</projectDescription>]]>
    </echo>
	<echo file=".classpath"><![CDATA[<?xml version="1.0" encoding="UTF-8"?>
<classpath>
  <classpathentry kind="src" path="src/java"/>
  <classpathentry kind="src" path="src/resources"/>
  <classpathentry kind="src" path="src/gen-java"/>
  <classpathentry kind="src" path="interface/thrift/gen-java"/>
  <classpathentry kind="src" output="build/test/classes" path="test/unit"/>
  <classpathentry kind="src" output="build/test/classes" path="test/long"/>
  <classpathentry kind="src" output="build/test/classes" path="test/distributed"/>
  <classpathentry kind="src" output="build/test/classes" path="test/resources" />
  <classpathentry kind="src" path="tools/stress/src"/>
  <classpathentry kind="con" path="org.eclipse.jdt.launching.JRE_CONTAINER"/>
  <classpathentry kind="output" path="build/classes/main"/>
  <classpathentry kind="lib" path="build/classes/thrift" sourcepath="interface/thrift/gen-java/"/>
  <classpathentry kind="lib" path="test/conf"/>
  <classpathentry kind="lib" path="${java.home}/../lib/tools.jar"/>
]]>
	</echo>
  	<path id="eclipse-project-libs-path">
  	 <fileset dir="lib">
  	    <include name="**/*.jar" />
     </fileset>
 	 <fileset dir="build/lib/jars">
  	    <include name="**/*.jar" />
  	 </fileset>
  	</path>
  	<property name="eclipse-project-libs" refid="eclipse-project-libs-path"/>
  	<script language="javascript" classpathref="cassandra.classpath"> <![CDATA[
  		var File = java.io.File;
  		var FilenameUtils = Packages.org.apache.commons.io.FilenameUtils;
  		jars = project.getProperty("eclipse-project-libs").split(project.getProperty("path.separator"));

  		cp = "";
  	    for (i=0; i< jars.length; i++) {
  	       srcjar = FilenameUtils.getBaseName(jars[i]) + '-sources.jar';
  		   srcdir = FilenameUtils.concat(project.getProperty("build.dir.lib"), 'sources');
  		   srcfile = new File(FilenameUtils.concat(srcdir, srcjar));

  		   cp += ' <classpathentry kind="lib" path="' + jars[i] + '"';
  		   if (srcfile.exists()) {
  		      cp += ' sourcepath="' + srcfile.getAbsolutePath() + '"';
  		   }
  		   cp += '/>\n';
  		}

  		cp += '</classpath>';

  		echo = project.createTask("echo");
  	    echo.setMessage(cp);
  		echo.setFile(new File(".classpath"));
  		echo.setAppend(true);
  	    echo.perform();
  	]]> </script>
    <mkdir dir=".settings" />
  </target>

  <pathconvert property="eclipse.project.name">
    <path path="${basedir}" />
    <regexpmapper from="^.*/([^/]+)$$" to="\1" handledirsep="yes" />
  </pathconvert>

  <!-- Clean Eclipse project description files -->
  <target name="clean-eclipse-files">
    <delete file=".project" />
    <delete file=".classpath" />
    <delete dir=".settings" />
  	<delete dir=".externalToolBuilders" />
  	<delete dir="build/eclipse-classes" />
  </target>


  <target name="eclipse-warnings" depends="build" description="Run eclipse compiler code analysis">
        <property name="ecj.log.dir" value="${build.dir}/ecj" />
        <property name="ecj.warnings.file" value="${ecj.log.dir}/eclipse_compiler_checks.txt"/>
        <mkdir  dir="${ecj.log.dir}" />

        <property name="ecj.properties" value="${basedir}/eclipse_compiler.properties" />

        <echo message="Running Eclipse Code Analysis.  Output logged to ${ecj.warnings.file}" />

	<java
	    jar="${build.dir.lib}/jars/ecj-${ecj.version}.jar"
            fork="true"
	    failonerror="true"
            maxmemory="512m">
            <arg value="-source"/>
	    <arg value="${source.version}" />
	    <arg value="-target"/>
	    <arg value="${target.version}" />
	    <arg value="-d" />
            <arg value="none" />
	    <arg value="-proc:none" />
            <arg value="-log" />
            <arg value="${ecj.warnings.file}" />
            <arg value="-properties" />
            <arg value="${ecj.properties}" />
            <arg value="-cp" />
            <arg value="${toString:cassandra.classpath}" />
            <arg value="${build.src.java}" />
        </java>
  </target>


  <!-- Installs artifacts to local Maven repository -->
  <target name="mvn-install"
          depends="maven-declare-dependencies,jar,sources-jar,javadoc-jar"
          description="Installs the artifacts in the Maven Local Repository">

    <!-- the parent -->
    <install pomFile="${build.dir}/${final.name}-parent.pom"
             file="${build.dir}/${final.name}-parent.pom"
             packaging="pom"/>

    <!-- the cassandra-thrift jar -->
    <install pomFile="${build.dir}/${ant.project.name}-thrift-${version}.pom"
             file="${build.dir}/${ant.project.name}-thrift-${version}.jar"/>
    <install pomFile="${build.dir}/${ant.project.name}-thrift-${version}.pom"
             file="${build.dir}/${ant.project.name}-thrift-${version}-sources.jar"
             classifier="sources"/>
    <install pomFile="${build.dir}/${ant.project.name}-thrift-${version}.pom"
             file="${build.dir}/${ant.project.name}-thrift-${version}-javadoc.jar"
             classifier="javadoc"/>

    <!-- the cassandra-clientutil jar -->
    <install pomFile="${build.dir}/${ant.project.name}-clientutil-${version}.pom"
             file="${build.dir}/${ant.project.name}-clientutil-${version}.jar"/>
    <install pomFile="${build.dir}/${ant.project.name}-clientutil-${version}.pom"
             file="${build.dir}/${ant.project.name}-clientutil-${version}-sources.jar"
             classifier="sources"/>
    <install pomFile="${build.dir}/${ant.project.name}-clientutil-${version}.pom"
             file="${build.dir}/${ant.project.name}-clientutil-${version}-javadoc.jar"
             classifier="javadoc"/>

    <!-- the cassandra-all jar -->
    <install pomFile="${build.dir}/${final.name}.pom"
             file="${build.dir}/${final.name}.jar"/>
    <install pomFile="${build.dir}/${final.name}.pom"
             file="${build.dir}/${final.name}-sources.jar"
             classifier="sources"/>
    <install pomFile="${build.dir}/${final.name}.pom"
             file="${build.dir}/${final.name}-javadoc.jar"
             classifier="javadoc"/>
  </target>

  <!-- Publish artifacts to remote Maven repository -->
  <target name="publish"
          depends="mvn-install,artifacts"
          if="release"
          description="Publishes the artifacts to the Maven repository">

    <!-- the parent -->
    <deploy pomFile="${build.dir}/${final.name}-parent.pom"
            file="${build.dir}/${final.name}-parent.pom"
            packaging="pom"/>

    <!-- the cassandra-thrift jar -->
    <deploy pomFile="${build.dir}/${ant.project.name}-thrift-${version}.pom"
            file="${build.dir}/${ant.project.name}-thrift-${version}.jar"/>
    <deploy pomFile="${build.dir}/${ant.project.name}-thrift-${version}.pom"
            file="${build.dir}/${ant.project.name}-thrift-${version}-sources.jar"
            classifier="sources"/>
    <deploy pomFile="${build.dir}/${ant.project.name}-thrift-${version}.pom"
            file="${build.dir}/${ant.project.name}-thrift-${version}-javadoc.jar"
            classifier="javadoc"/>

    <!-- the cassandra-clientutil jar -->
    <deploy pomFile="${build.dir}/${ant.project.name}-clientutil-${version}.pom"
            file="${build.dir}/${ant.project.name}-clientutil-${version}.jar"/>
    <deploy pomFile="${build.dir}/${ant.project.name}-clientutil-${version}.pom"
             file="${build.dir}/${ant.project.name}-clientutil-${version}-sources.jar"
             classifier="sources"/>
    <deploy pomFile="${build.dir}/${ant.project.name}-clientutil-${version}.pom"
             file="${build.dir}/${ant.project.name}-clientutil-${version}-javadoc.jar"
             classifier="javadoc"/>

    <!-- the cassandra-all jar -->
    <deploy pomFile="${build.dir}/${final.name}.pom"
            file="${build.dir}/${final.name}.jar"/>
    <deploy pomFile="${build.dir}/${final.name}.pom"
            file="${build.dir}/${final.name}-sources.jar"
            classifier="sources"/>
    <deploy pomFile="${build.dir}/${final.name}.pom"
            file="${build.dir}/${final.name}-javadoc.jar"
            classifier="javadoc"/>

    <!-- the distribution -->
    <sign-dist file="${build.dir}/${final.name}-bin.tar.gz" />
    <sign-dist file="${build.dir}/${final.name}-src.tar.gz" />

  </target>

<<<<<<< HEAD
=======
  <import file="${basedir}/.build/build-rat.xml"/>
>>>>>>> 53b0661c
</project><|MERGE_RESOLUTION|>--- conflicted
+++ resolved
@@ -1582,78 +1582,6 @@
     <delete dir="${jacoco.export.dir}"/>
   </target>
 
-<<<<<<< HEAD
-  <!--
-    License audit tool
-  -->
-  <target name="rat-init" depends="maven-ant-tasks-init">
-    <artifact:dependencies pathId="rat.classpath">
-      <dependency groupId="org.apache.rat" artifactId="apache-rat-tasks" version="0.6" />
-      <remoteRepository refid="central"/>
-      <remoteRepository refid="apache"/>
-    </artifact:dependencies>
-    <typedef uri="antlib:org.apache.rat.anttasks" classpathref="rat.classpath"/>
-  </target>
-
-  <target name="rat-check" depends="rat-init">
-    <rat:report xmlns:rat="antlib:org.apache.rat.anttasks"
-                reportFile="${build.dir}/rat-report.log">
-      <fileset dir="."  excludesfile=".rat-excludes" />
-    </rat:report>
-    <condition property="rat.passed">
-      <isfileselected file="${build.dir}/rat-report.log">
-        <containsregexp expression="^0 Unknown Licenses"/>
-      </isfileselected>
-    </condition>
-    <fail unless="rat.passed">Unknown licenses: See build/rat-report.log.</fail>
-  </target>
-
-  <target name="rat-write" depends="rat-init">
-    <echo>RAT: invoking addLicense to write missing headers</echo>
-    <java classname="org.apache.rat.Report" fork="true"
-          output="${build.dir}/rat-report.log">
-      <classpath refid="rat.classpath" />
-      <arg value="-a" />
-      <arg value="--force" />
-      <arg value="." />
-    </java>
-=======
-  <!-- instruments the classes to later create code coverage reports -->
-  <target name="cobertura-instrument" depends="build,build-test">
-    <taskdef resource="tasks.properties">
-      <classpath refid="cobertura.classpath"/>
-      <classpath refid="cassandra.classpath"/>
-    </taskdef>
-
-    <delete file="${cobertura.datafile}"/>
-
-    <cobertura-instrument todir="${cobertura.classes.dir}" datafile="${cobertura.datafile}">
-      <ignore regex="ch.qos.logback.*"/>
-
-      <fileset dir="${build.classes.main}">
-        <include name="**/*.class"/>
-        <exclude name="**/*Test.class"/>
-        <exclude name="**/*TestCase.class"/>
-        <exclude name="**/test/*.class"/>
-        <!-- cobertura modifies the serialVersionUID of classes. Some of our unit tests rely on backward
-        wire compatability of these classes.  It was easier to exlude them from instrumentation than to
-        force their serialVersionUIDs. -->
-        <exclude name="**/*Token.class"/>
-        <exclude name="${cobertura.excludes}"/>
-      </fileset>
-
-    </cobertura-instrument>
-  </target>
-
-  <!-- create both html and xml code coverage reports -->
-  <target name="cobertura-report">
-    <cobertura-report format="html" destdir="${cobertura.report.dir}" srcdir="${build.src.java}"
-      datafile="${cobertura.datafile}"/>
-    <cobertura-report format="xml" destdir="${cobertura.report.dir}" srcdir="${build.src.java}"
-      datafile="${cobertura.datafile}"/>
->>>>>>> 53b0661c
-  </target>
-
   <target name="javadoc" depends="init" description="Create javadoc" unless="no-javadoc">
     <create-javadoc destdir="${javadoc.dir}">
       <filesets>
@@ -2055,8 +1983,5 @@
 
   </target>
 
-<<<<<<< HEAD
-=======
   <import file="${basedir}/.build/build-rat.xml"/>
->>>>>>> 53b0661c
 </project>