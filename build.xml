--- conflicted
+++ resolved
@@ -333,14 +333,9 @@
           <dependency groupId="org.codehaus.jackson" artifactId="jackson-mapper-asl" version="1.9.2"/>
           <dependency groupId="com.googlecode.json-simple" artifactId="json-simple" version="1.1"/>
           <dependency groupId="com.boundary" artifactId="high-scale-lib" version="1.0.6"/>
-<<<<<<< HEAD
-          <dependency groupId="com.github.jbellis" artifactId="jamm" version="0.2.6"/>
-          <dependency groupId="com.thinkaurelius.thrift" artifactId="thrift-server" version="0.3.5">
-=======
           <dependency groupId="com.github.jbellis" artifactId="jamm" version="0.2.8"/>
           <dependency groupId="com.thinkaurelius.thrift" artifactId="thrift-server" version="0.3.7">
->>>>>>> 4f863be3
-	      	<exclusion groupId="org.slf4j" artifactId="slf4j-log4j12"/>
+	   	<exclusion groupId="org.slf4j" artifactId="slf4j-log4j12"/>
           </dependency>
           <dependency groupId="org.yaml" artifactId="snakeyaml" version="1.11"/>
           <dependency groupId="org.apache.thrift" artifactId="libthrift" version="0.9.1"/>
@@ -1111,11 +1106,7 @@
         <formatter type="brief" usefile="false"/>
         <jvmarg value="-Dstorage-config=${test.conf}"/>
         <jvmarg value="-Djava.awt.headless=true"/>
-<<<<<<< HEAD
-        <jvmarg line="-javaagent:${basedir}/lib/jamm-0.2.6.jar ${additionalagent}" />
-=======
-        <jvmarg value="-javaagent:${basedir}/lib/jamm-0.2.8.jar" />
->>>>>>> 4f863be3
+        <jvmarg value="-javaagent:${basedir}/lib/jamm-0.2.8.jar ${additionalagent}" />
         <jvmarg value="-ea"/>
         <jvmarg value="-Xss256k"/>
         <jvmarg value="-Dcassandra.memtable_row_overhead_computation_step=100"/>
