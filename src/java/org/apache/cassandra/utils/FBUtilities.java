/*
 * Licensed to the Apache Software Foundation (ASF) under one
 * or more contributor license agreements.  See the NOTICE file
 * distributed with this work for additional information
 * regarding copyright ownership.  The ASF licenses this file
 * to you under the Apache License, Version 2.0 (the
 * "License"); you may not use this file except in compliance
 * with the License.  You may obtain a copy of the License at
 *
 *     http://www.apache.org/licenses/LICENSE-2.0
 *
 * Unless required by applicable law or agreed to in writing, software
 * distributed under the License is distributed on an "AS IS" BASIS,
 * WITHOUT WARRANTIES OR CONDITIONS OF ANY KIND, either express or implied.
 * See the License for the specific language governing permissions and
 * limitations under the License.
 */
package org.apache.cassandra.utils;

import java.io.*;
import java.lang.reflect.Field;
import java.math.BigInteger;
import java.net.*;
import java.nio.ByteBuffer;
import java.security.MessageDigest;
import java.security.NoSuchAlgorithmException;
import java.util.*;
import java.util.concurrent.*;
import java.util.zip.CRC32;
import java.util.zip.Checksum;

import com.google.common.base.Joiner;
import org.apache.commons.lang3.StringUtils;
import org.slf4j.Logger;
import org.slf4j.LoggerFactory;

import org.apache.cassandra.auth.IAuthenticator;
import org.apache.cassandra.auth.IAuthorizer;
import org.apache.cassandra.auth.IRoleManager;
import org.apache.cassandra.config.DatabaseDescriptor;
import org.apache.cassandra.db.DecoratedKey;
import org.apache.cassandra.dht.IPartitioner;
import org.apache.cassandra.dht.Range;
import org.apache.cassandra.dht.Token;
import org.apache.cassandra.exceptions.ConfigurationException;
import org.apache.cassandra.io.IVersionedSerializer;
import org.apache.cassandra.schema.CompressionParams;
import org.apache.cassandra.io.util.DataOutputBuffer;
import org.apache.cassandra.io.util.DataOutputBufferFixed;
import org.apache.cassandra.io.util.FileUtils;
import org.apache.cassandra.net.AsyncOneResponse;

import org.codehaus.jackson.JsonFactory;
import org.codehaus.jackson.map.ObjectMapper;

public class FBUtilities
{
    private static final Logger logger = LoggerFactory.getLogger(FBUtilities.class);

    private static final ObjectMapper jsonMapper = new ObjectMapper(new JsonFactory());

    public static final BigInteger TWO = new BigInteger("2");
    private static final String DEFAULT_TRIGGER_DIR = "triggers";

    private static final String OPERATING_SYSTEM = System.getProperty("os.name").toLowerCase();
    private static final boolean IS_WINDOWS = OPERATING_SYSTEM.contains("windows");
    private static final boolean HAS_PROCFS = !IS_WINDOWS && (new File(File.separator + "proc")).exists();

    private static volatile InetAddress localInetAddress;
    private static volatile InetAddress broadcastInetAddress;

    public static int getAvailableProcessors()
    {
        if (System.getProperty("cassandra.available_processors") != null)
            return Integer.parseInt(System.getProperty("cassandra.available_processors"));
        else
            return Runtime.getRuntime().availableProcessors();
    }

    private static final ThreadLocal<MessageDigest> localMD5Digest = new ThreadLocal<MessageDigest>()
    {
        @Override
        protected MessageDigest initialValue()
        {
            return newMessageDigest("MD5");
        }

        @Override
        public MessageDigest get()
        {
            MessageDigest digest = super.get();
            digest.reset();
            return digest;
        }
    };

    public static final int MAX_UNSIGNED_SHORT = 0xFFFF;

    public static MessageDigest threadLocalMD5Digest()
    {
        return localMD5Digest.get();
    }

    public static MessageDigest newMessageDigest(String algorithm)
    {
        try
        {
            return MessageDigest.getInstance(algorithm);
        }
        catch (NoSuchAlgorithmException nsae)
        {
            throw new RuntimeException("the requested digest algorithm (" + algorithm + ") is not available", nsae);
        }
    }

    /**
     * Please use getBroadcastAddress instead. You need this only when you have to listen/connect.
     */
    public static InetAddress getLocalAddress()
    {
        if (localInetAddress == null)
            try
            {
                localInetAddress = DatabaseDescriptor.getListenAddress() == null
                                    ? InetAddress.getLocalHost()
                                    : DatabaseDescriptor.getListenAddress();
            }
            catch (UnknownHostException e)
            {
                throw new RuntimeException(e);
            }
        return localInetAddress;
    }

    public static InetAddress getBroadcastAddress()
    {
        if (broadcastInetAddress == null)
            broadcastInetAddress = DatabaseDescriptor.getBroadcastAddress() == null
                                 ? getLocalAddress()
                                 : DatabaseDescriptor.getBroadcastAddress();
        return broadcastInetAddress;
    }

    public static Collection<InetAddress> getAllLocalAddresses()
    {
        Set<InetAddress> localAddresses = new HashSet<InetAddress>();
        try
        {
            Enumeration<NetworkInterface> nets = NetworkInterface.getNetworkInterfaces();
            if (nets != null)
            {
                while (nets.hasMoreElements())
                    localAddresses.addAll(Collections.list(nets.nextElement().getInetAddresses()));
            }
        }
        catch (SocketException e)
        {
            throw new AssertionError(e);
        }
        return localAddresses;
    }

    /**
     * Given two bit arrays represented as BigIntegers, containing the given
     * number of significant bits, calculate a midpoint.
     *
     * @param left The left point.
     * @param right The right point.
     * @param sigbits The number of bits in the points that are significant.
     * @return A midpoint that will compare bitwise halfway between the params, and
     * a boolean representing whether a non-zero lsbit remainder was generated.
     */
    public static Pair<BigInteger,Boolean> midpoint(BigInteger left, BigInteger right, int sigbits)
    {
        BigInteger midpoint;
        boolean remainder;
        if (left.compareTo(right) < 0)
        {
            BigInteger sum = left.add(right);
            remainder = sum.testBit(0);
            midpoint = sum.shiftRight(1);
        }
        else
        {
            BigInteger max = TWO.pow(sigbits);
            // wrapping case
            BigInteger distance = max.add(right).subtract(left);
            remainder = distance.testBit(0);
            midpoint = distance.shiftRight(1).add(left).mod(max);
        }
        return Pair.create(midpoint, remainder);
    }

    public static int compareUnsigned(byte[] bytes1, byte[] bytes2, int offset1, int offset2, int len1, int len2)
    {
        return FastByteOperations.compareUnsigned(bytes1, offset1, len1, bytes2, offset2, len2);
    }

    public static int compareUnsigned(byte[] bytes1, byte[] bytes2)
    {
        return compareUnsigned(bytes1, bytes2, 0, 0, bytes1.length, bytes2.length);
    }

    /**
     * @return The bitwise XOR of the inputs. The output will be the same length as the
     * longer input, but if either input is null, the output will be null.
     */
    public static byte[] xor(byte[] left, byte[] right)
    {
        if (left == null || right == null)
            return null;
        if (left.length > right.length)
        {
            byte[] swap = left;
            left = right;
            right = swap;
        }

        // left.length is now <= right.length
        byte[] out = Arrays.copyOf(right, right.length);
        for (int i = 0; i < left.length; i++)
        {
            out[i] = (byte)((left[i] & 0xFF) ^ (right[i] & 0xFF));
        }
        return out;
    }

    public static byte[] hash(ByteBuffer... data)
    {
        MessageDigest messageDigest = localMD5Digest.get();
        for (ByteBuffer block : data)
        {
            if (block.hasArray())
                messageDigest.update(block.array(), block.arrayOffset() + block.position(), block.remaining());
            else
                messageDigest.update(block.duplicate());
        }

        return messageDigest.digest();
    }

    public static BigInteger hashToBigInteger(ByteBuffer data)
    {
        return new BigInteger(hash(data)).abs();
    }

    public static void sortSampledKeys(List<DecoratedKey> keys, Range<Token> range)
    {
        if (range.left.compareTo(range.right) >= 0)
        {
            // range wraps.  have to be careful that we sort in the same order as the range to find the right midpoint.
            final Token right = range.right;
            Comparator<DecoratedKey> comparator = new Comparator<DecoratedKey>()
            {
                public int compare(DecoratedKey o1, DecoratedKey o2)
                {
                    if ((right.compareTo(o1.getToken()) < 0 && right.compareTo(o2.getToken()) < 0)
                        || (right.compareTo(o1.getToken()) > 0 && right.compareTo(o2.getToken()) > 0))
                    {
                        // both tokens are on the same side of the wrap point
                        return o1.compareTo(o2);
                    }
                    return o2.compareTo(o1);
                }
            };
            Collections.sort(keys, comparator);
        }
        else
        {
            // unwrapped range (left < right).  standard sort is all we need.
            Collections.sort(keys);
        }
    }

    public static String resourceToFile(String filename) throws ConfigurationException
    {
        ClassLoader loader = FBUtilities.class.getClassLoader();
        URL scpurl = loader.getResource(filename);
        if (scpurl == null)
            throw new ConfigurationException("unable to locate " + filename);

        return new File(scpurl.getFile()).getAbsolutePath();
    }

    public static File cassandraTriggerDir()
    {
        File triggerDir = null;
        if (System.getProperty("cassandra.triggers_dir") != null)
        {
            triggerDir = new File(System.getProperty("cassandra.triggers_dir"));
        }
        else
        {
            URL confDir = FBUtilities.class.getClassLoader().getResource(DEFAULT_TRIGGER_DIR);
            if (confDir != null)
                triggerDir = new File(confDir.getFile());
        }
        if (triggerDir == null || !triggerDir.exists())
        {
            logger.warn("Trigger directory doesn't exist, please create it and try again.");
            return null;
        }
        return triggerDir;
    }

    public static String getReleaseVersionString()
    {
        try (InputStream in = FBUtilities.class.getClassLoader().getResourceAsStream("org/apache/cassandra/config/version.properties"))
        {
            if (in == null)
            {
                return System.getProperty("cassandra.releaseVersion", "Unknown");
            }
            Properties props = new Properties();
            props.load(in);
            return props.getProperty("CassandraVersion");
        }
        catch (Exception e)
        {
            JVMStabilityInspector.inspectThrowable(e);
            logger.warn("Unable to load version.properties", e);
            return "debug version";
        }
    }

    public static long timestampMicros()
    {
        // we use microsecond resolution for compatibility with other client libraries, even though
        // we can't actually get microsecond precision.
        return System.currentTimeMillis() * 1000;
    }

<<<<<<< HEAD
    public static int nowInSeconds()
    {
        return (int) (System.currentTimeMillis() / 1000);
    }

    public static void waitOnFutures(Iterable<Future<?>> futures)
=======
    public static <T> List<T> waitOnFutures(Iterable<? extends Future<? extends T>> futures)
>>>>>>> d769fcb3
    {
        List<T> results = new ArrayList<>();
        Throwable fail = null;
        for (Future<? extends T> f : futures)
        {
            try
            {
                results.add(f.get());
            }
            catch (InterruptedException | ExecutionException e)
            {
                fail = Throwables.merge(fail, e);
            }
        }
        Throwables.maybeFail(fail);
        return results;
    }

    public static <T> T waitOnFuture(Future<T> future)
    {
        try
        {
            return future.get();
        }
        catch (ExecutionException ee)
        {
            throw new RuntimeException(ee);
        }
        catch (InterruptedException ie)
        {
            throw new AssertionError(ie);
        }
    }

    public static void waitOnFutures(List<AsyncOneResponse> results, long ms) throws TimeoutException
    {
        for (AsyncOneResponse result : results)
            result.get(ms, TimeUnit.MILLISECONDS);
    }

    public static IPartitioner newPartitioner(String partitionerClassName) throws ConfigurationException
    {
        if (!partitionerClassName.contains("."))
            partitionerClassName = "org.apache.cassandra.dht." + partitionerClassName;
        return FBUtilities.instanceOrConstruct(partitionerClassName, "partitioner");
    }

    public static IAuthorizer newAuthorizer(String className) throws ConfigurationException
    {
        if (!className.contains("."))
            className = "org.apache.cassandra.auth." + className;
        return FBUtilities.construct(className, "authorizer");
    }

    public static IAuthenticator newAuthenticator(String className) throws ConfigurationException
    {
        if (!className.contains("."))
            className = "org.apache.cassandra.auth." + className;
        return FBUtilities.construct(className, "authenticator");
    }

    public static IRoleManager newRoleManager(String className) throws ConfigurationException
    {
        if (!className.contains("."))
            className = "org.apache.cassandra.auth." + className;
        return FBUtilities.construct(className, "role manager");
    }

    /**
     * @return The Class for the given name.
     * @param classname Fully qualified classname.
     * @param readable Descriptive noun for the role the class plays.
     * @throws ConfigurationException If the class cannot be found.
     */
    public static <T> Class<T> classForName(String classname, String readable) throws ConfigurationException
    {
        try
        {
            return (Class<T>)Class.forName(classname);
        }
        catch (ClassNotFoundException | NoClassDefFoundError e)
        {
            throw new ConfigurationException(String.format("Unable to find %s class '%s'", readable, classname), e);
        }
    }

    /**
     * Constructs an instance of the given class, which must have a no-arg or default constructor.
     * @param classname Fully qualified classname.
     * @param readable Descriptive noun for the role the class plays.
     * @throws ConfigurationException If the class cannot be found.
     */
    public static <T> T instanceOrConstruct(String classname, String readable) throws ConfigurationException
    {
        Class<T> cls = FBUtilities.classForName(classname, readable);
        try
        {
            Field instance = cls.getField("instance");
            return cls.cast(instance.get(null));
        }
        catch (NoSuchFieldException | SecurityException | IllegalArgumentException | IllegalAccessException e)
        {
            // Could not get instance field. Try instantiating.
            return construct(cls, classname, readable);
        }
    }

    /**
     * Constructs an instance of the given class, which must have a no-arg or default constructor.
     * @param classname Fully qualified classname.
     * @param readable Descriptive noun for the role the class plays.
     * @throws ConfigurationException If the class cannot be found.
     */
    public static <T> T construct(String classname, String readable) throws ConfigurationException
    {
        Class<T> cls = FBUtilities.classForName(classname, readable);
        return construct(cls, classname, readable);
    }

    private static <T> T construct(Class<T> cls, String classname, String readable) throws ConfigurationException
    {
        try
        {
            return cls.newInstance();
        }
        catch (IllegalAccessException e)
        {
            throw new ConfigurationException(String.format("Default constructor for %s class '%s' is inaccessible.", readable, classname));
        }
        catch (InstantiationException e)
        {
            throw new ConfigurationException(String.format("Cannot use abstract class '%s' as %s.", classname, readable));
        }
        catch (Exception e)
        {
            // Catch-all because Class.newInstance() "propagates any exception thrown by the nullary constructor, including a checked exception".
            if (e.getCause() instanceof ConfigurationException)
                throw (ConfigurationException)e.getCause();
            throw new ConfigurationException(String.format("Error instantiating %s class '%s'.", readable, classname), e);
        }
    }

    public static <T> NavigableSet<T> singleton(T column, Comparator<? super T> comparator)
    {
        NavigableSet<T> s = new TreeSet<T>(comparator);
        s.add(column);
        return s;
    }

    public static <T> NavigableSet<T> emptySortedSet(Comparator<? super T> comparator)
    {
        return new TreeSet<T>(comparator);
    }

    public static String toString(Map<?,?> map)
    {
        Joiner.MapJoiner joiner = Joiner.on(", ").withKeyValueSeparator(":");
        return joiner.join(map);
    }

    /**
     * Used to get access to protected/private field of the specified class
     * @param klass - name of the class
     * @param fieldName - name of the field
     * @return Field or null on error
     */
    public static Field getProtectedField(Class klass, String fieldName)
    {
        try
        {
            Field field = klass.getDeclaredField(fieldName);
            field.setAccessible(true);
            return field;
        }
        catch (Exception e)
        {
            throw new AssertionError(e);
        }
    }

    public static <T> CloseableIterator<T> closeableIterator(Iterator<T> iterator)
    {
        return new WrappedCloseableIterator<T>(iterator);
    }

    public static Map<String, String> fromJsonMap(String json)
    {
        try
        {
            return jsonMapper.readValue(json, Map.class);
        }
        catch (IOException e)
        {
            throw new RuntimeException(e);
        }
    }

    public static List<String> fromJsonList(String json)
    {
        try
        {
            return jsonMapper.readValue(json, List.class);
        }
        catch (IOException e)
        {
            throw new RuntimeException(e);
        }
    }

    public static String json(Object object)
    {
        try
        {
            return jsonMapper.writeValueAsString(object);
        }
        catch (IOException e)
        {
            throw new RuntimeException(e);
        }
    }

    public static String prettyPrintMemory(long size)
    {
        if (size >= 1 << 30)
            return String.format("%.3fGiB", size / (double) (1 << 30));
        if (size >= 1 << 20)
            return String.format("%.3fMiB", size / (double) (1 << 20));
        return String.format("%.3fKiB", size / (double) (1 << 10));
    }

    /**
     * Starts and waits for the given @param pb to finish.
     * @throws java.io.IOException on non-zero exit code
     */
    public static void exec(ProcessBuilder pb) throws IOException
    {
        Process p = pb.start();
        try
        {
            int errCode = p.waitFor();
            if (errCode != 0)
            {
            	try (BufferedReader in = new BufferedReader(new InputStreamReader(p.getInputStream()));
                     BufferedReader err = new BufferedReader(new InputStreamReader(p.getErrorStream())))
                {
            		String lineSep = System.getProperty("line.separator");
	                StringBuilder sb = new StringBuilder();
	                String str;
	                while ((str = in.readLine()) != null)
	                    sb.append(str).append(lineSep);
	                while ((str = err.readLine()) != null)
	                    sb.append(str).append(lineSep);
	                throw new IOException("Exception while executing the command: "+ StringUtils.join(pb.command(), " ") +
	                                      ", command error Code: " + errCode +
	                                      ", command output: "+ sb.toString());
                }
            }
        }
        catch (InterruptedException e)
        {
            throw new AssertionError(e);
        }
    }

    public static void updateChecksumInt(Checksum checksum, int v)
    {
        checksum.update((v >>> 24) & 0xFF);
        checksum.update((v >>> 16) & 0xFF);
        checksum.update((v >>> 8) & 0xFF);
        checksum.update((v >>> 0) & 0xFF);
    }

    /**
      * Updates checksum with the provided ByteBuffer at the given offset + length.
      * Resets position and limit back to their original values on return.
      * This method is *NOT* thread-safe.
      */
    public static void updateChecksum(CRC32 checksum, ByteBuffer buffer, int offset, int length)
    {
        int position = buffer.position();
        int limit = buffer.limit();

        buffer.position(offset).limit(offset + length);
        checksum.update(buffer);

        buffer.position(position).limit(limit);
    }

    /**
     * Updates checksum with the provided ByteBuffer.
     * Resets position back to its original values on return.
     * This method is *NOT* thread-safe.
     */
    public static void updateChecksum(CRC32 checksum, ByteBuffer buffer)
    {
        int position = buffer.position();
        checksum.update(buffer);
        buffer.position(position);
    }

    private static final ThreadLocal<byte[]> threadLocalScratchBuffer = new ThreadLocal<byte[]>()
    {
        @Override
        protected byte[] initialValue()
        {
            return new byte[CompressionParams.DEFAULT_CHUNK_LENGTH];
        }
    };

    public static byte[] getThreadLocalScratchBuffer()
    {
        return threadLocalScratchBuffer.get();
    }

    public static long abs(long index)
    {
        long negbit = index >> 63;
        return (index ^ negbit) - negbit;
    }

    private static final class WrappedCloseableIterator<T>
        extends AbstractIterator<T> implements CloseableIterator<T>
    {
        private final Iterator<T> source;
        public WrappedCloseableIterator(Iterator<T> source)
        {
            this.source = source;
        }

        protected T computeNext()
        {
            if (!source.hasNext())
                return endOfData();
            return source.next();
        }

        public void close() {}
    }

    public static <T> byte[] serialize(T object, IVersionedSerializer<T> serializer, int version)
    {
        int size = (int) serializer.serializedSize(object, version);

        try (DataOutputBuffer buffer = new DataOutputBufferFixed(size))
        {
            serializer.serialize(object, buffer, version);
            assert buffer.getLength() == size && buffer.getData().length == size
                : String.format("Final buffer length %s to accommodate data size of %s (predicted %s) for %s",
                        buffer.getData().length, buffer.getLength(), size, object);
            return buffer.getData();
        }
        catch (IOException e)
        {
            // We're doing in-memory serialization...
            throw new AssertionError(e);
        }
    }

    public static long copy(InputStream from, OutputStream to, long limit) throws IOException
    {
        byte[] buffer = new byte[64]; // 64 byte buffer
        long copied = 0;
        int toCopy = buffer.length;
        while (true)
        {
            if (limit < buffer.length + copied)
                toCopy = (int) (limit - copied);
            int sofar = from.read(buffer, 0, toCopy);
            if (sofar == -1)
                break;
            to.write(buffer, 0, sofar);
            copied += sofar;
            if (limit == copied)
                break;
        }
        return copied;
    }

    public static File getToolsOutputDirectory()
    {
        File historyDir = new File(System.getProperty("user.home"), ".cassandra");
        FileUtils.createDirectory(historyDir);
        return historyDir;
    }

    public static boolean isWindows()
    {
        return IS_WINDOWS;
    }

    public static boolean hasProcFS()
    {
        return HAS_PROCFS;
    }

    public static void updateWithShort(MessageDigest digest, int val)
    {
        digest.update((byte) ((val >> 8) & 0xFF));
        digest.update((byte) (val & 0xFF));
    }

    public static void updateWithByte(MessageDigest digest, int val)
    {
        digest.update((byte) (val & 0xFF));
    }

    public static void updateWithInt(MessageDigest digest, int val)
    {
        digest.update((byte) ((val >>> 24) & 0xFF));
        digest.update((byte) ((val >>> 16) & 0xFF));
        digest.update((byte) ((val >>>  8) & 0xFF));
        digest.update((byte) ((val >>> 0) & 0xFF));
    }

    public static void updateWithLong(MessageDigest digest, long val)
    {
        digest.update((byte) ((val >>> 56) & 0xFF));
        digest.update((byte) ((val >>> 48) & 0xFF));
        digest.update((byte) ((val >>> 40) & 0xFF));
        digest.update((byte) ((val >>> 32) & 0xFF));
        digest.update((byte) ((val >>> 24) & 0xFF));
        digest.update((byte) ((val >>> 16) & 0xFF));
        digest.update((byte) ((val >>>  8) & 0xFF));
        digest.update((byte)  ((val >>> 0) & 0xFF));
    }

    public static void updateWithBoolean(MessageDigest digest, boolean val)
    {
        updateWithByte(digest, val ? 0 : 1);
    }

    public static void closeAll(List<? extends AutoCloseable> l) throws Exception
    {
        Exception toThrow = null;
        for (AutoCloseable c : l)
        {
            try
            {
                c.close();
            }
            catch (Exception e)
            {
                if (toThrow == null)
                    toThrow = e;
                else
                    toThrow.addSuppressed(e);
            }
        }
        if (toThrow != null)
            throw toThrow;
    }
}<|MERGE_RESOLUTION|>--- conflicted
+++ resolved
@@ -330,16 +330,12 @@
         return System.currentTimeMillis() * 1000;
     }
 
-<<<<<<< HEAD
     public static int nowInSeconds()
     {
         return (int) (System.currentTimeMillis() / 1000);
     }
 
-    public static void waitOnFutures(Iterable<Future<?>> futures)
-=======
     public static <T> List<T> waitOnFutures(Iterable<? extends Future<? extends T>> futures)
->>>>>>> d769fcb3
     {
         List<T> results = new ArrayList<>();
         Throwable fail = null;
@@ -349,9 +345,9 @@
             {
                 results.add(f.get());
             }
-            catch (InterruptedException | ExecutionException e)
-            {
-                fail = Throwables.merge(fail, e);
+            catch (Throwable t)
+            {
+                fail = Throwables.merge(fail, t);
             }
         }
         Throwables.maybeFail(fail);
