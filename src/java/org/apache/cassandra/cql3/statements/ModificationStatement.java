/*
 * Licensed to the Apache Software Foundation (ASF) under one
 * or more contributor license agreements.  See the NOTICE file
 * distributed with this work for additional information
 * regarding copyright ownership.  The ASF licenses this file
 * to you under the Apache License, Version 2.0 (the
 * "License"); you may not use this file except in compliance
 * with the License.  You may obtain a copy of the License at
 *
 *     http://www.apache.org/licenses/LICENSE-2.0
 *
 * Unless required by applicable law or agreed to in writing, software
 * distributed under the License is distributed on an "AS IS" BASIS,
 * WITHOUT WARRANTIES OR CONDITIONS OF ANY KIND, either express or implied.
 * See the License for the specific language governing permissions and
 * limitations under the License.
 */
package org.apache.cassandra.cql3.statements;

import java.nio.ByteBuffer;
import java.util.*;

import org.apache.cassandra.auth.Permission;
import org.apache.cassandra.config.CFMetaData;
import org.apache.cassandra.cql3.*;
import org.apache.cassandra.db.*;
import org.apache.cassandra.db.filter.ColumnSlice;
import org.apache.cassandra.db.filter.SliceQueryFilter;
import org.apache.cassandra.db.marshal.CompositeType;
import org.apache.cassandra.db.marshal.UTF8Type;
import org.apache.cassandra.db.marshal.ListType;
import org.apache.cassandra.db.marshal.BooleanType;
import org.apache.cassandra.exceptions.*;
import org.apache.cassandra.service.ClientState;
import org.apache.cassandra.service.QueryState;
import org.apache.cassandra.service.StorageProxy;
import org.apache.cassandra.thrift.ThriftValidation;
import org.apache.cassandra.transport.messages.ResultMessage;
import org.apache.cassandra.utils.Pair;

/*
 * Abstract parent class of individual modifications, i.e. INSERT, UPDATE and DELETE.
 */
public abstract class ModificationStatement implements CQLStatement
{
<<<<<<< HEAD
    public static final ConsistencyLevel defaultConsistency = ConsistencyLevel.ONE;
    private static final ColumnIdentifier RESULT_COLUMN = new ColumnIdentifier("result", false);

    private final int boundTerms;
    public final CFMetaData cfm;
    private final Attributes attrs;

    private final Map<ColumnIdentifier, List<Term>> processedKeys = new HashMap<ColumnIdentifier, List<Term>>();
    private final List<Operation> columnOperations = new ArrayList<Operation>();

    private List<Operation> columnConditions;
    private boolean ifNotExists;

    public ModificationStatement(int boundTerms, CFMetaData cfm, Attributes attrs)
    {
        this.boundTerms = boundTerms;
        this.cfm = cfm;
        this.attrs = attrs;
    }

    protected abstract boolean requireFullClusteringKey();
    public abstract ColumnFamily updateForKey(ByteBuffer key, ColumnNameBuilder builder, UpdateParameters params) throws InvalidRequestException;

    public int getBoundsTerms()
=======
    public static enum Type
>>>>>>> 49f220cb
    {
        return boundTerms;
    }

    public String keyspace()
    {
        return cfm.ksName;
    }

    public String columnFamily()
    {
        return cfm.cfName;
    }

    public boolean isCounter()
    {
        return cfm.getDefaultValidator().isCommutative();
    }

    public int getTimeToLive()
    {
        return attrs.timeToLive;
    }

    public long getTimestamp(long now)
    {
        return attrs.timestamp == null ? now : attrs.timestamp;
    }

    public boolean isSetTimestamp()
    {
        return attrs.timestamp != null;
    }

    public void checkAccess(ClientState state) throws InvalidRequestException, UnauthorizedException
    {
        state.hasColumnFamilyAccess(keyspace(), columnFamily(), Permission.MODIFY);
    }

    public void validate(ClientState state) throws InvalidRequestException
    {
        attrs.validate();
    }

    public void addOperation(Operation op)
    {
        columnOperations.add(op);
    }

    public List<Operation> getOperations()
    {
        return columnOperations;
    }

    public void addCondition(Operation op)
    {
        if (columnConditions == null)
            columnConditions = new ArrayList<Operation>();

        columnConditions.add(op);
    }

    public void setIfNotExistCondition()
    {
        ifNotExists = true;
    }

    private void addKeyValues(ColumnIdentifier name, List<Term> values) throws InvalidRequestException
    {
        if (processedKeys.put(name, values) != null)
            throw new InvalidRequestException(String.format("Multiple definitions found for PRIMARY KEY part %s", name));
    }

    public void addKeyValue(ColumnIdentifier name, Term value) throws InvalidRequestException
    {
        addKeyValues(name, Collections.singletonList(value));
    }

    public void processWhereClause(List<Relation> whereClause, ColumnSpecification[] names) throws InvalidRequestException
    {
        CFDefinition cfDef = cfm.getCfDef();
        for (Relation rel : whereClause)
        {
            CFDefinition.Name name = cfDef.get(rel.getEntity());
            if (name == null)
                throw new InvalidRequestException(String.format("Unknown key identifier %s", rel.getEntity()));

            switch (name.kind)
            {
                case KEY_ALIAS:
                case COLUMN_ALIAS:
                    List<Term.Raw> rawValues;
                    if (rel.operator() == Relation.Type.EQ)
                        rawValues = Collections.singletonList(rel.getValue());
                    else if (name.kind == CFDefinition.Name.Kind.KEY_ALIAS && rel.operator() == Relation.Type.IN)
                        rawValues = rel.getInValues();
                    else
                        throw new InvalidRequestException(String.format("Invalid operator %s for PRIMARY KEY part %s", rel.operator(), name));

                    List<Term> values = new ArrayList<Term>(rawValues.size());
                    for (Term.Raw raw : rawValues)
                    {
                        Term t = raw.prepare(name);
                        t.collectMarkerSpecification(names);
                        values.add(t);
                    }
                    addKeyValues(name.name, values);
                    break;
                case VALUE_ALIAS:
                case COLUMN_METADATA:
                    throw new InvalidRequestException(String.format("Non PRIMARY KEY %s found in where clause", name));
            }
        }
    }

    private List<ByteBuffer> buildPartitionKeyNames(List<ByteBuffer> variables)
    throws InvalidRequestException
    {
        CFDefinition cfDef = cfm.getCfDef();
        ColumnNameBuilder keyBuilder = cfDef.getKeyNameBuilder();
        List<ByteBuffer> keys = new ArrayList<ByteBuffer>();
        for (CFDefinition.Name name : cfDef.keys.values())
        {
            List<Term> values = processedKeys.get(name.name);
            if (values == null || values.isEmpty())
                throw new InvalidRequestException(String.format("Missing mandatory PRIMARY KEY part %s", name));

            if (keyBuilder.remainingCount() == 1)
            {
                for (Term t : values)
                {
                    ByteBuffer val = t.bindAndGet(variables);
                    if (val == null)
                        throw new InvalidRequestException(String.format("Invalid null value for partition key part %s", name));
                    keys.add(keyBuilder.copy().add(val).build());
                }
            }
            else
            {
                if (values.size() > 1)
                    throw new InvalidRequestException("IN is only supported on the last column of the partition key");
                ByteBuffer val = values.get(0).bindAndGet(variables);
                if (val == null)
                    throw new InvalidRequestException(String.format("Invalid null value for partition key part %s", name));
                keyBuilder.add(val);
            }
        }
        return keys;
    }

    private ColumnNameBuilder createClusteringPrefixBuilder(List<ByteBuffer> variables)
    throws InvalidRequestException
    {
        CFDefinition cfDef = cfm.getCfDef();
        ColumnNameBuilder builder = cfDef.getColumnNameBuilder();
        CFDefinition.Name firstEmptyKey = null;
        for (CFDefinition.Name name : cfDef.columns.values())
        {
            List<Term> values = processedKeys.get(name.name);
            if (values == null || values.isEmpty())
            {
                firstEmptyKey = name;
                if (requireFullClusteringKey() && cfDef.isComposite && !cfDef.isCompact)
                    throw new InvalidRequestException(String.format("Missing mandatory PRIMARY KEY part %s", name));
            }
            else if (firstEmptyKey != null)
            {
                throw new InvalidRequestException(String.format("Missing PRIMARY KEY part %s since %s is set", firstEmptyKey.name, name.name));
            }
            else
            {
                assert values.size() == 1; // We only allow IN for row keys so far
                ByteBuffer val = values.get(0).bindAndGet(variables);
                if (val == null)
                    throw new InvalidRequestException(String.format("Invalid null value for clustering key part %s", name));
                builder.add(val);
            }
        }
        return builder;
    }

    protected CFDefinition.Name getFirstEmptyKey()
    {
        for (CFDefinition.Name name : cfm.getCfDef().columns.values())
        {
            List<Term> values = processedKeys.get(name.name);
            if (values == null || values.isEmpty())
                return name;
        }
        return null;
    }

    protected Map<ByteBuffer, ColumnGroupMap> readRequiredRows(List<ByteBuffer> partitionKeys, ColumnNameBuilder clusteringPrefix, boolean local, ConsistencyLevel cl)
    throws RequestExecutionException, RequestValidationException
    {
        // Lists SET operation incurs a read.
        Set<ByteBuffer> toRead = null;
        for (Operation op : columnOperations)
        {
            if (op.requiresRead())
            {
                if (toRead == null)
                    toRead = new TreeSet<ByteBuffer>(UTF8Type.instance);
                toRead.add(op.columnName.key);
            }
        }

        return toRead == null ? null : readRows(partitionKeys, clusteringPrefix, toRead, (CompositeType)cfm.comparator, local, cl);
    }

    private Map<ByteBuffer, ColumnGroupMap> readRows(List<ByteBuffer> partitionKeys, ColumnNameBuilder clusteringPrefix, Set<ByteBuffer> toRead, CompositeType composite, boolean local, ConsistencyLevel cl)
    throws RequestExecutionException, RequestValidationException
    {
        try
        {
            cl.validateForRead(keyspace());
        }
        catch (InvalidRequestException e)
        {
            throw new InvalidRequestException(String.format("Write operation require a read but consistency %s is not supported on reads", cl));
        }

        ColumnSlice[] slices = new ColumnSlice[toRead.size()];
        int i = 0;
        for (ByteBuffer name : toRead)
        {
            ByteBuffer start = clusteringPrefix.copy().add(name).build();
            ByteBuffer finish = clusteringPrefix.copy().add(name).buildAsEndOfRange();
            slices[i++] = new ColumnSlice(start, finish);
        }

        List<ReadCommand> commands = new ArrayList<ReadCommand>(partitionKeys.size());
        for (ByteBuffer key : partitionKeys)
            commands.add(new SliceFromReadCommand(keyspace(),
                                                  key,
                                                  columnFamily(),
                                                  new SliceQueryFilter(slices, false, Integer.MAX_VALUE)));

        List<Row> rows = local
                       ? SelectStatement.readLocally(keyspace(), commands)
                       : StorageProxy.read(commands, cl);

        Map<ByteBuffer, ColumnGroupMap> map = new HashMap<ByteBuffer, ColumnGroupMap>();
        for (Row row : rows)
        {
            if (row.cf == null || row.cf.getColumnCount() == 0)
                continue;

            ColumnGroupMap.Builder groupBuilder = new ColumnGroupMap.Builder(composite, true);
            for (Column column : row.cf)
                groupBuilder.add(column);

            List<ColumnGroupMap> groups = groupBuilder.groups();
            assert groups.isEmpty() || groups.size() == 1;
            if (!groups.isEmpty())
                map.put(row.key.key, groups.get(0));
        }
        return map;
    }

    public boolean hasConditions()
    {
        return ifNotExists || (columnConditions != null && !columnConditions.isEmpty());
    }

    public ResultMessage execute(ConsistencyLevel cl, QueryState queryState, List<ByteBuffer> variables)
    throws RequestExecutionException, RequestValidationException
    {
        if (cl == null)
            throw new InvalidRequestException("Invalid empty consistency level");

        return hasConditions()
             ? executeWithCondition(cl, queryState, variables)
             : executeWithoutCondition(cl, queryState, variables);
    }

    private ResultMessage executeWithoutCondition(ConsistencyLevel cl, QueryState queryState, List<ByteBuffer> variables)
    throws RequestExecutionException, RequestValidationException
    {
        if (isCounter())
            cl.validateCounterForWrite(cfm);
        else
            cl.validateForWrite(cfm.ksName);

        StorageProxy.mutateWithTriggers(getMutations(variables, false, cl, queryState.getTimestamp(), false), cl, false);
        return null;
    }

    public ResultMessage executeWithCondition(ConsistencyLevel cl, QueryState queryState, List<ByteBuffer> variables)
    throws RequestExecutionException, RequestValidationException
    {
        List<ByteBuffer> keys = buildPartitionKeyNames(variables);
        // We don't support IN for CAS operation so far
        if (keys.size() > 1)
            throw new InvalidRequestException("IN on the partition key is not supported with conditional updates");

        ColumnNameBuilder clusteringPrefix = createClusteringPrefixBuilder(variables);
        UpdateParameters params = new UpdateParameters(cfm, variables, getTimestamp(queryState.getTimestamp()), getTimeToLive(), null);

        ByteBuffer key = keys.get(0);
        ThriftValidation.validateKey(cfm, key);

        ColumnFamily updates = updateForKey(key, clusteringPrefix, params);
        ColumnFamily expected = buildConditions(key, clusteringPrefix, params);

        boolean result = StorageProxy.cas(keyspace(), columnFamily(), key, expected, updates);

        ResultSet.Metadata metadata = new ResultSet.Metadata(Collections.singletonList(new ColumnSpecification(keyspace(), columnFamily(), RESULT_COLUMN, BooleanType.instance)));
        List<List<ByteBuffer>> newRows = Collections.singletonList(Collections.singletonList(BooleanType.instance.decompose(result)));
        return new ResultMessage.Rows(new ResultSet(metadata, newRows));
    }

    public ResultMessage executeInternal(QueryState queryState) throws RequestValidationException, RequestExecutionException
    {
        if (hasConditions())
            throw new UnsupportedOperationException();

        for (IMutation mutation : getMutations(Collections.<ByteBuffer>emptyList(), true, null, queryState.getTimestamp(), false))
            mutation.apply();
        return null;
    }

    /**
     * Convert statement into a list of mutations to apply on the server
     *
     * @param variables value for prepared statement markers
     * @param local if true, any requests (for collections) performed by getMutation should be done locally only.
     * @param cl the consistency to use for the potential reads involved in generating the mutations (for lists set/delete operations)
     * @param now the current timestamp in microseconds to use if no timestamp is user provided.
     *
     * @return list of the mutations
     * @throws InvalidRequestException on invalid requests
     */
    public Collection<? extends IMutation> getMutations(List<ByteBuffer> variables, boolean local, ConsistencyLevel cl, long now, boolean isBatch)
    throws RequestExecutionException, RequestValidationException
    {
        List<ByteBuffer> keys = buildPartitionKeyNames(variables);
        ColumnNameBuilder clusteringPrefix = createClusteringPrefixBuilder(variables);

        // Some lists operation requires reading
        Map<ByteBuffer, ColumnGroupMap> rows = readRequiredRows(keys, clusteringPrefix, local, cl);
        UpdateParameters params = new UpdateParameters(cfm, variables, getTimestamp(now), getTimeToLive(), rows);

        Collection<IMutation> mutations = new ArrayList<IMutation>();
        for (ByteBuffer key: keys)
        {
            ThriftValidation.validateKey(cfm, key);
            ColumnFamily cf = updateForKey(key, clusteringPrefix, params);
            mutations.add(makeMutation(key, cf, cl, isBatch));
        }
        return mutations;
    }

    private IMutation makeMutation(ByteBuffer key, ColumnFamily cf, ConsistencyLevel cl, boolean isBatch)
    {
        RowMutation rm;
        if (isBatch)
        {
            // we might group other mutations together with this one later, so make it mutable
            rm = new RowMutation(cfm.ksName, key);
            rm.add(cf);
        }
        else
        {
            rm = new RowMutation(cfm.ksName, key, cf);
        }
        return isCounter() ? new CounterMutation(rm, cl) : rm;
    }

    private ColumnFamily buildConditions(ByteBuffer key, ColumnNameBuilder clusteringPrefix, UpdateParameters params)
    throws InvalidRequestException
    {
        if (ifNotExists)
            return null;

        ColumnFamily cf = TreeMapBackedSortedColumns.factory.create(cfm);
        for (Operation condition : columnConditions)
            condition.execute(key, cf, clusteringPrefix.copy(), params);
        return cf;
    }

    public static abstract class Parsed extends CFStatement
    {
        protected final Attributes attrs;
        private final List<Pair<ColumnIdentifier, Operation.RawUpdate>> conditions;
        private final boolean ifNotExists;

        protected Parsed(CFName name, Attributes attrs, List<Pair<ColumnIdentifier, Operation.RawUpdate>> conditions, boolean ifNotExists)
        {
            super(name);
            this.attrs = attrs;
            this.conditions = conditions;
            this.ifNotExists = ifNotExists;
        }

        public ParsedStatement.Prepared prepare() throws InvalidRequestException
        {
            ColumnSpecification[] boundNames = new ColumnSpecification[getBoundsTerms()];
            ModificationStatement statement = prepare(boundNames);
            return new ParsedStatement.Prepared(statement, Arrays.<ColumnSpecification>asList(boundNames));
        }

        public ModificationStatement prepare(ColumnSpecification[] boundNames) throws InvalidRequestException
        {
            CFMetaData metadata = ThriftValidation.validateColumnFamily(keyspace(), columnFamily());
            CFDefinition cfDef = metadata.getCfDef();

            ModificationStatement stmt = prepareInternal(cfDef, boundNames);

            if (ifNotExists || (conditions != null && !conditions.isEmpty()))
            {
                if (stmt.isCounter())
                    throw new InvalidRequestException("Conditional updates are not supported on counter tables");

                if (attrs.timestamp != null)
                    throw new InvalidRequestException("Cannot provide custom timestamp for conditional update");

                if (ifNotExists)
                {
                    // To have both 'IF NOT EXISTS' and some other conditions doesn't make sense.
                    // So far this is enforced by the parser, but let's assert it for sanity if ever the parse changes.
                    assert conditions.isEmpty();
                    stmt.setIfNotExistCondition();
                }
                else
                {
                    for (Pair<ColumnIdentifier, Operation.RawUpdate> entry : conditions)
                    {
                        CFDefinition.Name name = cfDef.get(entry.left);
                        if (name == null)
                            throw new InvalidRequestException(String.format("Unknown identifier %s", entry.left));

                        /*
                         * Lists column names are based on a server-side generated timeuuid. So we can't allow lists
                         * operation or that would yield unexpected results (update that should apply wouldn't). So for
                         * now, we just refuse lists, which also save use from having to bother about the read that some
                         * list operation involve.
                         */
                        if (name.type instanceof ListType)
                            throw new InvalidRequestException(String.format("List operation (%s) are not allowed in conditional updates", name));

                        Operation condition = entry.right.prepare(name);
                        assert !condition.requiresRead();

                        condition.collectMarkerSpecification(boundNames);

                        switch (name.kind)
                        {
                            case KEY_ALIAS:
                            case COLUMN_ALIAS:
                                throw new InvalidRequestException(String.format("PRIMARY KEY part %s found in SET part", entry.left));
                            case VALUE_ALIAS:
                            case COLUMN_METADATA:
                                stmt.addCondition(condition);
                                break;
                        }
                    }
                }
            }
            return stmt;
        }

        protected abstract ModificationStatement prepareInternal(CFDefinition cfDef, ColumnSpecification[] boundNames) throws InvalidRequestException;
    }
}<|MERGE_RESOLUTION|>--- conflicted
+++ resolved
@@ -43,8 +43,6 @@
  */
 public abstract class ModificationStatement implements CQLStatement
 {
-<<<<<<< HEAD
-    public static final ConsistencyLevel defaultConsistency = ConsistencyLevel.ONE;
     private static final ColumnIdentifier RESULT_COLUMN = new ColumnIdentifier("result", false);
 
     private final int boundTerms;
@@ -68,9 +66,6 @@
     public abstract ColumnFamily updateForKey(ByteBuffer key, ColumnNameBuilder builder, UpdateParameters params) throws InvalidRequestException;
 
     public int getBoundsTerms()
-=======
-    public static enum Type
->>>>>>> 49f220cb
     {
         return boundTerms;
     }
