--- conflicted
+++ resolved
@@ -20,6 +20,8 @@
 import java.nio.ByteBuffer;
 import java.util.*;
 
+import org.github.jamm.MemoryMeter;
+
 import org.apache.cassandra.auth.Permission;
 import org.apache.cassandra.config.CFMetaData;
 import org.apache.cassandra.cql3.*;
@@ -42,11 +44,7 @@
 /*
  * Abstract parent class of individual modifications, i.e. INSERT, UPDATE and DELETE.
  */
-<<<<<<< HEAD
-public abstract class ModificationStatement implements CQLStatement
-=======
-public abstract class ModificationStatement extends CFStatement implements CQLStatement, MeasurableForPreparedCache
->>>>>>> 0ffa5c20
+public abstract class ModificationStatement implements CQLStatement, MeasurableForPreparedCache
 {
     private static final ColumnIdentifier CAS_RESULT_COLUMN = new ColumnIdentifier("[applied]", false);
 
@@ -64,6 +62,11 @@
     {
         this.cfm = cfm;
         this.attrs = attrs;
+    }
+
+    public long measureForPreparedCache(MemoryMeter meter)
+    {
+        return meter.measureDeep(this) - meter.measureDeep(cfm);
     }
 
     public abstract boolean requireFullClusteringKey();
