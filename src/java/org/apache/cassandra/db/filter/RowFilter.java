/*
 * Licensed to the Apache Software Foundation (ASF) under one
 * or more contributor license agreements.  See the NOTICE file
 * distributed with this work for additional information
 * regarding copyright ownership.  The ASF licenses this file
 * to you under the Apache License, Version 2.0 (the
 * "License"); you may not use this file except in compliance
 * with the License.  You may obtain a copy of the License at
 *
 *     http://www.apache.org/licenses/LICENSE-2.0
 *
 * Unless required by applicable law or agreed to in writing, software
 * distributed under the License is distributed on an "AS IS" BASIS,
 * WITHOUT WARRANTIES OR CONDITIONS OF ANY KIND, either express or implied.
 * See the License for the specific language governing permissions and
 * limitations under the License.
 */
package org.apache.cassandra.db.filter;

import java.io.IOException;
import java.nio.ByteBuffer;
import java.util.*;
import java.util.concurrent.ConcurrentHashMap;
import java.util.concurrent.ConcurrentMap;
import java.util.concurrent.atomic.AtomicInteger;

import com.google.common.base.Objects;
import org.slf4j.Logger;
import org.slf4j.LoggerFactory;

import org.apache.cassandra.cql3.Operator;
import org.apache.cassandra.db.*;
import org.apache.cassandra.db.context.*;
import org.apache.cassandra.db.marshal.*;
<<<<<<< HEAD
=======
import org.apache.cassandra.db.partitions.FilteredPartition;
import org.apache.cassandra.db.partitions.ImmutableBTreePartition;
import org.apache.cassandra.db.partitions.PartitionIterator;
>>>>>>> 7014cd5a
import org.apache.cassandra.db.partitions.UnfilteredPartitionIterator;
import org.apache.cassandra.db.rows.*;
import org.apache.cassandra.db.transform.Transformation;
import org.apache.cassandra.exceptions.InvalidRequestException;
import org.apache.cassandra.io.util.DataInputPlus;
import org.apache.cassandra.io.util.DataOutputPlus;
import org.apache.cassandra.schema.ColumnMetadata;
import org.apache.cassandra.schema.IndexMetadata;
import org.apache.cassandra.schema.TableMetadata;
import org.apache.cassandra.utils.ByteBufferUtil;
import org.apache.cassandra.utils.FBUtilities;

import static org.apache.cassandra.cql3.statements.RequestValidations.checkBindValueSet;
import static org.apache.cassandra.cql3.statements.RequestValidations.checkFalse;
import static org.apache.cassandra.cql3.statements.RequestValidations.checkNotNull;

/**
 * A filter on which rows a given query should include or exclude.
 * <p>
 * This corresponds to the restrictions on rows that are not handled by the query
 * {@link ClusteringIndexFilter}. Some of the expressions of this filter may
 * be handled by a 2ndary index, and the rest is simply filtered out from the
 * result set (the later can only happen if the query was using ALLOW FILTERING).
 */
public abstract class RowFilter implements Iterable<RowFilter.Expression>
{
    private static final Logger logger = LoggerFactory.getLogger(RowFilter.class);

    public static final Serializer serializer = new Serializer();
    public static final RowFilter NONE = new CQLFilter(Collections.emptyList());

    protected final List<Expression> expressions;

    protected RowFilter(List<Expression> expressions)
    {
        this.expressions = expressions;
    }

    public static RowFilter create()
    {
        return new CQLFilter(new ArrayList<>());
    }

    public static RowFilter create(int capacity)
    {
        return new CQLFilter(new ArrayList<>(capacity));
    }

    public SimpleExpression add(ColumnMetadata def, Operator op, ByteBuffer value)
    {
        SimpleExpression expression = new SimpleExpression(def, op, value);
        add(expression);
        return expression;
    }

    public void addMapEquality(ColumnMetadata def, ByteBuffer key, Operator op, ByteBuffer value)
    {
        add(new MapEqualityExpression(def, key, op, value));
    }

    public void addCustomIndexExpression(TableMetadata metadata, IndexMetadata targetIndex, ByteBuffer value)
    {
        add(new CustomExpression(metadata, targetIndex, value));
    }

    private void add(Expression expression)
    {
        expression.validate();
        expressions.add(expression);
    }

    public void addUserExpression(UserExpression e)
    {
        expressions.add(e);
    }

    public List<Expression> getExpressions()
    {
        return expressions;
    }

    /**
     * Checks if some of the expressions apply to clustering or regular columns.
     * @return {@code true} if some of the expressions apply to clustering or regular columns, {@code false} otherwise.
     */
    public boolean hasExpressionOnClusteringOrRegularColumns()
    {
        for (Expression expression : expressions)
        {
            ColumnMetadata column = expression.column();
            if (column.isClusteringColumn() || column.isRegular())
                return true;
        }
        return false;
    }

    protected abstract Transformation<BaseRowIterator<?>> filter(CFMetaData metadata, int nowInSec);

    /**
     * Filters the provided iterator so that only the row satisfying the expression of this filter
     * are included in the resulting iterator.
     *
     * @param iter the iterator to filter
     * @param nowInSec the time of query in seconds.
     * @return the filtered iterator.
     */
    public UnfilteredPartitionIterator filter(UnfilteredPartitionIterator iter, int nowInSec)
    {
        return expressions.isEmpty() ? iter : Transformation.apply(iter, filter(iter.metadata(), nowInSec));
    }

    /**
     * Filters the provided iterator so that only the row satisfying the expression of this filter
     * are included in the resulting iterator.
     *
     * @param iter the iterator to filter
     * @param nowInSec the time of query in seconds.
     * @return the filtered iterator.
     */
    public PartitionIterator filter(PartitionIterator iter, CFMetaData metadata, int nowInSec)
    {
        return expressions.isEmpty() ? iter : Transformation.apply(iter, filter(metadata, nowInSec));
    }

    /**
     * Whether the provided row in the provided partition satisfies this filter.
     *
     * @param metadata the table metadata.
     * @param partitionKey the partition key for partition to test.
     * @param row the row to test.
     * @param nowInSec the current time in seconds (to know what is live and what isn't).
     * @return {@code true} if {@code row} in partition {@code partitionKey} satisfies this row filter.
     */
    public boolean isSatisfiedBy(TableMetadata metadata, DecoratedKey partitionKey, Row row, int nowInSec)
    {
        // We purge all tombstones as the expressions isSatisfiedBy methods expects it
        Row purged = row.purge(DeletionPurger.PURGE_ALL, nowInSec, metadata.enforceStrictLiveness());
        if (purged == null)
            return expressions.isEmpty();

        for (Expression e : expressions)
        {
            if (!e.isSatisfiedBy(metadata, partitionKey, purged))
                return false;
        }
        return true;
    }

    /**
     * Returns true if all of the expressions within this filter that apply to the partition key are satisfied by
     * the given key, false otherwise.
     */
    public boolean partitionKeyRestrictionsAreSatisfiedBy(DecoratedKey key, AbstractType<?> keyValidator)
    {
        for (Expression e : expressions)
        {
            if (!e.column.isPartitionKey())
                continue;

            ByteBuffer value = keyValidator instanceof CompositeType
                             ? ((CompositeType) keyValidator).split(key.getKey())[e.column.position()]
                             : key.getKey();
            if (!e.operator().isSatisfiedBy(e.column.type, value, e.value))
                return false;
        }
        return true;
    }

    /**
     * Returns true if all of the expressions within this filter that apply to the clustering key are satisfied by
     * the given Clustering, false otherwise.
     */
    public boolean clusteringKeyRestrictionsAreSatisfiedBy(Clustering clustering)
    {
        for (Expression e : expressions)
        {
            if (!e.column.isClusteringColumn())
                continue;

            if (!e.operator().isSatisfiedBy(e.column.type, clustering.get(e.column.position()), e.value))
            {
                return false;
            }
        }
        return true;
    }

    /**
     * Returns this filter but without the provided expression. This method
     * *assumes* that the filter contains the provided expression.
     */
    public RowFilter without(Expression expression)
    {
        assert expressions.contains(expression);
        if (expressions.size() == 1)
            return RowFilter.NONE;

        List<Expression> newExpressions = new ArrayList<>(expressions.size() - 1);
        for (Expression e : expressions)
            if (!e.equals(expression))
                newExpressions.add(e);

        return withNewExpressions(newExpressions);
    }

    public RowFilter withoutExpressions()
    {
        return withNewExpressions(Collections.emptyList());
    }

    protected abstract RowFilter withNewExpressions(List<Expression> expressions);

    public boolean isEmpty()
    {
        return expressions.isEmpty();
    }

    public Iterator<Expression> iterator()
    {
        return expressions.iterator();
    }

    @Override
    public String toString()
    {
        StringBuilder sb = new StringBuilder();
        for (int i = 0; i < expressions.size(); i++)
        {
            if (i > 0)
                sb.append(" AND ");
            sb.append(expressions.get(i));
        }
        return sb.toString();
    }

    private static class CQLFilter extends RowFilter
    {
        private CQLFilter(List<Expression> expressions)
        {
            super(expressions);
        }

        protected Transformation<BaseRowIterator<?>> filter(CFMetaData metadata, int nowInSec)
        {
<<<<<<< HEAD
            if (expressions.isEmpty())
                return iter;

            final TableMetadata metadata = iter.metadata();

=======
>>>>>>> 7014cd5a
            List<Expression> partitionLevelExpressions = new ArrayList<>();
            List<Expression> rowLevelExpressions = new ArrayList<>();
            for (Expression e: expressions)
            {
                if (e.column.isStatic() || e.column.isPartitionKey())
                    partitionLevelExpressions.add(e);
                else
                    rowLevelExpressions.add(e);
            }

            long numberOfRegularColumnExpressions = rowLevelExpressions.size();
            final boolean filterNonStaticColumns = numberOfRegularColumnExpressions > 0;

            return new Transformation<BaseRowIterator<?>>()
            {
                DecoratedKey pk;
<<<<<<< HEAD

                @SuppressWarnings("resource")
                public UnfilteredRowIterator applyToPartition(UnfilteredRowIterator partition)
=======
                protected BaseRowIterator<?> applyToPartition(BaseRowIterator<?> partition)
>>>>>>> 7014cd5a
                {
                    pk = partition.partitionKey();

                    // Short-circuit all partitions that won't match based on static and partition keys
                    for (Expression e : partitionLevelExpressions)
                        if (!e.isSatisfiedBy(metadata, partition.partitionKey(), partition.staticRow()))
                        {
                            partition.close();
                            return null;
                        }

                    BaseRowIterator<?> iterator = partition instanceof UnfilteredRowIterator
                                                  ? Transformation.apply((UnfilteredRowIterator) partition, this)
                                                  : Transformation.apply((RowIterator) partition, this);

                    if (filterNonStaticColumns && !iterator.hasNext())
                    {
                        iterator.close();
                        return null;
                    }

                    return iterator;
                }

                public Row applyToRow(Row row)
                {
                    Row purged = row.purge(DeletionPurger.PURGE_ALL, nowInSec, metadata.enforceStrictLiveness());
                    if (purged == null)
                        return null;

                    for (Expression e : rowLevelExpressions)
                        if (!e.isSatisfiedBy(metadata, pk, purged))
                            return null;

                    return row;
                }
            };
        }

        protected RowFilter withNewExpressions(List<Expression> expressions)
        {
            return new CQLFilter(expressions);
        }
    }

<<<<<<< HEAD
=======
    private static class ThriftFilter extends RowFilter
    {
        private ThriftFilter(List<Expression> expressions)
        {
            super(expressions);
        }

        protected Transformation<BaseRowIterator<?>> filter(CFMetaData metadata, int nowInSec)
        {
            // Thrift does not filter rows, it filters entire partition if any of the expression is not
            // satisfied, which forces us to materialize the result (in theory we could materialize only
            // what we need which might or might not be everything, but we keep it simple since in practice
            // it's not worth that it has ever been).
            return new Transformation<BaseRowIterator<?>>()
            {
                protected BaseRowIterator<?> applyToPartition(BaseRowIterator<?> partition)
                {
                    return partition instanceof UnfilteredRowIterator ? applyTo((UnfilteredRowIterator) partition)
                                                                      : applyTo((RowIterator) partition);
                }

                private UnfilteredRowIterator applyTo(UnfilteredRowIterator partition)
                {
                    ImmutableBTreePartition result = ImmutableBTreePartition.create(partition);
                    partition.close();
                    return accepts(result) ? result.unfilteredIterator() : null;
                }

                private RowIterator applyTo(RowIterator partition)
                {
                    FilteredPartition result = FilteredPartition.create(partition);
                    return accepts(result) ? result.rowIterator() : null;
                }

                private boolean accepts(ImmutableBTreePartition result)
                {
                    // The partition needs to have a row for every expression, and the expression needs to be valid.
                    for (Expression expr : expressions)
                    {
                        assert expr instanceof ThriftExpression;
                        Row row = result.getRow(makeCompactClustering(metadata, expr.column().name.bytes));
                        if (row == null || !expr.isSatisfiedBy(metadata, result.partitionKey(), row))
                            return false;
                    }
                    // If we get there, it means all expressions where satisfied, so return the original result
                    return true;
                }
            };
        }

        protected RowFilter withNewExpressions(List<Expression> expressions)
        {
            return new ThriftFilter(expressions);
        }
    }

>>>>>>> 7014cd5a
    public static abstract class Expression
    {
        private static final Serializer serializer = new Serializer();

        // Note: the order of this enum matter, it's used for serialization,
        // and this is why we have some UNUSEDX for values we don't use anymore
        // (we could clean those on a major protocol update, but it's not worth
        // the trouble for now)
        protected enum Kind { SIMPLE, MAP_EQUALITY, UNUSED1, CUSTOM, USER }

        protected abstract Kind kind();
        protected final ColumnMetadata column;
        protected final Operator operator;
        protected final ByteBuffer value;

        protected Expression(ColumnMetadata column, Operator operator, ByteBuffer value)
        {
            this.column = column;
            this.operator = operator;
            this.value = value;
        }

        public boolean isCustom()
        {
            return kind() == Kind.CUSTOM;
        }

        public boolean isUserDefined()
        {
            return kind() == Kind.USER;
        }

        public ColumnMetadata column()
        {
            return column;
        }

        public Operator operator()
        {
            return operator;
        }

        /**
         * Checks if the operator of this <code>IndexExpression</code> is a <code>CONTAINS</code> operator.
         *
         * @return <code>true</code> if the operator of this <code>IndexExpression</code> is a <code>CONTAINS</code>
         * operator, <code>false</code> otherwise.
         */
        public boolean isContains()
        {
            return Operator.CONTAINS == operator;
        }

        /**
         * Checks if the operator of this <code>IndexExpression</code> is a <code>CONTAINS_KEY</code> operator.
         *
         * @return <code>true</code> if the operator of this <code>IndexExpression</code> is a <code>CONTAINS_KEY</code>
         * operator, <code>false</code> otherwise.
         */
        public boolean isContainsKey()
        {
            return Operator.CONTAINS_KEY == operator;
        }

        /**
         * If this expression is used to query an index, the value to use as
         * partition key for that index query.
         */
        public ByteBuffer getIndexValue()
        {
            return value;
        }

        public void validate()
        {
            checkNotNull(value, "Unsupported null value for column %s", column.name);
            checkBindValueSet(value, "Unsupported unset value for column %s", column.name);
        }

        @Deprecated
        public void validateForIndexing()
        {
            checkFalse(value.remaining() > FBUtilities.MAX_UNSIGNED_SHORT,
                       "Index expression values may not be larger than 64K");
        }

        /**
         * Returns whether the provided row satisfied this expression or not.
         *
         *
         * @param metadata
         * @param partitionKey the partition key for row to check.
         * @param row the row to check. It should *not* contain deleted cells
         * (i.e. it should come from a RowIterator).
         * @return whether the row is satisfied by this expression.
         */
        public abstract boolean isSatisfiedBy(TableMetadata metadata, DecoratedKey partitionKey, Row row);

        protected ByteBuffer getValue(TableMetadata metadata, DecoratedKey partitionKey, Row row)
        {
            switch (column.kind)
            {
                case PARTITION_KEY:
                    return metadata.partitionKeyType instanceof CompositeType
                         ? CompositeType.extractComponent(partitionKey.getKey(), column.position())
                         : partitionKey.getKey();
                case CLUSTERING:
                    return row.clustering().get(column.position());
                default:
                    Cell cell = row.getCell(column);
                    return cell == null ? null : cell.value();
            }
        }

        @Override
        public boolean equals(Object o)
        {
            if (this == o)
                return true;

            if (!(o instanceof Expression))
                return false;

            Expression that = (Expression)o;

            return Objects.equal(this.kind(), that.kind())
                && Objects.equal(this.column.name, that.column.name)
                && Objects.equal(this.operator, that.operator)
                && Objects.equal(this.value, that.value);
        }

        @Override
        public int hashCode()
        {
            return Objects.hashCode(column.name, operator, value);
        }

        private static class Serializer
        {
            public void serialize(Expression expression, DataOutputPlus out, int version) throws IOException
            {
                out.writeByte(expression.kind().ordinal());

                // Custom expressions include neither a column or operator, but all
                // other expressions do.
                if (expression.kind() == Kind.CUSTOM)
                {
                    IndexMetadata.serializer.serialize(((CustomExpression)expression).targetIndex, out, version);
                    ByteBufferUtil.writeWithShortLength(expression.value, out);
                    return;
                }

                if (expression.kind() == Kind.USER)
                {
                    UserExpression.serialize((UserExpression)expression, out, version);
                    return;
                }

                ByteBufferUtil.writeWithShortLength(expression.column.name.bytes, out);
                expression.operator.writeTo(out);

                switch (expression.kind())
                {
                    case SIMPLE:
                        ByteBufferUtil.writeWithShortLength(((SimpleExpression)expression).value, out);
                        break;
                    case MAP_EQUALITY:
                        MapEqualityExpression mexpr = (MapEqualityExpression)expression;
                        ByteBufferUtil.writeWithShortLength(mexpr.key, out);
                        ByteBufferUtil.writeWithShortLength(mexpr.value, out);
                        break;
                }
            }

            public Expression deserialize(DataInputPlus in, int version, TableMetadata metadata) throws IOException
            {
                Kind kind = Kind.values()[in.readByte()];

                // custom expressions (3.0+ only) do not contain a column or operator, only a value
                if (kind == Kind.CUSTOM)
                {
                    return new CustomExpression(metadata,
                            IndexMetadata.serializer.deserialize(in, version, metadata),
                            ByteBufferUtil.readWithShortLength(in));
                }

                if (kind == Kind.USER)
                    return UserExpression.deserialize(in, version, metadata);

                ByteBuffer name = ByteBufferUtil.readWithShortLength(in);
                Operator operator = Operator.readFrom(in);
                ColumnMetadata column = metadata.getColumn(name);

                if (!metadata.isCompactTable() && column == null)
                    throw new RuntimeException("Unknown (or dropped) column " + UTF8Type.instance.getString(name) + " during deserialization");

                switch (kind)
                {
                    case SIMPLE:
                        return new SimpleExpression(column, operator, ByteBufferUtil.readWithShortLength(in));
                    case MAP_EQUALITY:
                        ByteBuffer key = ByteBufferUtil.readWithShortLength(in);
                        ByteBuffer value = ByteBufferUtil.readWithShortLength(in);
                        return new MapEqualityExpression(column, key, operator, value);
                }
                throw new AssertionError();
            }

            public long serializedSize(Expression expression, int version)
            {
                long size = 1; // kind byte

                // Custom expressions include neither a column or operator, but all
                // other expressions do.
                if (expression.kind() != Kind.CUSTOM && expression.kind() != Kind.USER)
                    size += ByteBufferUtil.serializedSizeWithShortLength(expression.column().name.bytes)
                            + expression.operator.serializedSize();

                switch (expression.kind())
                {
                    case SIMPLE:
                        size += ByteBufferUtil.serializedSizeWithShortLength(((SimpleExpression)expression).value);
                        break;
                    case MAP_EQUALITY:
                        MapEqualityExpression mexpr = (MapEqualityExpression)expression;
                        size += ByteBufferUtil.serializedSizeWithShortLength(mexpr.key)
                              + ByteBufferUtil.serializedSizeWithShortLength(mexpr.value);
                        break;
                    case CUSTOM:
                        size += IndexMetadata.serializer.serializedSize(((CustomExpression)expression).targetIndex, version)
                               + ByteBufferUtil.serializedSizeWithShortLength(expression.value);
                        break;
                    case USER:
                        size += UserExpression.serializedSize((UserExpression)expression, version);
                        break;
                }
                return size;
            }
        }
    }

    /**
     * An expression of the form 'column' 'op' 'value'.
     */
    public static class SimpleExpression extends Expression
    {
        SimpleExpression(ColumnMetadata column, Operator operator, ByteBuffer value)
        {
            super(column, operator, value);
        }

        public boolean isSatisfiedBy(TableMetadata metadata, DecoratedKey partitionKey, Row row)
        {
            // We support null conditions for LWT (in ColumnCondition) but not for RowFilter.
            // TODO: we should try to merge both code someday.
            assert value != null;

            switch (operator)
            {
                case EQ:
                case LT:
                case LTE:
                case GTE:
                case GT:
                    {
                        assert !column.isComplex() : "Only CONTAINS and CONTAINS_KEY are supported for 'complex' types";

                        // In order to support operators on Counter types, their value has to be extracted from internal
                        // representation. See CASSANDRA-11629
                        if (column.type.isCounter())
                        {
                            ByteBuffer foundValue = getValue(metadata, partitionKey, row);
                            if (foundValue == null)
                                return false;

                            ByteBuffer counterValue = LongType.instance.decompose(CounterContext.instance().total(foundValue));
                            return operator.isSatisfiedBy(LongType.instance, counterValue, value);
                        }
                        else
                        {
                            // Note that CQL expression are always of the form 'x < 4', i.e. the tested value is on the left.
                            ByteBuffer foundValue = getValue(metadata, partitionKey, row);
                            return foundValue != null && operator.isSatisfiedBy(column.type, foundValue, value);
                        }
                    }
                case NEQ:
                case LIKE_PREFIX:
                case LIKE_SUFFIX:
                case LIKE_CONTAINS:
                case LIKE_MATCHES:
                    {
                        assert !column.isComplex() : "Only CONTAINS and CONTAINS_KEY are supported for 'complex' types";
                        ByteBuffer foundValue = getValue(metadata, partitionKey, row);
                        // Note that CQL expression are always of the form 'x < 4', i.e. the tested value is on the left.
                        return foundValue != null && operator.isSatisfiedBy(column.type, foundValue, value);
                    }
                case CONTAINS:
                    assert column.type.isCollection();
                    CollectionType<?> type = (CollectionType<?>)column.type;
                    if (column.isComplex())
                    {
                        ComplexColumnData complexData = row.getComplexColumnData(column);
                        if (complexData != null)
                        {
                            for (Cell cell : complexData)
                            {
                                if (type.kind == CollectionType.Kind.SET)
                                {
                                    if (type.nameComparator().compare(cell.path().get(0), value) == 0)
                                        return true;
                                }
                                else
                                {
                                    if (type.valueComparator().compare(cell.value(), value) == 0)
                                        return true;
                                }
                            }
                        }
                        return false;
                    }
                    else
                    {
                        ByteBuffer foundValue = getValue(metadata, partitionKey, row);
                        if (foundValue == null)
                            return false;

                        switch (type.kind)
                        {
                            case LIST:
                                ListType<?> listType = (ListType<?>)type;
                                return listType.compose(foundValue).contains(listType.getElementsType().compose(value));
                            case SET:
                                SetType<?> setType = (SetType<?>)type;
                                return setType.compose(foundValue).contains(setType.getElementsType().compose(value));
                            case MAP:
                                MapType<?,?> mapType = (MapType<?, ?>)type;
                                return mapType.compose(foundValue).containsValue(mapType.getValuesType().compose(value));
                        }
                        throw new AssertionError();
                    }
                case CONTAINS_KEY:
                    assert column.type.isCollection() && column.type instanceof MapType;
                    MapType<?, ?> mapType = (MapType<?, ?>)column.type;
                    if (column.isComplex())
                    {
                         return row.getCell(column, CellPath.create(value)) != null;
                    }
                    else
                    {
                        ByteBuffer foundValue = getValue(metadata, partitionKey, row);
                        return foundValue != null && mapType.getSerializer().getSerializedValue(foundValue, value, mapType.getKeysType()) != null;
                    }

                case IN:
                    // It wouldn't be terribly hard to support this (though doing so would imply supporting
                    // IN for 2ndary index) but currently we don't.
                    throw new AssertionError();
            }
            throw new AssertionError();
        }

        @Override
        public String toString()
        {
            AbstractType<?> type = column.type;
            switch (operator)
            {
                case CONTAINS:
                    assert type instanceof CollectionType;
                    CollectionType<?> ct = (CollectionType<?>)type;
                    type = ct.kind == CollectionType.Kind.SET ? ct.nameComparator() : ct.valueComparator();
                    break;
                case CONTAINS_KEY:
                    assert type instanceof MapType;
                    type = ((MapType<?, ?>)type).nameComparator();
                    break;
                case IN:
                    type = ListType.getInstance(type, false);
                    break;
                default:
                    break;
            }
            return String.format("%s %s %s", column.name, operator, type.getString(value));
        }

        @Override
        protected Kind kind()
        {
            return Kind.SIMPLE;
        }
    }

    /**
     * An expression of the form 'column' ['key'] = 'value' (which is only
     * supported when 'column' is a map).
     */
    private static class MapEqualityExpression extends Expression
    {
        private final ByteBuffer key;

        public MapEqualityExpression(ColumnMetadata column, ByteBuffer key, Operator operator, ByteBuffer value)
        {
            super(column, operator, value);
            assert column.type instanceof MapType && operator == Operator.EQ;
            this.key = key;
        }

        @Override
        public void validate() throws InvalidRequestException
        {
            checkNotNull(key, "Unsupported null map key for column %s", column.name);
            checkBindValueSet(key, "Unsupported unset map key for column %s", column.name);
            checkNotNull(value, "Unsupported null map value for column %s", column.name);
            checkBindValueSet(value, "Unsupported unset map value for column %s", column.name);
        }

        @Override
        public ByteBuffer getIndexValue()
        {
            return CompositeType.build(key, value);
        }

        public boolean isSatisfiedBy(TableMetadata metadata, DecoratedKey partitionKey, Row row)
        {
            assert key != null;
            // We support null conditions for LWT (in ColumnCondition) but not for RowFilter.
            // TODO: we should try to merge both code someday.
            assert value != null;

            if (row.isStatic() != column.isStatic())
                return true;

            MapType<?, ?> mt = (MapType<?, ?>)column.type;
            if (column.isComplex())
            {
                Cell cell = row.getCell(column, CellPath.create(key));
                return cell != null && mt.valueComparator().compare(cell.value(), value) == 0;
            }
            else
            {
                ByteBuffer serializedMap = getValue(metadata, partitionKey, row);
                if (serializedMap == null)
                    return false;

                ByteBuffer foundValue = mt.getSerializer().getSerializedValue(serializedMap, key, mt.getKeysType());
                return foundValue != null && mt.valueComparator().compare(foundValue, value) == 0;
            }
        }

        @Override
        public String toString()
        {
            MapType<?, ?> mt = (MapType<?, ?>)column.type;
            return String.format("%s[%s] = %s", column.name, mt.nameComparator().getString(key), mt.valueComparator().getString(value));
        }

        @Override
        public boolean equals(Object o)
        {
            if (this == o)
                return true;

            if (!(o instanceof MapEqualityExpression))
                return false;

            MapEqualityExpression that = (MapEqualityExpression)o;

            return Objects.equal(this.column.name, that.column.name)
                && Objects.equal(this.operator, that.operator)
                && Objects.equal(this.key, that.key)
                && Objects.equal(this.value, that.value);
        }

        @Override
        public int hashCode()
        {
            return Objects.hashCode(column.name, operator, key, value);
        }

        @Override
        protected Kind kind()
        {
            return Kind.MAP_EQUALITY;
        }
    }

    /**
     * A custom index expression for use with 2i implementations which support custom syntax and which are not
     * necessarily linked to a single column in the base table.
     */
    public static final class CustomExpression extends Expression
    {
        private final IndexMetadata targetIndex;
        private final TableMetadata table;

        public CustomExpression(TableMetadata table, IndexMetadata targetIndex, ByteBuffer value)
        {
            // The operator is not relevant, but Expression requires it so for now we just hardcode EQ
            super(makeDefinition(table, targetIndex), Operator.EQ, value);
            this.targetIndex = targetIndex;
            this.table = table;
        }

        private static ColumnMetadata makeDefinition(TableMetadata table, IndexMetadata index)
        {
            // Similarly to how we handle non-defined columns in thift, we create a fake column definition to
            // represent the target index. This is definitely something that can be improved though.
            return ColumnMetadata.regularColumn(table, ByteBuffer.wrap(index.name.getBytes()), BytesType.instance);
        }

        public IndexMetadata getTargetIndex()
        {
            return targetIndex;
        }

        public ByteBuffer getValue()
        {
            return value;
        }

        public String toString()
        {
            return String.format("expr(%s, %s)",
                                 targetIndex.name,
                                 Keyspace.openAndGetStore(table)
                                         .indexManager
                                         .getIndex(targetIndex)
                                         .customExpressionValueType());
        }

        protected Kind kind()
        {
            return Kind.CUSTOM;
        }

        // Filtering by custom expressions isn't supported yet, so just accept any row
        public boolean isSatisfiedBy(TableMetadata metadata, DecoratedKey partitionKey, Row row)
        {
            return true;
        }
    }

    /**
     * A user defined filtering expression. These may be added to RowFilter programmatically by a
     * QueryHandler implementation. No concrete implementations are provided and adding custom impls
     * to the classpath is a task for operators (needless to say, this is something of a power
     * user feature). Care must also be taken to register implementations, via the static register
     * method during system startup. An implementation and its corresponding Deserializer must be
     * registered before sending or receiving any messages containing expressions of that type.
     * Use of custom filtering expressions in a mixed version cluster should be handled with caution
     * as the order in which types are registered is significant: if continuity of use during upgrades
     * is important, new types should registered last and obsoleted types should still be registered (
     * or dummy implementations registered in their place) to preserve consistent identifiers across
     * the cluster).
     *
     * During serialization, the identifier for the Deserializer implementation is prepended to the
     * implementation specific payload. To deserialize, the identifier is read first to obtain the
     * Deserializer, which then provides the concrete expression instance.
     */
    public static abstract class UserExpression extends Expression
    {
        private static final DeserializerRegistry deserializers = new DeserializerRegistry();
        private static final class DeserializerRegistry
        {
            private final AtomicInteger counter = new AtomicInteger(0);
            private final ConcurrentMap<Integer, Deserializer> deserializers = new ConcurrentHashMap<>();
            private final ConcurrentMap<Class<? extends UserExpression>, Integer> registeredClasses = new ConcurrentHashMap<>();

            public void registerUserExpressionClass(Class<? extends UserExpression> expressionClass,
                                                    UserExpression.Deserializer deserializer)
            {
                int id = registeredClasses.computeIfAbsent(expressionClass, (cls) -> counter.getAndIncrement());
                deserializers.put(id, deserializer);

                logger.debug("Registered user defined expression type {} and serializer {} with identifier {}",
                             expressionClass.getName(), deserializer.getClass().getName(), id);
            }

            public Integer getId(UserExpression expression)
            {
                return registeredClasses.get(expression.getClass());
            }

            public Deserializer getDeserializer(int id)
            {
                return deserializers.get(id);
            }
        }

        protected static abstract class Deserializer
        {
            protected abstract UserExpression deserialize(DataInputPlus in,
                                                          int version,
                                                          TableMetadata metadata) throws IOException;
        }

        public static void register(Class<? extends UserExpression> expressionClass, Deserializer deserializer)
        {
            deserializers.registerUserExpressionClass(expressionClass, deserializer);
        }

        private static UserExpression deserialize(DataInputPlus in, int version, TableMetadata metadata) throws IOException
        {
            int id = in.readInt();
            Deserializer deserializer = deserializers.getDeserializer(id);
            assert deserializer != null : "No user defined expression type registered with id " + id;
            return deserializer.deserialize(in, version, metadata);
        }

        private static void serialize(UserExpression expression, DataOutputPlus out, int version) throws IOException
        {
            Integer id = deserializers.getId(expression);
            assert id != null : "User defined expression type " + expression.getClass().getName() + " is not registered";
            out.writeInt(id);
            expression.serialize(out, version);
        }

        private static long serializedSize(UserExpression expression, int version)
        {   // 4 bytes for the expression type id
            return 4 + expression.serializedSize(version);
        }

        protected UserExpression(ColumnMetadata column, Operator operator, ByteBuffer value)
        {
            super(column, operator, value);
        }

        protected Kind kind()
        {
            return Kind.USER;
        }

        protected abstract void serialize(DataOutputPlus out, int version) throws IOException;
        protected abstract long serializedSize(int version);
    }

    public static class Serializer
    {
        public void serialize(RowFilter filter, DataOutputPlus out, int version) throws IOException
        {
            out.writeBoolean(false); // Old "is for thrift" boolean
            out.writeUnsignedVInt(filter.expressions.size());
            for (Expression expr : filter.expressions)
                Expression.serializer.serialize(expr, out, version);

        }

        public RowFilter deserialize(DataInputPlus in, int version, TableMetadata metadata) throws IOException
        {
            in.readBoolean(); // Unused
            int size = (int)in.readUnsignedVInt();
            List<Expression> expressions = new ArrayList<>(size);
            for (int i = 0; i < size; i++)
                expressions.add(Expression.serializer.deserialize(in, version, metadata));

            return new CQLFilter(expressions);
        }

        public long serializedSize(RowFilter filter, int version)
        {
            long size = 1 // unused boolean
                      + TypeSizes.sizeofUnsignedVInt(filter.expressions.size());
            for (Expression expr : filter.expressions)
                size += Expression.serializer.serializedSize(expr, version);
            return size;
        }
    }
}<|MERGE_RESOLUTION|>--- conflicted
+++ resolved
@@ -32,12 +32,7 @@
 import org.apache.cassandra.db.*;
 import org.apache.cassandra.db.context.*;
 import org.apache.cassandra.db.marshal.*;
-<<<<<<< HEAD
-=======
-import org.apache.cassandra.db.partitions.FilteredPartition;
-import org.apache.cassandra.db.partitions.ImmutableBTreePartition;
 import org.apache.cassandra.db.partitions.PartitionIterator;
->>>>>>> 7014cd5a
 import org.apache.cassandra.db.partitions.UnfilteredPartitionIterator;
 import org.apache.cassandra.db.rows.*;
 import org.apache.cassandra.db.transform.Transformation;
@@ -134,7 +129,7 @@
         return false;
     }
 
-    protected abstract Transformation<BaseRowIterator<?>> filter(CFMetaData metadata, int nowInSec);
+    protected abstract Transformation<BaseRowIterator<?>> filter(TableMetadata metadata, int nowInSec);
 
     /**
      * Filters the provided iterator so that only the row satisfying the expression of this filter
@@ -157,7 +152,7 @@
      * @param nowInSec the time of query in seconds.
      * @return the filtered iterator.
      */
-    public PartitionIterator filter(PartitionIterator iter, CFMetaData metadata, int nowInSec)
+    public PartitionIterator filter(PartitionIterator iter, TableMetadata metadata, int nowInSec)
     {
         return expressions.isEmpty() ? iter : Transformation.apply(iter, filter(metadata, nowInSec));
     }
@@ -280,16 +275,8 @@
             super(expressions);
         }
 
-        protected Transformation<BaseRowIterator<?>> filter(CFMetaData metadata, int nowInSec)
-        {
-<<<<<<< HEAD
-            if (expressions.isEmpty())
-                return iter;
-
-            final TableMetadata metadata = iter.metadata();
-
-=======
->>>>>>> 7014cd5a
+        protected Transformation<BaseRowIterator<?>> filter(TableMetadata metadata, int nowInSec)
+        {
             List<Expression> partitionLevelExpressions = new ArrayList<>();
             List<Expression> rowLevelExpressions = new ArrayList<>();
             for (Expression e: expressions)
@@ -306,13 +293,9 @@
             return new Transformation<BaseRowIterator<?>>()
             {
                 DecoratedKey pk;
-<<<<<<< HEAD
 
                 @SuppressWarnings("resource")
-                public UnfilteredRowIterator applyToPartition(UnfilteredRowIterator partition)
-=======
                 protected BaseRowIterator<?> applyToPartition(BaseRowIterator<?> partition)
->>>>>>> 7014cd5a
                 {
                     pk = partition.partitionKey();
 
@@ -358,65 +341,6 @@
         }
     }
 
-<<<<<<< HEAD
-=======
-    private static class ThriftFilter extends RowFilter
-    {
-        private ThriftFilter(List<Expression> expressions)
-        {
-            super(expressions);
-        }
-
-        protected Transformation<BaseRowIterator<?>> filter(CFMetaData metadata, int nowInSec)
-        {
-            // Thrift does not filter rows, it filters entire partition if any of the expression is not
-            // satisfied, which forces us to materialize the result (in theory we could materialize only
-            // what we need which might or might not be everything, but we keep it simple since in practice
-            // it's not worth that it has ever been).
-            return new Transformation<BaseRowIterator<?>>()
-            {
-                protected BaseRowIterator<?> applyToPartition(BaseRowIterator<?> partition)
-                {
-                    return partition instanceof UnfilteredRowIterator ? applyTo((UnfilteredRowIterator) partition)
-                                                                      : applyTo((RowIterator) partition);
-                }
-
-                private UnfilteredRowIterator applyTo(UnfilteredRowIterator partition)
-                {
-                    ImmutableBTreePartition result = ImmutableBTreePartition.create(partition);
-                    partition.close();
-                    return accepts(result) ? result.unfilteredIterator() : null;
-                }
-
-                private RowIterator applyTo(RowIterator partition)
-                {
-                    FilteredPartition result = FilteredPartition.create(partition);
-                    return accepts(result) ? result.rowIterator() : null;
-                }
-
-                private boolean accepts(ImmutableBTreePartition result)
-                {
-                    // The partition needs to have a row for every expression, and the expression needs to be valid.
-                    for (Expression expr : expressions)
-                    {
-                        assert expr instanceof ThriftExpression;
-                        Row row = result.getRow(makeCompactClustering(metadata, expr.column().name.bytes));
-                        if (row == null || !expr.isSatisfiedBy(metadata, result.partitionKey(), row))
-                            return false;
-                    }
-                    // If we get there, it means all expressions where satisfied, so return the original result
-                    return true;
-                }
-            };
-        }
-
-        protected RowFilter withNewExpressions(List<Expression> expressions)
-        {
-            return new ThriftFilter(expressions);
-        }
-    }
-
->>>>>>> 7014cd5a
     public static abstract class Expression
     {
         private static final Serializer serializer = new Serializer();
