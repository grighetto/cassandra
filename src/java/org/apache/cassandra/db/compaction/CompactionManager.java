/*
 * Licensed to the Apache Software Foundation (ASF) under one
 * or more contributor license agreements.  See the NOTICE file
 * distributed with this work for additional information
 * regarding copyright ownership.  The ASF licenses this file
 * to you under the Apache License, Version 2.0 (the
 * "License"); you may not use this file except in compliance
 * with the License.  You may obtain a copy of the License at
 *
 *     http://www.apache.org/licenses/LICENSE-2.0
 *
 * Unless required by applicable law or agreed to in writing, software
 * distributed under the License is distributed on an "AS IS" BASIS,
 * WITHOUT WARRANTIES OR CONDITIONS OF ANY KIND, either express or implied.
 * See the License for the specific language governing permissions and
 * limitations under the License.
 */
package org.apache.cassandra.db.compaction;

import java.io.File;
import java.io.IOException;
import java.lang.management.ManagementFactory;
import java.util.ArrayList;
import java.util.Arrays;
import java.util.Collection;
import java.util.Collections;
import java.util.HashSet;
import java.util.Iterator;
import java.util.List;
import java.util.Map;
import java.util.Set;
import java.util.concurrent.BlockingQueue;
import java.util.concurrent.Callable;
import java.util.concurrent.ExecutionException;
import java.util.concurrent.Future;
import java.util.concurrent.LinkedBlockingQueue;
import java.util.concurrent.SynchronousQueue;
import java.util.concurrent.TimeUnit;
import javax.management.MBeanServer;
import javax.management.ObjectName;
import javax.management.openmbean.OpenDataException;
import javax.management.openmbean.TabularData;

import com.google.common.base.Predicate;
import com.google.common.base.Throwables;
import com.google.common.collect.ArrayListMultimap;
import com.google.common.collect.ConcurrentHashMultiset;
import com.google.common.collect.ImmutableSet;
import com.google.common.collect.Iterables;
import com.google.common.collect.Lists;
import com.google.common.collect.Multimap;
import com.google.common.collect.Multiset;
import com.google.common.collect.Sets;
import com.google.common.util.concurrent.RateLimiter;
import org.apache.cassandra.io.sstable.format.SSTableReader;
import org.apache.cassandra.io.sstable.format.SSTableWriter;
import org.apache.cassandra.io.sstable.metadata.MetadataCollector;
import org.slf4j.Logger;
import org.slf4j.LoggerFactory;

import org.apache.cassandra.cache.AutoSavingCache;
import org.apache.cassandra.concurrent.DebuggableThreadPoolExecutor;
import org.apache.cassandra.concurrent.JMXEnabledThreadPoolExecutor;
import org.apache.cassandra.concurrent.NamedThreadFactory;
import org.apache.cassandra.config.CFMetaData;
import org.apache.cassandra.config.DatabaseDescriptor;
import org.apache.cassandra.config.Schema;
import org.apache.cassandra.db.Cell;
import org.apache.cassandra.db.ColumnFamilyStore;
import org.apache.cassandra.db.DecoratedKey;
import org.apache.cassandra.db.Keyspace;
import org.apache.cassandra.db.OnDiskAtom;
import org.apache.cassandra.db.SystemKeyspace;
import org.apache.cassandra.db.compaction.CompactionInfo.Holder;
import org.apache.cassandra.db.index.SecondaryIndexBuilder;
import org.apache.cassandra.dht.Bounds;
import org.apache.cassandra.dht.Range;
import org.apache.cassandra.dht.Token;
import org.apache.cassandra.io.sstable.Descriptor;
import org.apache.cassandra.io.sstable.SSTableIdentityIterator;
import org.apache.cassandra.io.sstable.SSTableRewriter;
import org.apache.cassandra.io.util.FileUtils;
import org.apache.cassandra.metrics.CompactionMetrics;
import org.apache.cassandra.repair.Validator;
import org.apache.cassandra.service.ActiveRepairService;
import org.apache.cassandra.service.StorageService;
import org.apache.cassandra.utils.concurrent.OpOrder;
import org.apache.cassandra.utils.*;

/**
 * A singleton which manages a private executor of ongoing compactions.
 * <p/>
 * Scheduling for compaction is accomplished by swapping sstables to be compacted into
 * a set via DataTracker. New scheduling attempts will ignore currently compacting
 * sstables.
 */
public class CompactionManager implements CompactionManagerMBean
{
    public static final String MBEAN_OBJECT_NAME = "org.apache.cassandra.db:type=CompactionManager";
    private static final Logger logger = LoggerFactory.getLogger(CompactionManager.class);
    public static final CompactionManager instance;

    public static final int NO_GC = Integer.MIN_VALUE;
    public static final int GC_ALL = Integer.MAX_VALUE;

    // A thread local that tells us if the current thread is owned by the compaction manager. Used
    // by CounterContext to figure out if it should log a warning for invalid counter shards.
    public static final ThreadLocal<Boolean> isCompactionManager = new ThreadLocal<Boolean>()
    {
        @Override
        protected Boolean initialValue()
        {
            return false;
        }
    };

    static
    {
        instance = new CompactionManager();
        MBeanServer mbs = ManagementFactory.getPlatformMBeanServer();
        try
        {
            mbs.registerMBean(instance, new ObjectName(MBEAN_OBJECT_NAME));
        }
        catch (Exception e)
        {
            throw new RuntimeException(e);
        }
    }

    private final CompactionExecutor executor = new CompactionExecutor();
    private final CompactionExecutor validationExecutor = new ValidationExecutor();
    private final static CompactionExecutor cacheCleanupExecutor = new CacheCleanupExecutor();

    private final CompactionMetrics metrics = new CompactionMetrics(executor, validationExecutor);
    private final Multiset<ColumnFamilyStore> compactingCF = ConcurrentHashMultiset.create();

    private final RateLimiter compactionRateLimiter = RateLimiter.create(Double.MAX_VALUE);

    /**
     * Gets compaction rate limiter. When compaction_throughput_mb_per_sec is 0 or node is bootstrapping,
     * this returns rate limiter with the rate of Double.MAX_VALUE bytes per second.
     * Rate unit is bytes per sec.
     *
     * @return RateLimiter with rate limit set
     */
    public RateLimiter getRateLimiter()
    {
        double currentThroughput = DatabaseDescriptor.getCompactionThroughputMbPerSec() * 1024.0 * 1024.0;
        // if throughput is set to 0, throttling is disabled
        if (currentThroughput == 0 || StorageService.instance.isBootstrapMode())
            currentThroughput = Double.MAX_VALUE;
        if (compactionRateLimiter.getRate() != currentThroughput)
            compactionRateLimiter.setRate(currentThroughput);
        return compactionRateLimiter;
    }

    /**
     * Call this whenever a compaction might be needed on the given columnfamily.
     * It's okay to over-call (within reason) if a call is unnecessary, it will
     * turn into a no-op in the bucketing/candidate-scan phase.
     */
    public List<Future<?>> submitBackground(final ColumnFamilyStore cfs)
    {
        if (cfs.isAutoCompactionDisabled())
        {
            logger.debug("Autocompaction is disabled");
            return Collections.emptyList();
        }

        int count = compactingCF.count(cfs);
        if (count > 0 && executor.getActiveCount() >= executor.getMaximumPoolSize())
        {
            logger.debug("Background compaction is still running for {}.{} ({} remaining). Skipping",
                         cfs.keyspace.getName(), cfs.name, count);
            return Collections.emptyList();
        }

        logger.debug("Scheduling a background task check for {}.{} with {}",
                     cfs.keyspace.getName(),
                     cfs.name,
                     cfs.getCompactionStrategy().getClass().getSimpleName());
        List<Future<?>> futures = new ArrayList<Future<?>>();

        // we must schedule it at least once, otherwise compaction will stop for a CF until next flush
        do {
            compactingCF.add(cfs);
            futures.add(executor.submit(new BackgroundCompactionTask(cfs)));
            // if we have room for more compactions, then fill up executor
        } while (executor.getActiveCount() + futures.size() < executor.getMaximumPoolSize());

        return futures;
    }

    public boolean isCompacting(Iterable<ColumnFamilyStore> cfses)
    {
        for (ColumnFamilyStore cfs : cfses)
            if (!cfs.getDataTracker().getCompacting().isEmpty())
                return true;
        return false;
    }

    // the actual sstables to compact are not determined until we run the BCT; that way, if new sstables
    // are created between task submission and execution, we execute against the most up-to-date information
    class BackgroundCompactionTask implements Runnable
    {
        private final ColumnFamilyStore cfs;

        BackgroundCompactionTask(ColumnFamilyStore cfs)
        {
            this.cfs = cfs;
        }

        public void run()
        {
            try
            {
                logger.debug("Checking {}.{}", cfs.keyspace.getName(), cfs.name);
                if (!cfs.isValid())
                {
                    logger.debug("Aborting compaction for dropped CF");
                    return;
                }

                AbstractCompactionStrategy strategy = cfs.getCompactionStrategy();
                AbstractCompactionTask task = strategy.getNextBackgroundTask(getDefaultGcBefore(cfs));
                if (task == null)
                {
                    logger.debug("No tasks available");
                    return;
                }
                task.execute(metrics);
            }
            finally
            {
                compactingCF.remove(cfs);
            }
            submitBackground(cfs);
        }
    }

    private AllSSTableOpStatus parallelAllSSTableOperation(final ColumnFamilyStore cfs, final OneSSTableOperation operation) throws ExecutionException, InterruptedException
    {
        Iterable<SSTableReader> compactingSSTables = cfs.markAllCompacting();
        if (compactingSSTables == null)
        {
            logger.info("Aborting operation on {}.{} after failing to interrupt other compaction operations", cfs.keyspace.getName(), cfs.name);
            return AllSSTableOpStatus.ABORTED;
        }
        if (Iterables.isEmpty(compactingSSTables))
        {
            logger.info("No sstables for {}.{}", cfs.keyspace.getName(), cfs.name);
            return AllSSTableOpStatus.SUCCESSFUL;
        }
        try
        {
            Iterable<SSTableReader> sstables = operation.filterSSTables(compactingSSTables);
            List<Future<Object>> futures = new ArrayList<>();

            for (final SSTableReader sstable : sstables)
            {
                futures.add(executor.submit(new Callable<Object>()
                {
                    @Override
                    public Object call() throws Exception
                    {
                        operation.execute(sstable);
                        return this;
                    }
                }));
            }

            for (Future<Object> f : futures)
                f.get();
        }
        finally
        {
            cfs.getDataTracker().unmarkCompacting(compactingSSTables);
        }
        return AllSSTableOpStatus.SUCCESSFUL;
    }

    private static interface OneSSTableOperation
    {
        Iterable<SSTableReader> filterSSTables(Iterable<SSTableReader> input);
        void execute(SSTableReader input) throws IOException;
    }

    public enum AllSSTableOpStatus { ABORTED(1), SUCCESSFUL(0);
        public final int statusCode;

        AllSSTableOpStatus(int statusCode)
        {
            this.statusCode = statusCode;
        }
    }

    public AllSSTableOpStatus performScrub(final ColumnFamilyStore cfs, final boolean skipCorrupted) throws InterruptedException, ExecutionException
    {
        assert !cfs.isIndex();
        return parallelAllSSTableOperation(cfs, new OneSSTableOperation()
        {
            @Override
            public Iterable<SSTableReader> filterSSTables(Iterable<SSTableReader> input)
            {
                return input;
            }

            @Override
            public void execute(SSTableReader input) throws IOException
            {
                scrubOne(cfs, input, skipCorrupted);
            }
        });
    }

    public AllSSTableOpStatus performSSTableRewrite(final ColumnFamilyStore cfs, final boolean excludeCurrentVersion) throws InterruptedException, ExecutionException
    {
        return parallelAllSSTableOperation(cfs, new OneSSTableOperation()
        {
            @Override
            public Iterable<SSTableReader> filterSSTables(Iterable<SSTableReader> input)
            {
                return Iterables.filter(input, new Predicate<SSTableReader>()
                {
                    @Override
                    public boolean apply(SSTableReader sstable)
                    {
                        return !(excludeCurrentVersion && sstable.descriptor.version.equals(sstable.descriptor.getFormat().getLatestVersion()));
                    }
                });
            }

            @Override
            public void execute(SSTableReader input) throws IOException
            {
                AbstractCompactionTask task = cfs.getCompactionStrategy().getCompactionTask(Collections.singleton(input), NO_GC, Long.MAX_VALUE);
                task.setUserDefined(true);
                task.setCompactionType(OperationType.UPGRADE_SSTABLES);
                task.execute(metrics);
            }
        });
    }

    public AllSSTableOpStatus performCleanup(final ColumnFamilyStore cfStore) throws InterruptedException, ExecutionException
    {
        assert !cfStore.isIndex();
        Keyspace keyspace = cfStore.keyspace;
        final Collection<Range<Token>> ranges = StorageService.instance.getLocalRanges(keyspace.getName());
        if (ranges.isEmpty())
        {
            logger.info("Cleanup cannot run before a node has joined the ring");
            return AllSSTableOpStatus.ABORTED;
        }
        final boolean hasIndexes = cfStore.indexManager.hasIndexes();
        final CleanupStrategy cleanupStrategy = CleanupStrategy.get(cfStore, ranges);
        return parallelAllSSTableOperation(cfStore, new OneSSTableOperation()
        {
            @Override
            public Iterable<SSTableReader> filterSSTables(Iterable<SSTableReader> input)
            {
                List<SSTableReader> sortedSSTables = Lists.newArrayList(input);
                Collections.sort(sortedSSTables, new SSTableReader.SizeComparator());
                return sortedSSTables;
            }

            @Override
            public void execute(SSTableReader input) throws IOException
            {
                doCleanupOne(cfStore, input, cleanupStrategy, ranges, hasIndexes);
            }
        });
    }

    public Future<?> submitAntiCompaction(final ColumnFamilyStore cfs,
                                          final Collection<Range<Token>> ranges,
                                          final Collection<SSTableReader> validatedForRepair,
                                          final long repairedAt)
    {
        Runnable runnable = new WrappedRunnable() {

            @Override
            public void runMayThrow() throws Exception
            {
                performAnticompaction(cfs, ranges, validatedForRepair, repairedAt);
            }
        };
        return executor.submit(runnable);
    }

    /**
     * Make sure the {validatedForRepair} are marked for compaction before calling this.
     *
     * @param cfs
     * @param ranges Ranges that the repair was carried out on
     * @param validatedForRepair SSTables containing the repaired ranges. Should be referenced before passing them.
     * @throws InterruptedException, ExecutionException, IOException
     */
    public void performAnticompaction(ColumnFamilyStore cfs,
                                      Collection<Range<Token>> ranges,
                                      Collection<SSTableReader> validatedForRepair,
                                      long repairedAt) throws InterruptedException, IOException
    {
        logger.info("Starting anticompaction for {}/{}", cfs.keyspace.getName(), cfs.getColumnFamilyName());
        logger.debug("Starting anticompaction for ranges {}", ranges);
        Set<SSTableReader> sstables = new HashSet<>(validatedForRepair);
        Set<SSTableReader> mutatedRepairStatuses = new HashSet<>();
        Set<SSTableReader> nonAnticompacting = new HashSet<>();
        Iterator<SSTableReader> sstableIterator = sstables.iterator();
        while (sstableIterator.hasNext())
        {
            SSTableReader sstable = sstableIterator.next();
            for (Range<Token> r : Range.normalize(ranges))
            {
                Range<Token> sstableRange = new Range<>(sstable.first.getToken(), sstable.last.getToken(), sstable.partitioner);
                if (r.contains(sstableRange))
                {
                    logger.info("SSTable {} fully contained in range {}, mutating repairedAt instead of anticompacting", sstable, r);
                    sstable.descriptor.getMetadataSerializer().mutateRepairedAt(sstable.descriptor, repairedAt);
                    sstable.reloadSSTableMetadata();
                    mutatedRepairStatuses.add(sstable);
                    sstableIterator.remove();
                    break;
                }
                else if (!sstableRange.intersects(r))
                {
                    logger.info("SSTable {} ({}) does not intersect repaired range {}, not touching repairedAt.", sstable, sstableRange, r);
                    nonAnticompacting.add(sstable);
                    sstableIterator.remove();
                    break;
                }
                else
                {
                    logger.info("SSTable {} ({}) will be anticompacted on range {}", sstable, sstableRange, r);
                }
            }
        }
        cfs.getDataTracker().notifySSTableRepairedStatusChanged(mutatedRepairStatuses);
        cfs.getDataTracker().unmarkCompacting(Sets.union(nonAnticompacting, mutatedRepairStatuses));
        if (!sstables.isEmpty())
            doAntiCompaction(cfs, ranges, sstables, repairedAt);
        SSTableReader.releaseReferences(sstables);
        cfs.getDataTracker().unmarkCompacting(sstables);
        logger.info(String.format("Completed anticompaction successfully"));
    }

    public void performMaximal(final ColumnFamilyStore cfStore) throws InterruptedException, ExecutionException
    {
        submitMaximal(cfStore, getDefaultGcBefore(cfStore)).get();
    }

    public Future<?> submitMaximal(final ColumnFamilyStore cfStore, final int gcBefore)
    {
        // here we compute the task off the compaction executor, so having that present doesn't
        // confuse runWithCompactionsDisabled -- i.e., we don't want to deadlock ourselves, waiting
        // for ourselves to finish/acknowledge cancellation before continuing.
        final Collection<AbstractCompactionTask> tasks = cfStore.getCompactionStrategy().getMaximalTask(gcBefore);
        Runnable runnable = new WrappedRunnable()
        {
            protected void runMayThrow() throws IOException
            {
                if (tasks == null)
                    return;
                for (AbstractCompactionTask task : tasks)
                    task.execute(metrics);
            }
        };
        return executor.submit(runnable);
    }

    public void forceUserDefinedCompaction(String dataFiles)
    {
        String[] filenames = dataFiles.split(",");
        Multimap<ColumnFamilyStore, Descriptor> descriptors = ArrayListMultimap.create();

        for (String filename : filenames)
        {
            // extract keyspace and columnfamily name from filename
            Descriptor desc = Descriptor.fromFilename(filename.trim());
            if (Schema.instance.getCFMetaData(desc) == null)
            {
                logger.warn("Schema does not exist for file {}. Skipping.", filename);
                continue;
            }
            // group by keyspace/columnfamily
            ColumnFamilyStore cfs = Keyspace.open(desc.ksname).getColumnFamilyStore(desc.cfname);
            descriptors.put(cfs, cfs.directories.find(new File(filename.trim()).getName()));
        }

        List<Future<?>> futures = new ArrayList<>();
        for (ColumnFamilyStore cfs : descriptors.keySet())
            futures.add(submitUserDefined(cfs, descriptors.get(cfs), getDefaultGcBefore(cfs)));
        FBUtilities.waitOnFutures(futures);
    }

    public Future<?> submitUserDefined(final ColumnFamilyStore cfs, final Collection<Descriptor> dataFiles, final int gcBefore)
    {
        Runnable runnable = new WrappedRunnable()
        {
            protected void runMayThrow() throws IOException
            {
                // look up the sstables now that we're on the compaction executor, so we don't try to re-compact
                // something that was already being compacted earlier.
                Collection<SSTableReader> sstables = new ArrayList<>(dataFiles.size());
                for (Descriptor desc : dataFiles)
                {
                    // inefficient but not in a performance sensitive path
                    SSTableReader sstable = lookupSSTable(cfs, desc);
                    if (sstable == null)
                    {
                        logger.info("Will not compact {}: it is not an active sstable", desc);
                    }
                    else
                    {
                        sstables.add(sstable);
                    }
                }

                if (sstables.isEmpty())
                {
                    logger.info("No files to compact for user defined compaction");
                }
                else
                {
                    AbstractCompactionTask task = cfs.getCompactionStrategy().getUserDefinedTask(sstables, gcBefore);
                    if (task != null)
                        task.execute(metrics);
                }
            }
        };
        return executor.submit(runnable);
    }

    // This acquire a reference on the sstable
    // This is not efficient, do not use in any critical path
    private SSTableReader lookupSSTable(final ColumnFamilyStore cfs, Descriptor descriptor)
    {
        for (SSTableReader sstable : cfs.getSSTables())
        {
            if (sstable.descriptor.equals(descriptor))
                return sstable;
        }
        return null;
    }

    /**
     * Does not mutate data, so is not scheduled.
     */
    public Future<Object> submitValidation(final ColumnFamilyStore cfStore, final Validator validator)
    {
        Callable<Object> callable = new Callable<Object>()
        {
            public Object call() throws IOException
            {
                try
                {
                    doValidationCompaction(cfStore, validator);
                }
                catch (Throwable e)
                {
                    // we need to inform the remote end of our failure, otherwise it will hang on repair forever
                    validator.fail();
                    throw e;
                }
                return this;
            }
        };
        return validationExecutor.submit(callable);
    }

    /* Used in tests. */
    public void disableAutoCompaction()
    {
        for (String ksname : Schema.instance.getNonSystemKeyspaces())
        {
            for (ColumnFamilyStore cfs : Keyspace.open(ksname).getColumnFamilyStores())
                cfs.disableAutoCompaction();
        }
    }

    private void scrubOne(ColumnFamilyStore cfs, SSTableReader sstable, boolean skipCorrupted) throws IOException
    {
        Scrubber scrubber = new Scrubber(cfs, sstable, skipCorrupted, false);

        CompactionInfo.Holder scrubInfo = scrubber.getScrubInfo();
        metrics.beginCompaction(scrubInfo);
        try
        {
            scrubber.scrub();
        }
        finally
        {
            scrubber.close();
            metrics.finishCompaction(scrubInfo);
        }
    }

    /**
     * Determines if a cleanup would actually remove any data in this SSTable based
     * on a set of owned ranges.
     */
    static boolean needsCleanup(SSTableReader sstable, Collection<Range<Token>> ownedRanges)
    {
        assert !ownedRanges.isEmpty(); // cleanup checks for this

        // unwrap and sort the ranges by LHS token
        List<Range<Token>> sortedRanges = Range.normalize(ownedRanges);

        // see if there are any keys LTE the token for the start of the first range
        // (token range ownership is exclusive on the LHS.)
        Range<Token> firstRange = sortedRanges.get(0);
        if (sstable.first.getToken().compareTo(firstRange.left) <= 0)
            return true;

        // then, iterate over all owned ranges and see if the next key beyond the end of the owned
        // range falls before the start of the next range
        for (int i = 0; i < sortedRanges.size(); i++)
        {
            Range<Token> range = sortedRanges.get(i);
            if (range.right.isMinimum())
            {
                // we split a wrapping range and this is the second half.
                // there can't be any keys beyond this (and this is the last range)
                return false;
            }

            DecoratedKey firstBeyondRange = sstable.firstKeyBeyond(range.right.maxKeyBound());
            if (firstBeyondRange == null)
            {
                // we ran off the end of the sstable looking for the next key; we don't need to check any more ranges
                return false;
            }

            if (i == (sortedRanges.size() - 1))
            {
                // we're at the last range and we found a key beyond the end of the range
                return true;
            }

            Range<Token> nextRange = sortedRanges.get(i + 1);
            if (!nextRange.contains(firstBeyondRange.getToken()))
            {
                // we found a key in between the owned ranges
                return true;
            }
        }

        return false;
    }

    /**
     * This function goes over a file and removes the keys that the node is not responsible for
     * and only keeps keys that this node is responsible for.
     *
     * @throws IOException
     */
    private void doCleanupOne(final ColumnFamilyStore cfs, SSTableReader sstable, CleanupStrategy cleanupStrategy, Collection<Range<Token>> ranges, boolean hasIndexes) throws IOException
    {
        assert !cfs.isIndex();

        if (!hasIndexes && !new Bounds<>(sstable.first.getToken(), sstable.last.getToken()).intersects(ranges))
        {
            cfs.getDataTracker().markCompactedSSTablesReplaced(Arrays.asList(sstable), Collections.<SSTableReader>emptyList(), OperationType.CLEANUP);
            return;
        }
        if (!needsCleanup(sstable, ranges))
        {
            logger.debug("Skipping {} for cleanup; all rows should be kept", sstable);
            return;
        }

        long start = System.nanoTime();

        long totalkeysWritten = 0;

        int expectedBloomFilterSize = Math.max(cfs.metadata.getMinIndexInterval(),
                                               (int) (SSTableReader.getApproximateKeyCount(Arrays.asList(sstable))));
        if (logger.isDebugEnabled())
            logger.debug("Expected bloom filter size : {}", expectedBloomFilterSize);

        logger.info("Cleaning up {}", sstable);

        File compactionFileLocation = cfs.directories.getDirectoryForNewSSTables();
        if (compactionFileLocation == null)
            throw new IOException("disk full");

        ICompactionScanner scanner = cleanupStrategy.getScanner(sstable, getRateLimiter());
        CleanupInfo ci = new CleanupInfo(sstable, scanner);

        metrics.beginCompaction(ci);
        Set<SSTableReader> oldSSTable = Sets.newHashSet(sstable);
        SSTableRewriter writer = new SSTableRewriter(cfs, oldSSTable, sstable.maxDataAge, false);
        List<SSTableReader> finished;
        try (CompactionController controller = new CompactionController(cfs, Collections.singleton(sstable), getDefaultGcBefore(cfs)))
        {
            writer.switchWriter(createWriter(cfs, compactionFileLocation, expectedBloomFilterSize, sstable.getSSTableMetadata().repairedAt, sstable));

            while (scanner.hasNext())
            {
                if (ci.isStopRequested())
                    throw new CompactionInterruptedException(ci.getCompactionInfo());

                SSTableIdentityIterator row = (SSTableIdentityIterator) scanner.next();
                row = cleanupStrategy.cleanup(row);
                if (row == null)
                    continue;
                AbstractCompactedRow compactedRow = new LazilyCompactedRow(controller, Collections.singletonList(row));
                if (writer.append(compactedRow) != null)
                    totalkeysWritten++;
            }

            // flush to ensure we don't lose the tombstones on a restart, since they are not commitlog'd
            cfs.indexManager.flushIndexesBlocking();

            finished = writer.finish();
            cfs.getDataTracker().markCompactedSSTablesReplaced(oldSSTable, finished, OperationType.CLEANUP);
        }
        catch (Throwable e)
        {
            writer.abort();
            throw Throwables.propagate(e);
        }
        finally
        {
            scanner.close();
            metrics.finishCompaction(ci);
        }

        if (!finished.isEmpty())
        {
            String format = "Cleaned up to %s.  %,d to %,d (~%d%% of original) bytes for %,d keys.  Time: %,dms.";
            long dTime = TimeUnit.NANOSECONDS.toMillis(System.nanoTime() - start);
            long startsize = sstable.onDiskLength();
            long endsize = 0;
            for (SSTableReader newSstable : finished)
                endsize += newSstable.onDiskLength();
            double ratio = (double) endsize / (double) startsize;
            logger.info(String.format(format, finished.get(0).getFilename(), startsize, endsize, (int) (ratio * 100), totalkeysWritten, dTime));
        }

    }

    private static abstract class CleanupStrategy
    {
        public static CleanupStrategy get(ColumnFamilyStore cfs, Collection<Range<Token>> ranges)
        {
            return cfs.indexManager.hasIndexes()
                 ? new Full(cfs, ranges)
                 : new Bounded(cfs, ranges);
        }

        public abstract ICompactionScanner getScanner(SSTableReader sstable, RateLimiter limiter);
        public abstract SSTableIdentityIterator cleanup(SSTableIdentityIterator row);

        private static final class Bounded extends CleanupStrategy
        {
            private final Collection<Range<Token>> ranges;

            public Bounded(final ColumnFamilyStore cfs, Collection<Range<Token>> ranges)
            {
                this.ranges = ranges;
                cacheCleanupExecutor.submit(new Runnable()
                {
                    @Override
                    public void run()
                    {
                        cfs.cleanupCache();
                    }
                });

            }
            @Override
            public ICompactionScanner getScanner(SSTableReader sstable, RateLimiter limiter)
            {
                return sstable.getScanner(ranges, limiter);
            }

            @Override
            public SSTableIdentityIterator cleanup(SSTableIdentityIterator row)
            {
                return row;
            }
        }

        private static final class Full extends CleanupStrategy
        {
            private final Collection<Range<Token>> ranges;
            private final ColumnFamilyStore cfs;
            private List<Cell> indexedColumnsInRow;

            public Full(ColumnFamilyStore cfs, Collection<Range<Token>> ranges)
            {
                this.cfs = cfs;
                this.ranges = ranges;
                this.indexedColumnsInRow = null;
            }

            @Override
            public ICompactionScanner getScanner(SSTableReader sstable, RateLimiter limiter)
            {
                return sstable.getScanner(limiter);
            }

            @Override
            public SSTableIdentityIterator cleanup(SSTableIdentityIterator row)
            {
                if (Range.isInRanges(row.getKey().getToken(), ranges))
                    return row;

                cfs.invalidateCachedRow(row.getKey());

                if (indexedColumnsInRow != null)
                    indexedColumnsInRow.clear();

                while (row.hasNext())
                {
                    OnDiskAtom column = row.next();

                    if (column instanceof Cell && cfs.indexManager.indexes((Cell) column))
                    {
                        if (indexedColumnsInRow == null)
                            indexedColumnsInRow = new ArrayList<>();

                        indexedColumnsInRow.add((Cell) column);
                    }
                }

                if (indexedColumnsInRow != null && !indexedColumnsInRow.isEmpty())
                {
                    // acquire memtable lock here because secondary index deletion may cause a race. See CASSANDRA-3712
                    try (OpOrder.Group opGroup = cfs.keyspace.writeOrder.start())
                    {
                        cfs.indexManager.deleteFromIndexes(row.getKey(), indexedColumnsInRow, opGroup);
                    }
                }
                return null;
            }
        }
    }

    public static SSTableWriter createWriter(ColumnFamilyStore cfs,
                                             File compactionFileLocation,
                                             int expectedBloomFilterSize,
                                             long repairedAt,
                                             SSTableReader sstable)
    {
        FileUtils.createDirectory(compactionFileLocation);

        return SSTableWriter.create(Descriptor.fromFilename(cfs.getTempSSTablePath(compactionFileLocation)), expectedBloomFilterSize, repairedAt, sstable.getSSTableLevel());
    }

    public static SSTableWriter createWriterForAntiCompaction(ColumnFamilyStore cfs,
                                             File compactionFileLocation,
                                             int expectedBloomFilterSize,
                                             long repairedAt,
                                             Collection<SSTableReader> sstables)
    {
        FileUtils.createDirectory(compactionFileLocation);
        int minLevel = Integer.MAX_VALUE;
        // if all sstables have the same level, we can compact them together without creating overlap during anticompaction
        // note that we only anticompact from unrepaired sstables, which is not leveled, but we still keep original level
        // after first migration to be able to drop the sstables back in their original place in the repaired sstable manifest
        for (SSTableReader sstable : sstables)
        {
            if (minLevel == Integer.MAX_VALUE)
                minLevel = sstable.getSSTableLevel();

            if (minLevel != sstable.getSSTableLevel())
            {
                minLevel = 0;
                break;
            }
        }
        return SSTableWriter.create(Descriptor.fromFilename(cfs.getTempSSTablePath(compactionFileLocation)),
                                 (long)expectedBloomFilterSize,
                                 repairedAt,
                                 cfs.metadata,
                                 cfs.partitioner,
                                 new MetadataCollector(sstables, cfs.metadata.comparator, minLevel));
    }


    /**
     * Performs a readonly "compaction" of all sstables in order to validate complete rows,
     * but without writing the merge result
     */
    private void doValidationCompaction(ColumnFamilyStore cfs, Validator validator) throws IOException
    {
        // this isn't meant to be race-proof, because it's not -- it won't cause bugs for a CFS to be dropped
        // mid-validation, or to attempt to validate a droped CFS.  this is just a best effort to avoid useless work,
        // particularly in the scenario where a validation is submitted before the drop, and there are compactions
        // started prior to the drop keeping some sstables alive.  Since validationCompaction can run
        // concurrently with other compactions, it would otherwise go ahead and scan those again.
        if (!cfs.isValid())
            return;

        Collection<SSTableReader> sstables = null;
        try
        {

            String snapshotName = validator.desc.sessionId.toString();
            int gcBefore;
            boolean isSnapshotValidation = cfs.snapshotExists(snapshotName);
            if (isSnapshotValidation)
            {
                // If there is a snapshot created for the session then read from there.
                // note that we populate the parent repair session when creating the snapshot, meaning the sstables in the snapshot are the ones we
                // are supposed to validate.
                sstables = cfs.getSnapshotSSTableReader(snapshotName);


                // Computing gcbefore based on the current time wouldn't be very good because we know each replica will execute
                // this at a different time (that's the whole purpose of repair with snaphsot). So instead we take the creation
                // time of the snapshot, which should give us roughtly the same time on each replica (roughtly being in that case
                // 'as good as in the non-snapshot' case)
                gcBefore = cfs.gcBefore(cfs.getSnapshotCreationTime(snapshotName));
            }
            else
            {
                // flush first so everyone is validating data that is as similar as possible
                StorageService.instance.forceKeyspaceFlush(cfs.keyspace.getName(), cfs.name);
                ActiveRepairService.ParentRepairSession prs = ActiveRepairService.instance.getParentRepairSession(validator.desc.parentSessionId);
                Set<SSTableReader> sstablesToValidate = new HashSet<>();
                for (SSTableReader sstable : cfs.getSSTables())
                {
                    if (new Bounds<>(sstable.first.getToken(), sstable.last.getToken()).intersects(Arrays.asList(validator.desc.range)))
                    {
                        if (!prs.isIncremental || !sstable.isRepaired())
                        {
                            sstablesToValidate.add(sstable);
                        }
                    }
                }
                prs.addSSTables(cfs.metadata.cfId, sstablesToValidate);

                sstables = prs.getAndReferenceSSTablesInRange(cfs.metadata.cfId, validator.desc.range);

                if (validator.gcBefore > 0)
                    gcBefore = validator.gcBefore;
                else
                    gcBefore = getDefaultGcBefore(cfs);
            }

            // Create Merkle tree suitable to hold estimated partitions for given range.
            // We blindly assume that partition is evenly distributed on all sstables for now.
            long numPartitions = 0;
            for (SSTableReader sstable : sstables)
            {
                numPartitions += sstable.estimatedKeysForRanges(Collections.singleton(validator.desc.range));
            }
            // determine tree depth from number of partitions, but cap at 20 to prevent large tree.
            int depth = numPartitions > 0 ? (int) Math.min(Math.floor(Math.log(numPartitions)), 20) : 0;
            MerkleTree tree = new MerkleTree(cfs.partitioner, validator.desc.range, MerkleTree.RECOMMENDED_DEPTH, (int) Math.pow(2, depth));

            long start = System.nanoTime();
            try (AbstractCompactionStrategy.ScannerList scanners = cfs.getCompactionStrategy().getScanners(sstables, validator.desc.range))
            {
                CompactionIterable ci = new ValidationCompactionIterable(cfs, scanners.scanners, gcBefore);
                Iterator<AbstractCompactedRow> iter = ci.iterator();
                metrics.beginCompaction(ci);
                try
                {
                    // validate the CF as we iterate over it
                    validator.prepare(cfs, tree);
                    while (iter.hasNext())
                    {
                        if (ci.isStopRequested())
                            throw new CompactionInterruptedException(ci.getCompactionInfo());
                        AbstractCompactedRow row = iter.next();
                        validator.add(row);
                    }
                    validator.complete();
                }
                finally
                {
                    if (isSnapshotValidation)
                    {
                        cfs.clearSnapshot(snapshotName);
                    }

                    metrics.finishCompaction(ci);
                }
            }

            if (logger.isDebugEnabled())
            {
                // MT serialize may take time
                long duration = TimeUnit.NANOSECONDS.toMillis(System.nanoTime() - start);
                logger.debug("Validation finished in {} msec, depth {} for {} keys, serialized size {} bytes for {}",
                             duration,
                             depth,
                             numPartitions,
                             MerkleTree.serializer.serializedSize(tree, 0),
                             validator.desc);
            }
        }
        finally
        {
            if (sstables != null)
                SSTableReader.releaseReferences(sstables);
        }
    }



    /**
     * Splits up an sstable into two new sstables. The first of the new tables will store repaired ranges, the second
     * will store the non-repaired ranges. Once anticompation is completed, the original sstable is marked as compacted
     * and subsequently deleted.
     * @param cfs
     * @param repairedSSTables
     * @param ranges Repaired ranges to be placed into one of the new sstables. The repaired table will be tracked via
     * the {@link org.apache.cassandra.io.sstable.metadata.StatsMetadata#repairedAt} field.
     */
    private void doAntiCompaction(ColumnFamilyStore cfs, Collection<Range<Token>> ranges,
                                                       Collection<SSTableReader> repairedSSTables, long repairedAt)
    {

        // TODO(5351): we can do better here:
        logger.info("Performing anticompaction on {} sstables", repairedSSTables.size());

        //Group SSTables
        Collection<Collection<SSTableReader>> groupedSSTables = cfs.getCompactionStrategy().groupSSTablesForAntiCompaction(repairedSSTables);
        // iterate over sstables to check if the repaired / unrepaired ranges intersect them.
        int antiCompactedSSTableCount = 0;
        for (Collection<SSTableReader> sstableGroup : groupedSSTables)
        {
            int antiCompacted = antiCompactGroup(cfs, ranges, sstableGroup, repairedAt);
            antiCompactedSSTableCount += antiCompacted;
        }

        String format = "Anticompaction completed successfully, anticompacted from {} to {} sstable(s).";
        logger.info(format, repairedSSTables.size(), antiCompactedSSTableCount);
    }

    private int antiCompactGroup(ColumnFamilyStore cfs, Collection<Range<Token>> ranges,
                             Collection<SSTableReader> anticompactionGroup, long repairedAt)
    {
        long groupMaxDataAge = -1;

        // check that compaction hasn't stolen any sstables used in previous repair sessions
        // if we need to skip the anticompaction, it will be carried out by the next repair
        for (Iterator<SSTableReader> i = anticompactionGroup.iterator(); i.hasNext();)
        {
            SSTableReader sstable = i.next();
            if (!new File(sstable.getFilename()).exists())
            {
                logger.info("Skipping anticompaction for {}, required sstable was compacted and is no longer available.", sstable);
                i.remove();
                continue;
            }
            if (groupMaxDataAge < sstable.maxDataAge)
                groupMaxDataAge = sstable.maxDataAge;
        }

     
        if (anticompactionGroup.size() == 0)
        {
            logger.info("No valid anticompactions for this group, All sstables were compacted and are no longer available");
            return 0;
        }

        logger.info("Anticompacting {}", anticompactionGroup);
        Set<SSTableReader> sstableAsSet = new HashSet<>(anticompactionGroup);

<<<<<<< HEAD
        File destination = cfs.directories.getDirectoryForNewSSTables();
        SSTableRewriter repairedSSTableWriter = new SSTableRewriter(cfs, sstableAsSet, groupMaxDataAge, OperationType.ANTICOMPACTION, false);
        SSTableRewriter unRepairedSSTableWriter = new SSTableRewriter(cfs, sstableAsSet, groupMaxDataAge, OperationType.ANTICOMPACTION, false);
=======
            File destination = cfs.directories.getDirectoryForNewSSTables();
            SSTableRewriter repairedSSTableWriter = new SSTableRewriter(cfs, sstableAsSet, sstable.maxDataAge, false);
            SSTableRewriter unRepairedSSTableWriter = new SSTableRewriter(cfs, sstableAsSet, sstable.maxDataAge, false);
>>>>>>> 5160c916

        long repairedKeyCount = 0;
        long unrepairedKeyCount = 0;
        AbstractCompactionStrategy strategy = cfs.getCompactionStrategy();
        try (AbstractCompactionStrategy.ScannerList scanners = strategy.getScanners(anticompactionGroup);
             CompactionController controller = new CompactionController(cfs, sstableAsSet, CFMetaData.DEFAULT_GC_GRACE_SECONDS))
        {
            int expectedBloomFilterSize = Math.max(cfs.metadata.getMinIndexInterval(), (int)(SSTableReader.getApproximateKeyCount(anticompactionGroup)));

            repairedSSTableWriter.switchWriter(CompactionManager.createWriterForAntiCompaction(cfs, destination, expectedBloomFilterSize, repairedAt, sstableAsSet));
            unRepairedSSTableWriter.switchWriter(CompactionManager.createWriterForAntiCompaction(cfs, destination, expectedBloomFilterSize, ActiveRepairService.UNREPAIRED_SSTABLE, sstableAsSet));

            CompactionIterable ci = new CompactionIterable(OperationType.ANTICOMPACTION, scanners.scanners, controller, DatabaseDescriptor.getSSTableFormat());
            Iterator<AbstractCompactedRow> iter = ci.iterator();
            while(iter.hasNext())
            {
                AbstractCompactedRow row = iter.next();
                // if current range from sstable is repaired, save it into the new repaired sstable
                if (Range.isInRanges(row.key.getToken(), ranges))
                {
                    repairedSSTableWriter.append(row);
                    repairedKeyCount++;
                }
                // otherwise save into the new 'non-repaired' table
                else
                {
                    unRepairedSSTableWriter.append(row);
                    unrepairedKeyCount++;
                }
<<<<<<< HEAD
=======
                // we have the same readers being rewritten by both writers, so we ask the first one NOT to close them
                // so that the second one can do so safely, without leaving us with references < 0 or any other ugliness
                // add repaired table with a non-null timestamp field to be saved in SSTableMetadata#repairedAt
                anticompactedSSTables.addAll(repairedSSTableWriter.finish(repairedAt));
                anticompactedSSTables.addAll(unRepairedSSTableWriter.finish(ActiveRepairService.UNREPAIRED_SSTABLE));
                cfs.getDataTracker().markCompactedSSTablesReplaced(sstableAsSet, anticompactedSSTables, OperationType.ANTICOMPACTION);
            }
            catch (Throwable e)
            {
                JVMStabilityInspector.inspectThrowable(e);
                logger.error("Error anticompacting " + sstable, e);
                repairedSSTableWriter.abort();
                unRepairedSSTableWriter.abort();
>>>>>>> 5160c916
            }
            // we have the same readers being rewritten by both writers, so we ask the first one NOT to close them
            // so that the second one can do so safely, without leaving us with references < 0 or any other ugliness
            repairedSSTableWriter.finish(false, repairedAt);
            unRepairedSSTableWriter.finish(ActiveRepairService.UNREPAIRED_SSTABLE);
            // add repaired table with a non-null timestamp field to be saved in SSTableMetadata#repairedAt
            logger.debug("Repaired {} keys out of {} for {}/{} in {}", repairedKeyCount,
                                                                       repairedKeyCount + unrepairedKeyCount,
                                                                       cfs.keyspace.getName(),
                                                                       cfs.getColumnFamilyName(),
                                                                       anticompactionGroup);
            return repairedSSTableWriter.finished().size() + unRepairedSSTableWriter.finished().size();
        }
        catch (Throwable e)
        {
            JVMStabilityInspector.inspectThrowable(e);
            logger.error("Error anticompacting " + anticompactionGroup, e);
            repairedSSTableWriter.abort();
            unRepairedSSTableWriter.abort();
        }
        return 0;
    }

    /**
     * Is not scheduled, because it is performing disjoint work from sstable compaction.
     */
    public Future<?> submitIndexBuild(final SecondaryIndexBuilder builder)
    {
        Runnable runnable = new Runnable()
        {
            public void run()
            {
                metrics.beginCompaction(builder);
                try
                {
                    builder.build();
                }
                finally
                {
                    metrics.finishCompaction(builder);
                }
            }
        };

        return executor.submit(runnable);
    }

    public Future<?> submitCacheWrite(final AutoSavingCache.Writer writer)
    {
        Runnable runnable = new Runnable()
        {
            public void run()
            {
                if (!AutoSavingCache.flushInProgress.add(writer.cacheType()))
                {
                    logger.debug("Cache flushing was already in progress: skipping {}", writer.getCompactionInfo());
                    return;
                }
                try
                {
                    metrics.beginCompaction(writer);
                    try
                    {
                        writer.saveCache();
                    }
                    finally
                    {
                        metrics.finishCompaction(writer);
                    }
                }
                finally
                {
                    AutoSavingCache.flushInProgress.remove(writer.cacheType());
                }
            }
        };
        return executor.submit(runnable);
    }

    static int getDefaultGcBefore(ColumnFamilyStore cfs)
    {
        // 2ndary indexes have ExpiringColumns too, so we need to purge tombstones deleted before now. We do not need to
        // add any GcGrace however since 2ndary indexes are local to a node.
        return cfs.isIndex() ? (int) (System.currentTimeMillis() / 1000) : cfs.gcBefore(System.currentTimeMillis());
    }

    private static class ValidationCompactionIterable extends CompactionIterable
    {
        public ValidationCompactionIterable(ColumnFamilyStore cfs, List<ICompactionScanner> scanners, int gcBefore)
        {
            super(OperationType.VALIDATION, scanners, new ValidationCompactionController(cfs, gcBefore), DatabaseDescriptor.getSSTableFormat());
        }
    }

    /*
     * Controller for validation compaction that always purges.
     * Note that we should not call cfs.getOverlappingSSTables on the provided
     * sstables because those sstables are not guaranteed to be active sstables
     * (since we can run repair on a snapshot).
     */
    private static class ValidationCompactionController extends CompactionController
    {
        public ValidationCompactionController(ColumnFamilyStore cfs, int gcBefore)
        {
            super(cfs, gcBefore);
        }

        @Override
        public long maxPurgeableTimestamp(DecoratedKey key)
        {
            /*
             * The main reason we always purge is that including gcable tombstone would mean that the
             * repair digest will depends on the scheduling of compaction on the different nodes. This
             * is still not perfect because gcbefore is currently dependend on the current time at which
             * the validation compaction start, which while not too bad for normal repair is broken for
             * repair on snapshots. A better solution would be to agree on a gcbefore that all node would
             * use, and we'll do that with CASSANDRA-4932.
             * Note validation compaction includes all sstables, so we don't have the problem of purging
             * a tombstone that could shadow a column in another sstable, but this is doubly not a concern
             * since validation compaction is read-only.
             */
            return Long.MAX_VALUE;
        }
    }

    public int getActiveCompactions()
    {
        return CompactionMetrics.getCompactions().size();
    }

    private static class CompactionExecutor extends JMXEnabledThreadPoolExecutor
    {
        protected CompactionExecutor(int minThreads, int maxThreads, String name, BlockingQueue<Runnable> queue)
        {
            super(minThreads, maxThreads, 60, TimeUnit.SECONDS, queue, new NamedThreadFactory(name, Thread.MIN_PRIORITY), "internal");
        }

        private CompactionExecutor(int threadCount, String name)
        {
            this(threadCount, threadCount, name, new LinkedBlockingQueue<Runnable>());
        }

        public CompactionExecutor()
        {
            this(Math.max(1, DatabaseDescriptor.getConcurrentCompactors()), "CompactionExecutor");
        }

        protected void beforeExecute(Thread t, Runnable r)
        {
            // can't set this in Thread factory, so we do it redundantly here
            isCompactionManager.set(true);
            super.beforeExecute(t, r);
        }

        // modified from DebuggableThreadPoolExecutor so that CompactionInterruptedExceptions are not logged
        @Override
        public void afterExecute(Runnable r, Throwable t)
        {
            DebuggableThreadPoolExecutor.maybeResetTraceSessionWrapper(r);
    
            if (t == null)
                t = DebuggableThreadPoolExecutor.extractThrowable(r);

            if (t != null)
            {
                if (t instanceof CompactionInterruptedException)
                {
                    logger.info(t.getMessage());
                    logger.debug("Full interruption stack trace:", t);
                }
                else
                {
                    DebuggableThreadPoolExecutor.handleOrLog(t);
                }
            }
        }
    }

    private static class ValidationExecutor extends CompactionExecutor
    {
        public ValidationExecutor()
        {
            super(1, Integer.MAX_VALUE, "ValidationExecutor", new SynchronousQueue<Runnable>());
        }
    }

    private static class CacheCleanupExecutor extends CompactionExecutor
    {
        public CacheCleanupExecutor()
        {
            super(1, "CacheCleanupExecutor");
        }
    }

    public interface CompactionExecutorStatsCollector
    {
        void beginCompaction(CompactionInfo.Holder ci);

        void finishCompaction(CompactionInfo.Holder ci);
    }

    public List<Map<String, String>> getCompactions()
    {
        List<Holder> compactionHolders = CompactionMetrics.getCompactions();
        List<Map<String, String>> out = new ArrayList<Map<String, String>>(compactionHolders.size());
        for (CompactionInfo.Holder ci : compactionHolders)
            out.add(ci.getCompactionInfo().asMap());
        return out;
    }

    public List<String> getCompactionSummary()
    {
        List<Holder> compactionHolders = CompactionMetrics.getCompactions();
        List<String> out = new ArrayList<String>(compactionHolders.size());
        for (CompactionInfo.Holder ci : compactionHolders)
            out.add(ci.getCompactionInfo().toString());
        return out;
    }

    public TabularData getCompactionHistory()
    {
        try
        {
            return SystemKeyspace.getCompactionHistory();
        }
        catch (OpenDataException e)
        {
            throw new RuntimeException(e);
        }
    }

    public long getTotalBytesCompacted()
    {
        return metrics.bytesCompacted.count();
    }

    public long getTotalCompactionsCompleted()
    {
        return metrics.totalCompactionsCompleted.count();
    }

    public int getPendingTasks()
    {
        return metrics.pendingTasks.value();
    }

    public long getCompletedTasks()
    {
        return metrics.completedTasks.value();
    }

    private static class CleanupInfo extends CompactionInfo.Holder
    {
        private final SSTableReader sstable;
        private final ICompactionScanner scanner;

        public CleanupInfo(SSTableReader sstable, ICompactionScanner scanner)
        {
            this.sstable = sstable;
            this.scanner = scanner;
        }

        public CompactionInfo getCompactionInfo()
        {
            try
            {
                return new CompactionInfo(sstable.metadata,
                                          OperationType.CLEANUP,
                                          scanner.getCurrentPosition(),
                                          scanner.getLengthInBytes());
            }
            catch (Exception e)
            {
                throw new RuntimeException();
            }
        }
    }

    public void stopCompaction(String type)
    {
        OperationType operation = OperationType.valueOf(type);
        for (Holder holder : CompactionMetrics.getCompactions())
        {
            if (holder.getCompactionInfo().getTaskType() == operation)
                holder.stop();
        }
    }

    public int getCoreCompactorThreads()
    {
        return executor.getCorePoolSize();
    }

    public void setCoreCompactorThreads(int number)
    {
        executor.setCorePoolSize(number);
    }

    public int getMaximumCompactorThreads()
    {
        return executor.getMaximumPoolSize();
    }

    public void setMaximumCompactorThreads(int number)
    {
        executor.setMaximumPoolSize(number);
    }

    public int getCoreValidationThreads()
    {
        return validationExecutor.getCorePoolSize();
    }

    public void setCoreValidationThreads(int number)
    {
        validationExecutor.setCorePoolSize(number);
    }

    public int getMaximumValidatorThreads()
    {
        return validationExecutor.getMaximumPoolSize();
    }

    public void setMaximumValidatorThreads(int number)
    {
        validationExecutor.setMaximumPoolSize(number);
    }

    /**
     * Try to stop all of the compactions for given ColumnFamilies.
     *
     * Note that this method does not wait for all compactions to finish; you'll need to loop against
     * isCompacting if you want that behavior.
     *
     * @param columnFamilies The ColumnFamilies to try to stop compaction upon.
     * @param interruptValidation true if validation operations for repair should also be interrupted
     *
     */
    public void interruptCompactionFor(Iterable<CFMetaData> columnFamilies, boolean interruptValidation)
    {
        assert columnFamilies != null;

        // interrupt in-progress compactions
        for (Holder compactionHolder : CompactionMetrics.getCompactions())
        {
            CompactionInfo info = compactionHolder.getCompactionInfo();
            if ((info.getTaskType() == OperationType.VALIDATION) && !interruptValidation)
                continue;

            if (Iterables.contains(columnFamilies, info.getCFMetaData()))
                compactionHolder.stop(); // signal compaction to stop
        }
    }
}<|MERGE_RESOLUTION|>--- conflicted
+++ resolved
@@ -1063,15 +1063,9 @@
         logger.info("Anticompacting {}", anticompactionGroup);
         Set<SSTableReader> sstableAsSet = new HashSet<>(anticompactionGroup);
 
-<<<<<<< HEAD
         File destination = cfs.directories.getDirectoryForNewSSTables();
-        SSTableRewriter repairedSSTableWriter = new SSTableRewriter(cfs, sstableAsSet, groupMaxDataAge, OperationType.ANTICOMPACTION, false);
-        SSTableRewriter unRepairedSSTableWriter = new SSTableRewriter(cfs, sstableAsSet, groupMaxDataAge, OperationType.ANTICOMPACTION, false);
-=======
-            File destination = cfs.directories.getDirectoryForNewSSTables();
-            SSTableRewriter repairedSSTableWriter = new SSTableRewriter(cfs, sstableAsSet, sstable.maxDataAge, false);
-            SSTableRewriter unRepairedSSTableWriter = new SSTableRewriter(cfs, sstableAsSet, sstable.maxDataAge, false);
->>>>>>> 5160c916
+        SSTableRewriter repairedSSTableWriter = new SSTableRewriter(cfs, sstableAsSet, groupMaxDataAge, false);
+        SSTableRewriter unRepairedSSTableWriter = new SSTableRewriter(cfs, sstableAsSet, groupMaxDataAge, false);
 
         long repairedKeyCount = 0;
         long unrepairedKeyCount = 0;
@@ -1101,34 +1095,20 @@
                     unRepairedSSTableWriter.append(row);
                     unrepairedKeyCount++;
                 }
-<<<<<<< HEAD
-=======
-                // we have the same readers being rewritten by both writers, so we ask the first one NOT to close them
-                // so that the second one can do so safely, without leaving us with references < 0 or any other ugliness
-                // add repaired table with a non-null timestamp field to be saved in SSTableMetadata#repairedAt
-                anticompactedSSTables.addAll(repairedSSTableWriter.finish(repairedAt));
-                anticompactedSSTables.addAll(unRepairedSSTableWriter.finish(ActiveRepairService.UNREPAIRED_SSTABLE));
-                cfs.getDataTracker().markCompactedSSTablesReplaced(sstableAsSet, anticompactedSSTables, OperationType.ANTICOMPACTION);
-            }
-            catch (Throwable e)
-            {
-                JVMStabilityInspector.inspectThrowable(e);
-                logger.error("Error anticompacting " + sstable, e);
-                repairedSSTableWriter.abort();
-                unRepairedSSTableWriter.abort();
->>>>>>> 5160c916
             }
             // we have the same readers being rewritten by both writers, so we ask the first one NOT to close them
             // so that the second one can do so safely, without leaving us with references < 0 or any other ugliness
-            repairedSSTableWriter.finish(false, repairedAt);
-            unRepairedSSTableWriter.finish(ActiveRepairService.UNREPAIRED_SSTABLE);
-            // add repaired table with a non-null timestamp field to be saved in SSTableMetadata#repairedAt
+            List<SSTableReader> anticompactedSSTables = new ArrayList<>();
+            anticompactedSSTables.addAll(repairedSSTableWriter.finish(repairedAt));
+            anticompactedSSTables.addAll(unRepairedSSTableWriter.finish(ActiveRepairService.UNREPAIRED_SSTABLE));
+            cfs.getDataTracker().markCompactedSSTablesReplaced(sstableAsSet, anticompactedSSTables, OperationType.ANTICOMPACTION);
+
             logger.debug("Repaired {} keys out of {} for {}/{} in {}", repairedKeyCount,
                                                                        repairedKeyCount + unrepairedKeyCount,
                                                                        cfs.keyspace.getName(),
                                                                        cfs.getColumnFamilyName(),
                                                                        anticompactionGroup);
-            return repairedSSTableWriter.finished().size() + unRepairedSSTableWriter.finished().size();
+            return anticompactedSSTables.size();
         }
         catch (Throwable e)
         {
