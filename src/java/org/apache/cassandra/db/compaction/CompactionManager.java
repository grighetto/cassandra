--- conflicted
+++ resolved
@@ -348,22 +348,15 @@
         }
     }
 
-<<<<<<< HEAD
     public AllSSTableOpStatus performScrub(final ColumnFamilyStore cfs, final boolean skipCorrupted, final boolean checkData, int jobs)
     throws InterruptedException, ExecutionException
     {
-=======
-    @Deprecated
-    public AllSSTableOpStatus performScrub(final ColumnFamilyStore cfs, final boolean skipCorrupted, final boolean checkData, int jobs) throws InterruptedException, ExecutionException
-    {
         return performScrub(cfs, skipCorrupted, checkData, false, jobs);
     }
 
-    public AllSSTableOpStatus performScrub(final ColumnFamilyStore cfs, final boolean skipCorrupted, final boolean checkData,
-                                           final boolean reinsertOverflowedTTLRows, int jobs) throws InterruptedException, ExecutionException
-    {
-        assert !cfs.isIndex();
->>>>>>> b2949439
+    public AllSSTableOpStatus performScrub(final ColumnFamilyStore cfs, final boolean skipCorrupted, final boolean checkData, final boolean reinsertOverflowedTTLRows, int jobs)
+    throws InterruptedException, ExecutionException
+    {
         return parallelAllSSTableOperation(cfs, new OneSSTableOperation()
         {
             @Override
@@ -743,17 +736,11 @@
         }
     }
 
-<<<<<<< HEAD
-    private void scrubOne(ColumnFamilyStore cfs, LifecycleTransaction modifier, boolean skipCorrupted, boolean checkData) throws IOException
+    private void scrubOne(ColumnFamilyStore cfs, LifecycleTransaction modifier, boolean skipCorrupted, boolean checkData, boolean reinsertOverflowedTTLRows) throws IOException
     {
         CompactionInfo.Holder scrubInfo = null;
-=======
-    private void scrubOne(ColumnFamilyStore cfs, SSTableReader sstable, boolean skipCorrupted, boolean checkData, boolean reinsertOverflowedTTLRows) throws IOException
-    {
-        Scrubber scrubber = new Scrubber(cfs, sstable, skipCorrupted, false, checkData, reinsertOverflowedTTLRows);
->>>>>>> b2949439
-
-        try (Scrubber scrubber = new Scrubber(cfs, modifier, skipCorrupted, checkData))
+
+        try (Scrubber scrubber = new Scrubber(cfs, modifier, skipCorrupted, checkData, reinsertOverflowedTTLRows))
         {
             scrubInfo = scrubber.getScrubInfo();
             metrics.beginCompaction(scrubInfo);
