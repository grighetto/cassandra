--- conflicted
+++ resolved
@@ -464,18 +464,14 @@
         for (IndexMetadata info : metadata.getIndexes())
             indexManager.addIndex(info);
 
-<<<<<<< HEAD
+        metric = new TableMetrics(this);
+
+        if (data.loadsstables)
+        {
+            data.updateInitialSSTableSize(sstables);
+        }
+
         if (registerBookeeping)
-=======
-        metric = new TableMetrics(this);
-
-        if (data.loadsstables)
-        {
-            data.updateInitialSSTableSize(sstables);
-        }
-
-        if (registerBookkeeping)
->>>>>>> 548ef438
         {
             // register the mbean
             mbeanName = String.format("org.apache.cassandra.db:type=%s,keyspace=%s,table=%s",
