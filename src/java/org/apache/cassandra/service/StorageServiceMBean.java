--- conflicted
+++ resolved
@@ -35,6 +35,7 @@
 
 import org.apache.cassandra.db.ColumnFamilyStoreMBean;
 import org.apache.cassandra.exceptions.ConfigurationException;
+import org.apache.cassandra.locator.InetAddressAndPort;
 
 public interface StorageServiceMBean extends NotificationEmitter
 {
@@ -751,7 +752,6 @@
      */
     public boolean resumeBootstrap();
 
-<<<<<<< HEAD
     /** Gets the concurrency settings for processing stages*/
     static class StageConcurrency implements Serializable
     {
@@ -821,11 +821,9 @@
 
     /** Returns the resize factor to use when growing/resizing a RangeTombstoneList */
     public double getRangeTombstoneResizeListGrowthFactor();
-=======
-    /** Returns the max version that this node will negotiate for native protocol connections */
-    public int getMaxNativeProtocolVersion();
 
     /** Returns a map of schema version -> list of endpoints reporting that version that we need schema updates for */
+    @Deprecated
     public Map<String, Set<InetAddress>> getOutstandingSchemaVersions();
->>>>>>> fe701556
+    public Map<String, Set<String>> getOutstandingSchemaVersionsWithPort();
 }