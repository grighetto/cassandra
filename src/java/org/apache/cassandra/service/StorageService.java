--- conflicted
+++ resolved
@@ -5304,11 +5304,7 @@
     public void setHintedHandoffThrottleInKB(int throttleInKB)
     {
         DatabaseDescriptor.setHintedHandoffThrottleInKB(throttleInKB);
-<<<<<<< HEAD
-        logger.info("Updated hinted_handoff_throttle_in_kb to {}", throttleInKB);
-=======
         logger.info("updated hinted_handoff_throttle_in_kb to {}", throttleInKB);
->>>>>>> e5c3d08a
     }
 
     @VisibleForTesting
