/*
 * Licensed to the Apache Software Foundation (ASF) under one
 * or more contributor license agreements.  See the NOTICE file
 * distributed with this work for additional information
 * regarding copyright ownership.  The ASF licenses this file
 * to you under the Apache License, Version 2.0 (the
 * "License"); you may not use this file except in compliance
 * with the License.  You may obtain a copy of the License at
 *
 *     http://www.apache.org/licenses/LICENSE-2.0
 *
 * Unless required by applicable law or agreed to in writing, software
 * distributed under the License is distributed on an "AS IS" BASIS,
 * WITHOUT WARRANTIES OR CONDITIONS OF ANY KIND, either express or implied.
 * See the License for the specific language governing permissions and
 * limitations under the License.
 */
package org.apache.cassandra.service;

import java.io.File;
import java.io.IOException;
import java.lang.management.ManagementFactory;
import java.lang.management.MemoryPoolMXBean;
import java.net.InetAddress;
import java.net.InetSocketAddress;
import java.net.UnknownHostException;
import java.rmi.AccessException;
import java.rmi.AlreadyBoundException;
import java.rmi.NotBoundException;
import java.rmi.Remote;
import java.rmi.RemoteException;
import java.rmi.registry.LocateRegistry;
import java.rmi.registry.Registry;
import java.rmi.server.RMIClientSocketFactory;
import java.rmi.server.RMIServerSocketFactory;
import java.util.Collections;
import java.util.List;
import java.util.Map;
import java.util.UUID;
import java.util.concurrent.TimeUnit;

import javax.management.ObjectName;
import javax.management.StandardMBean;
import javax.management.remote.JMXConnectorServer;
import javax.management.remote.JMXServiceURL;
import javax.management.remote.rmi.RMIConnectorServer;
import javax.management.remote.rmi.RMIJRMPServerImpl;

import com.addthis.metrics3.reporter.config.ReporterConfig;
import com.codahale.metrics.Meter;
import com.codahale.metrics.MetricRegistryListener;
import com.codahale.metrics.SharedMetricRegistries;
import com.codahale.metrics.jvm.BufferPoolMetricSet;
import com.codahale.metrics.jvm.FileDescriptorRatioGauge;
import com.codahale.metrics.jvm.GarbageCollectorMetricSet;
import com.codahale.metrics.jvm.MemoryUsageGaugeSet;
import com.google.common.annotations.VisibleForTesting;
import com.google.common.util.concurrent.Futures;
import com.google.common.util.concurrent.ListenableFuture;
import com.google.common.util.concurrent.Uninterruptibles;
import org.slf4j.Logger;
import org.slf4j.LoggerFactory;

import org.apache.cassandra.concurrent.*;
import org.apache.cassandra.config.CFMetaData;
import org.apache.cassandra.config.DatabaseDescriptor;
import org.apache.cassandra.config.Schema;
import org.apache.cassandra.db.*;
import org.apache.cassandra.db.commitlog.CommitLog;
import org.apache.cassandra.exceptions.ConfigurationException;
import org.apache.cassandra.exceptions.StartupException;
import org.apache.cassandra.io.FSError;
import org.apache.cassandra.io.sstable.CorruptSSTableException;
import org.apache.cassandra.io.util.FileUtils;
import org.apache.cassandra.metrics.CassandraMetricsRegistry;
import org.apache.cassandra.metrics.DefaultNameFactory;
import org.apache.cassandra.metrics.StorageMetrics;
import org.apache.cassandra.thrift.ThriftServer;
import org.apache.cassandra.tracing.Tracing;
import org.apache.cassandra.utils.*;

/**
 * The <code>CassandraDaemon</code> is an abstraction for a Cassandra daemon
 * service, which defines not only a way to activate and deactivate it, but also
 * hooks into its lifecycle methods (see {@link #setup()}, {@link #start()},
 * {@link #stop()} and {@link #setup()}).
 */
public class CassandraDaemon
{
    public static final String MBEAN_NAME = "org.apache.cassandra.db:type=NativeAccess";
    private static JMXConnectorServer jmxServer = null;

    private static final Logger logger;

    @VisibleForTesting
    public static CassandraDaemon getInstanceForTesting()
    {
        return instance;
    }

    static {
        // Need to register metrics before instrumented appender is created(first access to LoggerFactory).
        SharedMetricRegistries.getOrCreate("logback-metrics").addListener(new MetricRegistryListener.Base()
        {
            @Override
            public void onMeterAdded(String metricName, Meter meter)
            {
                // Given metricName consists of appender name in logback.xml + "." + metric name.
                // We first separate appender name
                int separator = metricName.lastIndexOf('.');
                String appenderName = metricName.substring(0, separator);
                String metric = metricName.substring(separator + 1); // remove "."
                ObjectName name = DefaultNameFactory.createMetricName(appenderName, metric, null).getMBeanName();
                CassandraMetricsRegistry.Metrics.registerMBean(meter, name);
            }
        });
        logger = LoggerFactory.getLogger(CassandraDaemon.class);
    }

<<<<<<< HEAD
    private void maybeInitJmx()
    {
        if (System.getProperty("com.sun.management.jmxremote.port") != null)
            return;

        String jmxPort = System.getProperty("cassandra.jmx.local.port");
        if (jmxPort == null)
            return;

        System.setProperty("java.rmi.server.hostname", InetAddress.getLoopbackAddress().getHostAddress());
        RMIServerSocketFactory serverFactory = new RMIServerSocketFactoryImpl();
        Map<String, ?> env = Collections.singletonMap(RMIConnectorServer.RMI_SERVER_SOCKET_FACTORY_ATTRIBUTE, serverFactory);
        try
        {
            Registry registry = new JmxRegistry(Integer.valueOf(jmxPort), null, serverFactory, "jmxrmi");
            JMXServiceURL url = new JMXServiceURL(String.format("service:jmx:rmi://localhost/jndi/rmi://localhost:%s/jmxrmi", jmxPort));
            @SuppressWarnings("resource")
            RMIJRMPServerImpl server = new RMIJRMPServerImpl(Integer.valueOf(jmxPort),
                                                             null,
                                                             (RMIServerSocketFactory) env.get(RMIConnectorServer.RMI_SERVER_SOCKET_FACTORY_ATTRIBUTE),
                                                             env);
            jmxServer = new RMIConnectorServer(url, env, server, ManagementFactory.getPlatformMBeanServer());
            jmxServer.start();
            ((JmxRegistry)registry).setRemoteServerStub(server.toStub());
=======
                try
                {
                    RMIServerSocketFactory serverFactory = new RMIServerSocketFactoryImpl();
                    Map<String, Object> env = new HashMap<>();
                    env.put(RMIConnectorServer.RMI_SERVER_SOCKET_FACTORY_ATTRIBUTE, serverFactory);
                    env.put("jmx.remote.rmi.server.credential.types",
                        new String[] { String[].class.getName(), String.class.getName() });
                    Registry registry = new JmxRegistry(Integer.valueOf(jmxPort), null, serverFactory, "jmxrmi");
                    JMXServiceURL url = new JMXServiceURL(String.format("service:jmx:rmi://localhost/jndi/rmi://localhost:%s/jmxrmi", jmxPort));
                    @SuppressWarnings("resource")
                    RMIJRMPServerImpl server = new RMIJRMPServerImpl(Integer.valueOf(jmxPort),
                                                                     null,
                                                                     (RMIServerSocketFactory) env.get(RMIConnectorServer.RMI_SERVER_SOCKET_FACTORY_ATTRIBUTE),
                                                                     env);
                    jmxServer = new RMIConnectorServer(url, env, server, ManagementFactory.getPlatformMBeanServer());
                    jmxServer.start();
                    ((JmxRegistry)registry).setRemoteServerStub(server.toStub());
                }
                catch (IOException e)
                {
                    logger.error("Error starting local jmx server: ", e);
                }
            }
>>>>>>> 63f4da90
        }
        catch (IOException e)
        {
            exitOrFail(1, e.getMessage(), e.getCause());
        }
    }

    private static final CassandraDaemon instance = new CassandraDaemon();

    public Server thriftServer;
    public Server nativeServer;

    private final boolean runManaged;
    protected final StartupChecks startupChecks;
    private boolean setupCompleted;

    public CassandraDaemon() {
        this(false);
    }

    public CassandraDaemon(boolean runManaged) {
        this.runManaged = runManaged;
        this.startupChecks = new StartupChecks().withDefaultTests();
        this.setupCompleted = false;
    }

    /**
     * This is a hook for concrete daemons to initialize themselves suitably.
     *
     * Subclasses should override this to finish the job (listening on ports, etc.)
     */
    protected void setup()
    {
        FileUtils.setFSErrorHandler(new DefaultFSErrorHandler());

        // Delete any failed snapshot deletions on Windows - see CASSANDRA-9658
        if (FBUtilities.isWindows())
            WindowsFailedSnapshotTracker.deleteOldSnapshots();

        logSystemInfo();

        CLibrary.tryMlockall();

        try
        {
            startupChecks.verify();
        }
        catch (StartupException e)
        {
            exitOrFail(e.returnCode, e.getMessage(), e.getCause());
        }

        try
        {
            SystemKeyspace.snapshotOnVersionChange();
        }
        catch (IOException e)
        {
            exitOrFail(3, e.getMessage(), e.getCause());
        }

        // We need to persist this as soon as possible after startup checks.
        // This should be the first write to SystemKeyspace (CASSANDRA-11742)
        SystemKeyspace.persistLocalMetadata();

        maybeInitJmx();

        Thread.setDefaultUncaughtExceptionHandler(new Thread.UncaughtExceptionHandler()
        {
            public void uncaughtException(Thread t, Throwable e)
            {
                StorageMetrics.exceptions.inc();
                logger.error("Exception in thread " + t, e);
                Tracing.trace("Exception in thread {}", t, e);
                for (Throwable e2 = e; e2 != null; e2 = e2.getCause())
                {
                    JVMStabilityInspector.inspectThrowable(e2);

                    if (e2 instanceof FSError)
                    {
                        if (e2 != e) // make sure FSError gets logged exactly once.
                            logger.error("Exception in thread " + t, e2);
                        FileUtils.handleFSError((FSError) e2);
                    }

                    if (e2 instanceof CorruptSSTableException)
                    {
                        if (e2 != e)
                            logger.error("Exception in thread " + t, e2);
                        FileUtils.handleCorruptSSTable((CorruptSSTableException) e2);
                    }
                }
            }
        });

        // load schema from disk
        Schema.instance.loadFromDisk();

        // clean up compaction leftovers
        Map<Pair<String, String>, Map<Integer, UUID>> unfinishedCompactions = SystemKeyspace.getUnfinishedCompactions();
        for (Pair<String, String> kscf : unfinishedCompactions.keySet())
        {
            CFMetaData cfm = Schema.instance.getCFMetaData(kscf.left, kscf.right);
            // CFMetaData can be null if CF is already dropped
            if (cfm != null)
                ColumnFamilyStore.removeUnfinishedCompactionLeftovers(cfm, unfinishedCompactions.get(kscf));
        }
        SystemKeyspace.discardCompactionsInProgress();

        // clean up debris in the rest of the keyspaces
        for (String keyspaceName : Schema.instance.getKeyspaces())
        {
            // Skip system as we've already cleaned it
            if (keyspaceName.equals(SystemKeyspace.NAME))
                continue;

            for (CFMetaData cfm : Schema.instance.getKeyspaceMetaData(keyspaceName).values())
                ColumnFamilyStore.scrubDataDirectories(cfm);
        }

        Keyspace.setInitialized();

        // initialize keyspaces
        for (String keyspaceName : Schema.instance.getKeyspaces())
        {
            if (logger.isDebugEnabled())
                logger.debug("opening keyspace {}", keyspaceName);
            // disable auto compaction until commit log replay ends
            for (ColumnFamilyStore cfs : Keyspace.open(keyspaceName).getColumnFamilyStores())
            {
                for (ColumnFamilyStore store : cfs.concatWithIndexes())
                {
                    store.disableAutoCompaction();
                }
            }
        }


        try
        {
            loadRowAndKeyCacheAsync().get();
        }
        catch (Throwable t)
        {
            JVMStabilityInspector.inspectThrowable(t);
            logger.warn("Error loading key or row cache", t);
        }

        try
        {
            GCInspector.register();
        }
        catch (Throwable t)
        {
            JVMStabilityInspector.inspectThrowable(t);
            logger.warn("Unable to start GCInspector (currently only supported on the Sun JVM)");
        }

        // replay the log if necessary
        try
        {
            CommitLog.instance.recover();
        }
        catch (IOException e)
        {
            throw new RuntimeException(e);
        }

        // enable auto compaction
        for (Keyspace keyspace : Keyspace.all())
        {
            for (ColumnFamilyStore cfs : keyspace.getColumnFamilyStores())
            {
                for (final ColumnFamilyStore store : cfs.concatWithIndexes())
                {
                    if (store.getCompactionStrategy().shouldBeEnabled())
                        store.enableAutoCompaction();
                }
            }
        }

        SystemKeyspace.finishStartup();

        // start server internals
        StorageService.instance.registerDaemon(this);
        try
        {
            StorageService.instance.initServer();
        }
        catch (ConfigurationException e)
        {
            System.err.println(e.getMessage() + "\nFatal configuration error; unable to start server.  See log for stacktrace.");
            exitOrFail(1, "Fatal configuration error", e);
        }

        Mx4jTool.maybeLoad();

        // Metrics
        String metricsReporterConfigFile = System.getProperty("cassandra.metricsReporterConfigFile");
        if (metricsReporterConfigFile != null)
        {
            logger.info("Trying to load metrics-reporter-config from file: {}", metricsReporterConfigFile);
            try
            {
                // enable metrics provided by metrics-jvm.jar
                CassandraMetricsRegistry.Metrics.register("jvm.buffers", new BufferPoolMetricSet(ManagementFactory.getPlatformMBeanServer()));
                CassandraMetricsRegistry.Metrics.register("jvm.gc", new GarbageCollectorMetricSet());
                CassandraMetricsRegistry.Metrics.register("jvm.memory", new MemoryUsageGaugeSet());
                CassandraMetricsRegistry.Metrics.register("jvm.fd.usage", new FileDescriptorRatioGauge());
                // initialize metrics-reporter-config from yaml file
                String reportFileLocation = CassandraDaemon.class.getClassLoader().getResource(metricsReporterConfigFile).getFile();
                ReporterConfig.loadFromFile(reportFileLocation).enableAll(CassandraMetricsRegistry.Metrics);
            }
            catch (Exception e)
            {
                logger.warn("Failed to load metrics-reporter-config, metric sinks will not be activated", e);
            }
        }

        if (!FBUtilities.getBroadcastAddress().equals(InetAddress.getLoopbackAddress()))
            waitForGossipToSettle();

        // schedule periodic background compaction task submission. this is simply a backstop against compactions stalling
        // due to scheduling errors or race conditions
        ScheduledExecutors.optionalTasks.scheduleWithFixedDelay(ColumnFamilyStore.getBackgroundCompactionTaskSubmitter(), 5, 1, TimeUnit.MINUTES);

        // schedule periodic dumps of table size estimates into SystemKeyspace.SIZE_ESTIMATES_CF
        // set cassandra.size_recorder_interval to 0 to disable
        int sizeRecorderInterval = Integer.getInteger("cassandra.size_recorder_interval", 5 * 60);
        if (sizeRecorderInterval > 0)
            ScheduledExecutors.optionalTasks.scheduleWithFixedDelay(SizeEstimatesRecorder.instance, 30, sizeRecorderInterval, TimeUnit.SECONDS);

        initializeNativeTransport();

        completeSetup();
    }

    public void initializeNativeTransport()
    {
        // Thrift
        InetAddress rpcAddr = DatabaseDescriptor.getRpcAddress();
        int rpcPort = DatabaseDescriptor.getRpcPort();
        int listenBacklog = DatabaseDescriptor.getRpcListenBacklog();
        thriftServer = new ThriftServer(rpcAddr, rpcPort, listenBacklog);

        // Native transport
        InetAddress nativeAddr = DatabaseDescriptor.getRpcAddress();
        int nativePort = DatabaseDescriptor.getNativeTransportPort();
        nativeServer = new org.apache.cassandra.transport.Server(nativeAddr, nativePort);
    }

    public void startNativeTransport()
    {
        validateTransportsCanStart();

        if (nativeServer == null)
            throw new IllegalStateException("native transport should be set up before it can be started");

        nativeServer.start();
        logger.info("Native server running on {}", new InetSocketAddress(DatabaseDescriptor.getRpcAddress(), DatabaseDescriptor.getNativeTransportPort()));

        if (thriftServer == null)
            throw new IllegalStateException("thrift transport should be set up before it can be started");
        thriftServer.start();
        logger.info("Thrift server running on {}", new InetSocketAddress(DatabaseDescriptor.getRpcAddress(), DatabaseDescriptor.getRpcPort()));
    }

    private void validateTransportsCanStart()
    {
        // We only start transports if bootstrap has completed and we're not in survey mode, OR if we are in
        // survey mode and streaming has completed but we're not using auth.
        // OR if we have not joined the ring yet.
        if (StorageService.instance.hasJoined())
        {
            if (StorageService.instance.isSurveyMode())
            {
                if (StorageService.instance.isBootstrapMode() || DatabaseDescriptor.getAuthenticator().requireAuthentication())
                {
                    throw new IllegalStateException("Not starting client transports in write_survey mode as it's bootstrapping or " +
                                                    "auth is enabled");
                }
            }
            else
            {
                if (!SystemKeyspace.bootstrapComplete())
                {
                    throw new IllegalStateException("Node is not yet bootstrapped completely. Use nodetool to check bootstrap" +
                                                    " state and resume. For more, see `nodetool help bootstrap`");
                }
            }
        }
    }

    /*
     * Asynchronously load the row and key cache in one off threads and return a compound future of the result.
     * Error handling is pushed into the cache load since cache loads are allowed to fail and are handled by logging.
     */
    private ListenableFuture<?> loadRowAndKeyCacheAsync()
    {
        final ListenableFuture<Integer> keyCacheLoad = CacheService.instance.keyCache.loadSavedAsync();

        final ListenableFuture<Integer> rowCacheLoad = CacheService.instance.rowCache.loadSavedAsync();

        @SuppressWarnings("unchecked")
        ListenableFuture<List<Integer>> retval = Futures.successfulAsList(keyCacheLoad, rowCacheLoad);

        return retval;
    }

    @VisibleForTesting
    public void completeSetup()
    {
        setupCompleted = true;
    }

    public boolean setupCompleted()
    {
        return setupCompleted;
    }

    private void logSystemInfo()
    {
    	if (logger.isInfoEnabled())
    	{
	        try
	        {
	            logger.info("Hostname: {}", InetAddress.getLocalHost().getHostName());
	        }
	        catch (UnknownHostException e1)
	        {
	            logger.info("Could not resolve local host");
	        }

	        logger.info("JVM vendor/version: {}/{}", System.getProperty("java.vm.name"), System.getProperty("java.version"));
	        logger.info("Heap size: {}/{}", Runtime.getRuntime().totalMemory(), Runtime.getRuntime().maxMemory());

	        for(MemoryPoolMXBean pool: ManagementFactory.getMemoryPoolMXBeans())
	            logger.info("{} {}: {}", pool.getName(), pool.getType(), pool.getPeakUsage());

	        logger.info("Classpath: {}", System.getProperty("java.class.path"));

            logger.info("JVM Arguments: {}", ManagementFactory.getRuntimeMXBean().getInputArguments());
    	}
    }

    /**
     * Initialize the Cassandra Daemon based on the given <a
     * href="http://commons.apache.org/daemon/jsvc.html">Commons
     * Daemon</a>-specific arguments. To clarify, this is a hook for JSVC.
     *
     * @param arguments
     *            the arguments passed in from JSVC
     * @throws IOException
     */
    public void init(String[] arguments) throws IOException
    {
        setup();
    }

    /**
     * Start the Cassandra Daemon, assuming that it has already been
     * initialized via {@link #init(String[])}
     *
     * Hook for JSVC
     */
    public void start()
    {
        try
        {
            validateTransportsCanStart();
        }
        catch (IllegalStateException isx)
        {
            // If there are any errors, we just log and return in this case
            logger.info(isx.getMessage());
            return;
        }

        String nativeFlag = System.getProperty("cassandra.start_native_transport");
        if ((nativeFlag != null && Boolean.parseBoolean(nativeFlag)) || (nativeFlag == null && DatabaseDescriptor.startNativeTransport()))
        {
            nativeServer.start();
        }
        else
            logger.info("Not starting native transport as requested. Use JMX (StorageService->startNativeTransport()) or nodetool (enablebinary) to start it");

        String rpcFlag = System.getProperty("cassandra.start_rpc");
        if ((rpcFlag != null && Boolean.parseBoolean(rpcFlag)) || (rpcFlag == null && DatabaseDescriptor.startRpc()))
            thriftServer.start();
        else
            logger.info("Not starting RPC server as requested. Use JMX (StorageService->startRPCServer()) or nodetool (enablethrift) to start it");
    }

    /**
     * Stop the daemon, ideally in an idempotent manner.
     *
     * Hook for JSVC / Procrun
     */
    public void stop()
    {
        // On linux, this doesn't entirely shut down Cassandra, just the RPC server.
        // jsvc takes care of taking the rest down
        logger.info("Cassandra shutting down...");
        thriftServer.stop();
        nativeServer.stop();

        // On windows, we need to stop the entire system as prunsrv doesn't have the jsvc hooks
        // We rely on the shutdown hook to drain the node
        if (FBUtilities.isWindows())
            System.exit(0);

        if (jmxServer != null)
        {
            try
            {
                jmxServer.stop();
            }
            catch (IOException e)
            {
                logger.error("Error shutting down local JMX server: ", e);
            }
        }
    }

    @VisibleForTesting
    public void destroyNativeTransport() throws InterruptedException
    {
        // In 2.2, just stopping the server works. Future versions require `destroy` to be called
        // so we maintain the name for consistency
        if (nativeServer != null)
        {
            nativeServer.stopAndAwaitTermination();
            nativeServer = null;
        }

        if (thriftServer != null)
        {
            thriftServer.stopAndAwaitTermination();
            thriftServer = null;
        }
    }


    /**
     * Clean up all resources obtained during the lifetime of the daemon. This
     * is a hook for JSVC.
     */
    public void destroy()
    {}

    /**
     * A convenience method to initialize and start the daemon in one shot.
     */
    public void activate()
    {
        // Do not put any references to DatabaseDescriptor above the forceStaticInitialization call.
        try
        {
            try
            {
                DatabaseDescriptor.forceStaticInitialization();
                DatabaseDescriptor.setDaemonInitialized();
            }
            catch (ExceptionInInitializerError e)
            {
                throw e.getCause();
            }

            MBeanWrapper.instance.registerMBean(new StandardMBean(new NativeAccess(), NativeAccessMBean.class), MBEAN_NAME, MBeanWrapper.OnException.LOG);

            if (FBUtilities.isWindows())
            {
                // We need to adjust the system timer on windows from the default 15ms down to the minimum of 1ms as this
                // impacts timer intervals, thread scheduling, driver interrupts, etc.
                WindowsTimer.startTimerPeriod(DatabaseDescriptor.getWindowsTimerInterval());
            }

            setup();

            String pidFile = System.getProperty("cassandra-pidfile");

            if (pidFile != null)
            {
                new File(pidFile).deleteOnExit();
            }

            if (System.getProperty("cassandra-foreground") == null)
            {
                System.out.close();
                System.err.close();
            }

            start();
        }
        catch (Throwable e)
        {
            boolean logStackTrace =
                    e instanceof ConfigurationException ? ((ConfigurationException)e).logStackTrace : true;

            System.out.println("Exception (" + e.getClass().getName() + ") encountered during startup: " + e.getMessage());

            if (logStackTrace)
            {
                if (runManaged)
                    logger.error("Exception encountered during startup", e);
                // try to warn user on stdout too, if we haven't already detached
                e.printStackTrace();
                exitOrFail(3, "Exception encountered during startup", e);
            }
            else
            {
                if (runManaged)
                    logger.error("Exception encountered during startup: {}", e.getMessage());
                // try to warn user on stdout too, if we haven't already detached
                System.err.println(e.getMessage());
                exitOrFail(3, "Exception encountered during startup: " + e.getMessage());
            }
        }
    }

    /**
     * A convenience method to stop and destroy the daemon in one shot.
     */
    public void deactivate()
    {
        stop();
        destroy();
        // completely shut down cassandra
        if(!runManaged) {
            System.exit(0);
        }
    }

    @VisibleForTesting
    public static void waitForGossipToSettle()
    {
        int forceAfter = Integer.getInteger("cassandra.skip_wait_for_gossip_to_settle", -1);
        if (forceAfter == 0)
        {
            return;
        }
        final int GOSSIP_SETTLE_MIN_WAIT_MS = 5000;
        final int GOSSIP_SETTLE_POLL_INTERVAL_MS = 1000;
        final int GOSSIP_SETTLE_POLL_SUCCESSES_REQUIRED = 3;

        logger.info("Waiting for gossip to settle before accepting client requests...");
        Uninterruptibles.sleepUninterruptibly(GOSSIP_SETTLE_MIN_WAIT_MS, TimeUnit.MILLISECONDS);
        int totalPolls = 0;
        int numOkay = 0;
        JMXEnabledThreadPoolExecutor gossipStage = (JMXEnabledThreadPoolExecutor)StageManager.getStage(Stage.GOSSIP);
        while (numOkay < GOSSIP_SETTLE_POLL_SUCCESSES_REQUIRED)
        {
            Uninterruptibles.sleepUninterruptibly(GOSSIP_SETTLE_POLL_INTERVAL_MS, TimeUnit.MILLISECONDS);
            long completed = gossipStage.metrics.completedTasks.getValue();
            long active = gossipStage.metrics.activeTasks.getValue();
            long pending = gossipStage.metrics.pendingTasks.getValue();
            totalPolls++;
            if (active == 0 && pending == 0)
            {
                logger.debug("Gossip looks settled. CompletedTasks: {}", completed);
                numOkay++;
            }
            else
            {
                logger.info("Gossip not settled after {} polls. Gossip Stage active/pending/completed: {}/{}/{}", totalPolls, active, pending, completed);
                numOkay = 0;
            }
            if (forceAfter > 0 && totalPolls > forceAfter)
            {
                logger.warn("Gossip not settled but startup forced by cassandra.skip_wait_for_gossip_to_settle. Gossip Stage total/active/pending/completed: {}/{}/{}/{}",
                            totalPolls, active, pending, completed);
                break;
            }
        }
        if (totalPolls > GOSSIP_SETTLE_POLL_SUCCESSES_REQUIRED)
            logger.info("Gossip settled after {} extra polls; proceeding", totalPolls - GOSSIP_SETTLE_POLL_SUCCESSES_REQUIRED);
        else
            logger.info("No gossip backlog; proceeding");
    }

    public static void stop(String[] args) throws InterruptedException
    {
        instance.deactivate();
    }

    public static void main(String[] args)
    {
        instance.activate();
    }

    private void exitOrFail(int code, String message) {
        exitOrFail(code, message, null);
    }

    private void exitOrFail(int code, String message, Throwable cause) {
            if(runManaged) {
                RuntimeException t = cause!=null ? new RuntimeException(message, cause) : new RuntimeException(message);
                throw t;
            }
            else {
                logger.error(message, cause);
                System.exit(code);
            }

        }

    static class NativeAccess implements NativeAccessMBean
    {
        public boolean isAvailable()
        {
            return CLibrary.jnaAvailable();
        }

        public boolean isMemoryLockable()
        {
            return CLibrary.jnaMemoryLockable();
        }
    }

    public interface Server
    {
        /**
         * Start the server.
         * This method shoud be able to restart a server stopped through stop().
         * Should throw a RuntimeException if the server cannot be started
         */
        public void start();

        /**
         * Stop the server.
         * This method should be able to stop server started through start().
         * Should throw a RuntimeException if the server cannot be stopped
         */
        public void stop();

        @VisibleForTesting
        public void stopAndAwaitTermination();

        /**
         * Returns whether the server is currently running.
         */
        public boolean isRunning();
    }


    @SuppressWarnings("restriction")
    private static class JmxRegistry extends sun.rmi.registry.RegistryImpl {
        private final String lookupName;
        private Remote remoteServerStub;

        JmxRegistry(final int port,
                    final RMIClientSocketFactory csf,
                    RMIServerSocketFactory ssf,
                    final String lookupName) throws RemoteException
        {
            super(port, csf, ssf);
            this.lookupName = lookupName;
        }

        @Override
        public Remote lookup(String s) throws RemoteException, NotBoundException
        {
            return lookupName.equals(s) ? remoteServerStub : null;
        }

        @Override
        public void bind(String s, Remote remote) throws RemoteException, AlreadyBoundException, AccessException
        {
        }

        @Override
        public void unbind(String s) throws RemoteException, NotBoundException, AccessException {
        }

        @Override
        public void rebind(String s, Remote remote) throws RemoteException, AccessException {
        }

        @Override
        public String[] list() throws RemoteException {
            return new String[] {lookupName};
        }

        public void setRemoteServerStub(Remote remoteServerStub) {
            this.remoteServerStub = remoteServerStub;
        }
    }
}<|MERGE_RESOLUTION|>--- conflicted
+++ resolved
@@ -34,6 +34,7 @@
 import java.rmi.server.RMIClientSocketFactory;
 import java.rmi.server.RMIServerSocketFactory;
 import java.util.Collections;
+import java.util.HashMap;
 import java.util.List;
 import java.util.Map;
 import java.util.UUID;
@@ -117,7 +118,6 @@
         logger = LoggerFactory.getLogger(CassandraDaemon.class);
     }
 
-<<<<<<< HEAD
     private void maybeInitJmx()
     {
         if (System.getProperty("com.sun.management.jmxremote.port") != null)
@@ -129,7 +129,10 @@
 
         System.setProperty("java.rmi.server.hostname", InetAddress.getLoopbackAddress().getHostAddress());
         RMIServerSocketFactory serverFactory = new RMIServerSocketFactoryImpl();
-        Map<String, ?> env = Collections.singletonMap(RMIConnectorServer.RMI_SERVER_SOCKET_FACTORY_ATTRIBUTE, serverFactory);
+        Map<String, Object> env = new HashMap<>();
+        env.put(RMIConnectorServer.RMI_SERVER_SOCKET_FACTORY_ATTRIBUTE, serverFactory);
+        env.put("jmx.remote.rmi.server.credential.types",
+            new String[] { String[].class.getName(), String.class.getName() });
         try
         {
             Registry registry = new JmxRegistry(Integer.valueOf(jmxPort), null, serverFactory, "jmxrmi");
@@ -142,31 +145,6 @@
             jmxServer = new RMIConnectorServer(url, env, server, ManagementFactory.getPlatformMBeanServer());
             jmxServer.start();
             ((JmxRegistry)registry).setRemoteServerStub(server.toStub());
-=======
-                try
-                {
-                    RMIServerSocketFactory serverFactory = new RMIServerSocketFactoryImpl();
-                    Map<String, Object> env = new HashMap<>();
-                    env.put(RMIConnectorServer.RMI_SERVER_SOCKET_FACTORY_ATTRIBUTE, serverFactory);
-                    env.put("jmx.remote.rmi.server.credential.types",
-                        new String[] { String[].class.getName(), String.class.getName() });
-                    Registry registry = new JmxRegistry(Integer.valueOf(jmxPort), null, serverFactory, "jmxrmi");
-                    JMXServiceURL url = new JMXServiceURL(String.format("service:jmx:rmi://localhost/jndi/rmi://localhost:%s/jmxrmi", jmxPort));
-                    @SuppressWarnings("resource")
-                    RMIJRMPServerImpl server = new RMIJRMPServerImpl(Integer.valueOf(jmxPort),
-                                                                     null,
-                                                                     (RMIServerSocketFactory) env.get(RMIConnectorServer.RMI_SERVER_SOCKET_FACTORY_ATTRIBUTE),
-                                                                     env);
-                    jmxServer = new RMIConnectorServer(url, env, server, ManagementFactory.getPlatformMBeanServer());
-                    jmxServer.start();
-                    ((JmxRegistry)registry).setRemoteServerStub(server.toStub());
-                }
-                catch (IOException e)
-                {
-                    logger.error("Error starting local jmx server: ", e);
-                }
-            }
->>>>>>> 63f4da90
         }
         catch (IOException e)
         {
