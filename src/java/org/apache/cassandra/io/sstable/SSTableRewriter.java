--- conflicted
+++ resolved
@@ -181,7 +181,6 @@
 
     protected Throwable doAbort(Throwable accumulate)
     {
-<<<<<<< HEAD
         // abort the writers
         for (SSTableWriter writer : writers)
             accumulate = writer.abort(accumulate);
@@ -189,78 +188,6 @@
         accumulate = transaction.abort(accumulate);
         return accumulate;
     }
-=======
-        switch (state)
-        {
-            case ABORTED:
-                return;
-            case FINISHED:
-                throw new IllegalStateException("Cannot abort - changes have already been committed");
-        }
-        state = State.ABORTED;
-
-        Throwable fail = null;
-        try
-        {
-            moveStarts(null, null, true);
-        }
-        catch (Throwable t)
-        {
-            fail = merge(fail, t);
-        }
-
-        // remove already completed SSTables
-        for (SSTableReader sstable : finished)
-        {
-            try
-            {
-                sstable.markObsolete(dataTracker);
-                sstable.selfRef().release();
-            }
-            catch (Throwable t)
-            {
-                fail = merge(fail, t);
-            }
-        }
-
-        if (writer != null)
-            finishedEarly.add(new Finished(writer, currentlyOpenedEarly));
-
-        // abort the writers
-        for (Finished finished : finishedEarly)
-        {
-            try
-            {
-                finished.writer.abort();
-            }
-            catch (Throwable t)
-            {
-                fail = merge(fail, t);
-            }
-            try
-            {
-                if (finished.reader != null)
-                {
-                    // if we've already been opened, add ourselves to the discard pile
-                    discard.add(finished.reader);
-                    finished.reader.markObsolete(dataTracker);
-                }
-            }
-            catch (Throwable t)
-            {
-                fail = merge(fail, t);
-            }
-        }
-
-        try
-        {
-            replaceWithFinishedReaders(Collections.<SSTableReader>emptyList());
-        }
-        catch (Throwable t)
-        {
-            fail = merge(fail, t);
-        }
->>>>>>> 2595e74f
 
     protected Throwable doCommit(Throwable accumulate)
     {
@@ -300,43 +227,13 @@
         {
             // we call getCurrentReplacement() to support multiple rewriters operating over the same source readers at once.
             // note: only one such writer should be written to at any moment
-<<<<<<< HEAD
             final SSTableReader latest = transaction.current(sstable);
 
             // skip any sstables that we know to already be shadowed
             if (latest.first.compareTo(lowerbound) > 0)
                 continue;
 
-            final Runnable runOnClose = new Runnable()
-            {
-                public void run()
-=======
-            final SSTableReader latest = dataTracker.getCurrentVersion(sstable);
-            SSTableReader replacement;
-            if (reset)
-            {
-                DecoratedKey newStart = originalStarts.get(sstable.descriptor);
-                replacement = latest.cloneWithNewStart(newStart, null);
-            }
-            else
-            {
-                // skip any sstables that we know to already be shadowed
-                if (latest.openReason == SSTableReader.OpenReason.SHADOWED)
-                    continue;
-                if (latest.first.compareTo(lowerbound) > 0)
-                    continue;
-
-                final Runnable runOnClose = new InvalidateKeys(latest, invalidateKeys);
-                if (lowerbound.compareTo(latest.last) >= 0)
->>>>>>> 2595e74f
-                {
-                    // this is somewhat racey, in that we could theoretically be closing this old reader
-                    // when an even older reader is still in use, but it's not likely to have any major impact
-                    for (DecoratedKey key : invalidateKeys)
-                        latest.invalidateCacheKey(key);
-                }
-            };
-
+            Runnable runOnClose = new InvalidateKeys(latest, invalidateKeys);
             if (lowerbound.compareTo(latest.last) >= 0)
             {
                 if (!transaction.isObsolete(latest))
@@ -347,18 +244,11 @@
                 continue;
             }
 
-<<<<<<< HEAD
             DecoratedKey newStart = latest.firstKeyBeyond(lowerbound);
             assert newStart != null;
             SSTableReader replacement = latest.cloneWithNewStart(newStart, runOnClose);
             transaction.update(replacement, true);
-=======
-            toReplace.add(latest);
-            replaceWith.add(replacement);
-            rewriting.remove(sstable);
-            rewriting.add(replacement);
-        }
-        cfs.getDataTracker().replaceWithNewInstances(toReplace, replaceWith);
+        }
     }
 
     private static final class InvalidateKeys implements Runnable
@@ -377,24 +267,6 @@
         {
             for (KeyCacheKey key : cacheKeys)
                 cache.remove(key);
-        }
-    }
-
-    private void replaceEarlyOpenedFile(SSTableReader toReplace, SSTableReader replaceWith)
-    {
-        if (isOffline)
-            return;
-        Set<SSTableReader> toReplaceSet;
-        if (toReplace != null)
-        {
-            toReplace.setReplacedBy(replaceWith);
-            toReplaceSet = Collections.singleton(toReplace);
-        }
-        else
-        {
-            dataTracker.markCompacting(Collections.singleton(replaceWith), true, isOffline);
-            toReplaceSet = Collections.emptySet();
->>>>>>> 2595e74f
         }
     }
 
@@ -489,28 +361,7 @@
         if (!isOffline)
             transaction.obsoleteOriginals();
 
-<<<<<<< HEAD
         transaction.prepareToCommit();
-=======
-    // cleanup all our temporary readers and swap in our new ones
-    private void replaceWithFinishedReaders(List<SSTableReader> finished)
-    {
-        if (isOffline)
-        {
-            for (SSTableReader reader : discard)
-            {
-                if (dataTracker.getCurrentVersion(reader) == reader)
-                    reader.markObsolete(dataTracker);
-                reader.selfRef().release();
-            }
-        }
-        else
-        {
-            dataTracker.replaceEarlyOpenedFiles(discard, finished);
-            dataTracker.unmarkCompacting(discard);
-        }
-        discard.clear();
->>>>>>> 2595e74f
     }
 
     public void throwDuringPrepare(boolean earlyException)
