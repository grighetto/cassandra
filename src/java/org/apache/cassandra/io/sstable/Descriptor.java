--- conflicted
+++ resolved
@@ -281,32 +281,10 @@
 
         // Check if it's a 2ndary index directory (not that it doesn't exclude it to be also a backup or snapshot)
         String indexName = "";
-        if (tableDir.getName().startsWith(Directories.SECONDARY_INDEX_NAME_SEPARATOR))
-        {
-<<<<<<< HEAD
+        if (Directories.isSecondaryIndexFolder(tableDir))
+        {
             indexName = tableDir.getName();
             tableDir = parentOf(name, tableDir);
-=======
-            // for 2.1+ read ks and cf names from directory
-            File cfDirectory = parentDirectory;
-            // check if this is secondary index
-            String indexName = "";
-            if (Directories.isSecondaryIndexFolder(cfDirectory))
-            {
-                indexName = cfDirectory.getName();
-                cfDirectory = cfDirectory.getParentFile();
-            }
-            if (cfDirectory.getName().equals(Directories.BACKUPS_SUBDIR))
-            {
-                cfDirectory = cfDirectory.getParentFile();
-            }
-            else if (cfDirectory.getParentFile().getName().equals(Directories.SNAPSHOT_SUBDIR))
-            {
-                cfDirectory = cfDirectory.getParentFile().getParentFile();
-            }
-            cfname = cfDirectory.getName().split("-")[0] + indexName;
-            ksname = cfDirectory.getParentFile().getName();
->>>>>>> f3bee1ae
         }
 
         // Then it can be a backup or a snapshot
