--- conflicted
+++ resolved
@@ -212,14 +212,11 @@
         put(Verb.INDEX_SCAN, IndexScanCommand.serializer);
         put(Verb.REPLICATION_FINISHED, null);
         put(Verb.COUNTER_MUTATION, CounterMutation.serializer);
-<<<<<<< HEAD
+        put(Verb.SNAPSHOT, SnapshotCommand.serializer);
         put(Verb.ECHO, EchoMessage.serializer);
         put(Verb.PAXOS_PREPARE, Commit.serializer);
         put(Verb.PAXOS_PROPOSE, Commit.serializer);
         put(Verb.PAXOS_COMMIT, Commit.serializer);
-=======
-        put(Verb.SNAPSHOT, SnapshotCommand.serializer);
->>>>>>> 68444f9b
     }};
 
     /**
