# Licensed to the Apache Software Foundation (ASF) under one
# or more contributor license agreements.  See the NOTICE file
# distributed with this work for additional information
# regarding copyright ownership.  The ASF licenses this file
# to you under the Apache License, Version 2.0 (the
# "License"); you may not use this file except in compliance
# with the License.  You may obtain a copy of the License at
#
#     http://www.apache.org/licenses/LICENSE-2.0
#
# Unless required by applicable law or agreed to in writing, software
# distributed under the License is distributed on an "AS IS" BASIS,
# WITHOUT WARRANTIES OR CONDITIONS OF ANY KIND, either express or implied.
# See the License for the specific language governing permissions and
# limitations under the License.

if [ "x$CASSANDRA_HOME" = "x" ]; then
    CASSANDRA_HOME="`dirname "$0"`/.."
fi

# The directory where Cassandra's configs live (required)
if [ "x$CASSANDRA_CONF" = "x" ]; then
    CASSANDRA_CONF="$CASSANDRA_HOME/conf"
fi

# This can be the path to a jar file, or a directory containing the 
# compiled classes. NOTE: This isn't needed by the startup script,
# it's just used here in constructing the classpath.
cassandra_bin="$CASSANDRA_HOME/build/classes/main"
cassandra_bin="$cassandra_bin:$CASSANDRA_HOME/build/classes/thrift"
#cassandra_bin="$CASSANDRA_HOME/build/cassandra.jar"

# the default location for commitlogs, sstables, and saved caches
# if not set in cassandra.yaml
cassandra_storagedir="$CASSANDRA_HOME/data"

# JAVA_HOME can optionally be set here
#JAVA_HOME=/usr/local/jdk6

# The java classpath (required)
CLASSPATH="$CASSANDRA_CONF:$cassandra_bin"

for jar in "$CASSANDRA_HOME"/lib/*.jar; do
    CLASSPATH="$CLASSPATH:$jar"
done

# set JVM javaagent opts to avoid warnings/errors
if [ "$JVM_VENDOR" != "OpenJDK" -o "$JVM_VERSION" \> "1.6.0" ] \
      || [ "$JVM_VERSION" = "1.6.0" -a "$JVM_PATCH_VERSION" -ge 23 ]
then
<<<<<<< HEAD
    JAVA_AGENT="$JAVA_AGENT -javaagent:$CASSANDRA_HOME/lib/jamm-0.2.6.jar"
fi

# Added sigar-bin to the java.library.path CASSANDRA-7838
JAVA_OPTS="$JAVA_OPTS:-Djava.library.path=$CASSANDRA_HOME/lib/sigar-bin"
=======
    JAVA_AGENT="$JAVA_AGENT -javaagent:$CASSANDRA_HOME/lib/jamm-0.2.8.jar"
fi
>>>>>>> 4f863be3
<|MERGE_RESOLUTION|>--- conflicted
+++ resolved
@@ -48,13 +48,8 @@
 if [ "$JVM_VENDOR" != "OpenJDK" -o "$JVM_VERSION" \> "1.6.0" ] \
       || [ "$JVM_VERSION" = "1.6.0" -a "$JVM_PATCH_VERSION" -ge 23 ]
 then
-<<<<<<< HEAD
-    JAVA_AGENT="$JAVA_AGENT -javaagent:$CASSANDRA_HOME/lib/jamm-0.2.6.jar"
+    JAVA_AGENT="$JAVA_AGENT -javaagent:$CASSANDRA_HOME/lib/jamm-0.2.8.jar"
 fi
 
 # Added sigar-bin to the java.library.path CASSANDRA-7838
-JAVA_OPTS="$JAVA_OPTS:-Djava.library.path=$CASSANDRA_HOME/lib/sigar-bin"
-=======
-    JAVA_AGENT="$JAVA_AGENT -javaagent:$CASSANDRA_HOME/lib/jamm-0.2.8.jar"
-fi
->>>>>>> 4f863be3
+JAVA_OPTS="$JAVA_OPTS:-Djava.library.path=$CASSANDRA_HOME/lib/sigar-bin"