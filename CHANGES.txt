--- conflicted
+++ resolved
@@ -48,13 +48,9 @@
  * Add paranoid disk failure option (CASSANDRA-6646)
  * Improve PerRowSecondaryIndex performance (CASSANDRA-6876)
  * Extend triggers to support CAS updates (CASSANDRA-6882)
-<<<<<<< HEAD
-=======
- * Static columns with IF NOT EXISTS don't always work as expected (CASSANDRA-6873)
-Merged from 1.2:
->>>>>>> f1f8384a
  * add extra SSL cipher suites (CASSANDRA-6613)
  * fix nodetool getsstables for blob PK (CASSANDRA-6803)
+ * Static columns with IF NOT EXISTS don't always work as expected (CASSANDRA-6873)
 
 
 2.0.6
