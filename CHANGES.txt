<<<<<<< HEAD
2.0.2
 * Fix FileCacheService regressions (CASSANDRA-6149)
 * Never return WriteTimeout for CL.ANY (CASSANDRA-6032)
 * Fix race conditions in bulk loader (CASSANDRA-6129)
 * Add configurable metrics reporting (CASSANDRA-4430)
 * drop queries exceeding a configurable number of tombstones (CASSANDRA-6117)
 * Track and persist sstable read activity (CASSANDRA-5515)
 * Fixes for speculative retry (CASSANDRA-5932)
 * Improve memory usage of metadata min/max column names (CASSANDRA-6077)
 * Fix thrift validation refusing row markers on CQL3 tables (CASSANDRA-6081)
 * Fix insertion of collections with CAS (CASSANDRA-6069)
 * Correctly send metadata on SELECT COUNT (CASSANDRA-6080)
 * Track clients' remote addresses in ClientState (CASSANDRA-6070)
 * Create snapshot dir if it does not exist when migrating
   leveled manifest (CASSANDRA-6093)
 * make sequential nodetool repair the default (CASSANDRA-5950)
 * Add more hooks for compaction strategy implementations (CASSANDRA-6111)
 * Fix potential NPE on composite 2ndary indexes (CASSANDRA-6098)
 * Delete can potentially be skipped in batch (CASSANDRA-6115)
 * Allow alter keyspace on system_traces (CASSANDRA-6016)
 * Disallow empty column names in cql (CASSANDRA-6136)
 * Use Java7 file-handling APIs and fix file moving on Windows (CASSANDRA-5383)
 * Save compaction history to system keyspace (CASSANDRA-5078)
 * Fix NPE if StorageService.getOperationMode() is executed before full startup (CASSANDRA-6166)
Merged from 1.2:
=======
1.2.11
 * Add a warning for small LCS sstable size (CASSANDRA-6191)
>>>>>>> c5368c70
 * Add ability to list specific KS/CF combinations in nodetool cfstats (CASSANDRA-4191)
 * Mark CF clean if a mutation raced the drop and got it marked dirty 
 * Add a LOCAL_ONE consistency level (CASSANDRA-6202)
 * Limit CQL prepared statement cache by size instead of count (CASSANDRA-6107)
 * Tracing should log write failure rather than raw exceptions (CASSANDRA-6133)
 * lock access to TM.endpointToHostIdMap (CASSANDRA-6103)
 * Allow estimated memtable size to exceed slab allocator size (CASSANDRA-6078)
 * Start MeteredFlusher earlier to prevent OOM during CL replay (CASSANDRA-6087)
 * Avoid sending Truncate command to fat clients (CASSANDRA-6088)
 * Allow cache-keys-to-save to be set at runtime (CASSANDRA-5980)
 * Allow where clause conditions to be in parenthesis (CASSANDRA-6037)
 * Do not open non-ssl storage port if encryption option is all (CASSANDRA-3916)
 * Move batchlog replay to its own executor (CASSANDRA-6079)
 * Add tombstone debug threshold and histogram (CASSANDRA-6042, 6057)
 * Enable tcp keepalive on incoming connections (CASSANDRA-4053)
 * Fix fat client schema pull NPE (CASSANDRA-6089)
 * Fix memtable flushing for indexed tables (CASSANDRA-6112)
 * Fix skipping columns with multiple slices (CASSANDRA-6119)
 * Expose connected thrift + native client counts (CASSANDRA-5084)
 * Optimize auth setup (CASSANDRA-6122)
 * Trace index selection (CASSANDRA-6001)
 * Update sstablesPerReadHistogram to use biased sampling (CASSANDRA-6164)
 * Log UnknownColumnfamilyException when closing socket (CASSANDRA-5725)
 * Properly error out on CREATE INDEX for counters table (CASSANDRA-6160)
 * Handle JMX notification failure for repair (CASSANDRA-6097)
 * (Hadoop) Fetch no more than 128 splits in parallel (CASSANDRA-6169)
 * stress: add username/password authentication support (CASSANDRA-6068)
 * Fix indexed queries with row cache enabled on parent table (CASSANDRA-5732)
 * Fix compaction race during columnfamily drop (CASSANDRA-5957)
 * Fix validation of empty column names for compact tables (CASSANDRA-6152)
 * Skip replaying mutations that pass CRC but fail to deserialize (CASSANDRA-6183)


2.0.1
 * Fix bug that could allow reading deleted data temporarily (CASSANDRA-6025)
 * Improve memory use defaults (CASSANDRA-5069)
 * Make ThriftServer more easlly extensible (CASSANDRA-6058)
 * Remove Hadoop dependency from ITransportFactory (CASSANDRA-6062)
 * add file_cache_size_in_mb setting (CASSANDRA-5661)
 * Improve error message when yaml contains invalid properties (CASSANDRA-5958)
 * Improve leveled compaction's ability to find non-overlapping L0 compactions
   to work on concurrently (CASSANDRA-5921)
 * Notify indexer of columns shadowed by range tombstones (CASSANDRA-5614)
 * Log Merkle tree stats (CASSANDRA-2698)
 * Switch from crc32 to adler32 for compressed sstable checksums (CASSANDRA-5862)
 * Improve offheap memcpy performance (CASSANDRA-5884)
 * Use a range aware scanner for cleanup (CASSANDRA-2524)
 * Cleanup doesn't need to inspect sstables that contain only local data
   (CASSANDRA-5722)
 * Add ability for CQL3 to list partition keys (CASSANDRA-4536)
 * Improve native protocol serialization (CASSANDRA-5664)
 * Upgrade Thrift to 0.9.1 (CASSANDRA-5923)
 * Require superuser status for adding triggers (CASSANDRA-5963)
 * Make standalone scrubber handle old and new style leveled manifest
   (CASSANDRA-6005)
 * Fix paxos bugs (CASSANDRA-6012, 6013, 6023)
 * Fix paged ranges with multiple replicas (CASSANDRA-6004)
 * Fix potential AssertionError during tracing (CASSANDRA-6041)
 * Fix NPE in sstablesplit (CASSANDRA-6027)
 * Migrate pre-2.0 key/value/column aliases to system.schema_columns
   (CASSANDRA-6009)
 * Paging filter empty rows too agressively (CASSANDRA-6040)
 * Support variadic parameters for IN clauses (CASSANDRA-4210)
 * cqlsh: return the result of CAS writes (CASSANDRA-5796)
 * Fix validation of IN clauses with 2ndary indexes (CASSANDRA-6050)
 * Support named bind variables in CQL (CASSANDRA-6033)
Merged from 1.2:
 * Allow cache-keys-to-save to be set at runtime (CASSANDRA-5980)
 * Avoid second-guessing out-of-space state (CASSANDRA-5605)
 * Tuning knobs for dealing with large blobs and many CFs (CASSANDRA-5982)
 * (Hadoop) Fix CQLRW for thrift tables (CASSANDRA-6002)
 * Fix possible divide-by-zero in HHOM (CASSANDRA-5990)
 * Allow local batchlog writes for CL.ANY (CASSANDRA-5967)
 * Upgrade metrics-core to version 2.2.0 (CASSANDRA-5947)
 * Add snitch, schema version, cluster, partitioner to JMX (CASSANDRA-5881)
 * Fix CqlRecordWriter with composite keys (CASSANDRA-5949)
 * Add snitch, schema version, cluster, partitioner to JMX (CASSANDRA-5881)
 * Allow disabling SlabAllocator (CASSANDRA-5935)
 * Make user-defined compaction JMX blocking (CASSANDRA-4952)
 * Fix streaming does not transfer wrapped range (CASSANDRA-5948)
 * Fix loading index summary containing empty key (CASSANDRA-5965)
 * Correctly handle limits in CompositesSearcher (CASSANDRA-5975)
 * Pig: handle CQL collections (CASSANDRA-5867)
 * Pass the updated cf to the PRSI index() method (CASSANDRA-5999)
 * Allow empty CQL3 batches (as no-op) (CASSANDRA-5994)
 * Support null in CQL3 functions (CASSANDRA-5910)
 * Replace the deprecated MapMaker with CacheLoader (CASSANDRA-6007)
 * Add SSTableDeletingNotification to DataTracker (CASSANDRA-6010)
 * Fix snapshots in use get deleted during snapshot repair (CASSANDRA-6011)
 * Move hints and exception count to o.a.c.metrics (CASSANDRA-6017)
 * Fix memory leak in snapshot repair (CASSANDRA-6047)
 * Fix sstable2sjon for CQL3 tables (CASSANDRA-5852)


2.0.0
 * Fix thrift validation when inserting into CQL3 tables (CASSANDRA-5138)
 * Fix periodic memtable flushing behavior with clean memtables (CASSANDRA-5931)
 * Fix dateOf() function for pre-2.0 timestamp columns (CASSANDRA-5928)
 * Fix SSTable unintentionally loads BF when opened for batch (CASSANDRA-5938)
 * Add stream session progress to JMX (CASSANDRA-4757)
 * Fix NPE during CAS operation (CASSANDRA-5925)
Merged from 1.2:
 * Fix getBloomFilterDiskSpaceUsed for AlwaysPresentFilter (CASSANDRA-5900)
 * Don't announce schema version until we've loaded the changes locally
   (CASSANDRA-5904)
 * Fix to support off heap bloom filters size greater than 2 GB (CASSANDRA-5903)
 * Properly handle parsing huge map and set literals (CASSANDRA-5893)


2.0.0-rc2
 * enable vnodes by default (CASSANDRA-5869)
 * fix CAS contention timeout (CASSANDRA-5830)
 * fix HsHa to respect max frame size (CASSANDRA-4573)
 * Fix (some) 2i on composite components omissions (CASSANDRA-5851)
 * cqlsh: add DESCRIBE FULL SCHEMA variant (CASSANDRA-5880)
Merged from 1.2:
 * Correctly validate sparse composite cells in scrub (CASSANDRA-5855)
 * Add KeyCacheHitRate metric to CF metrics (CASSANDRA-5868)
 * cqlsh: add support for multiline comments (CASSANDRA-5798)
 * Handle CQL3 SELECT duplicate IN restrictions on clustering columns
   (CASSANDRA-5856)


2.0.0-rc1
 * improve DecimalSerializer performance (CASSANDRA-5837)
 * fix potential spurious wakeup in AsyncOneResponse (CASSANDRA-5690)
 * fix schema-related trigger issues (CASSANDRA-5774)
 * Better validation when accessing CQL3 table from thrift (CASSANDRA-5138)
 * Fix assertion error during repair (CASSANDRA-5801)
 * Fix range tombstone bug (CASSANDRA-5805)
 * DC-local CAS (CASSANDRA-5797)
 * Add a native_protocol_version column to the system.local table (CASSANRDA-5819)
 * Use index_interval from cassandra.yaml when upgraded (CASSANDRA-5822)
 * Fix buffer underflow on socket close (CASSANDRA-5792)
Merged from 1.2:
 * Fix reading DeletionTime from 1.1-format sstables (CASSANDRA-5814)
 * cqlsh: add collections support to COPY (CASSANDRA-5698)
 * retry important messages for any IOException (CASSANDRA-5804)
 * Allow empty IN relations in SELECT/UPDATE/DELETE statements (CASSANDRA-5626)
 * cqlsh: fix crashing on Windows due to libedit detection (CASSANDRA-5812)
 * fix bulk-loading compressed sstables (CASSANDRA-5820)
 * (Hadoop) fix quoting in CqlPagingRecordReader and CqlRecordWriter 
   (CASSANDRA-5824)
 * update default LCS sstable size to 160MB (CASSANDRA-5727)
 * Allow compacting 2Is via nodetool (CASSANDRA-5670)
 * Hex-encode non-String keys in OPP (CASSANDRA-5793)
 * nodetool history logging (CASSANDRA-5823)
 * (Hadoop) fix support for Thrift tables in CqlPagingRecordReader 
   (CASSANDRA-5752)
 * add "all time blocked" to StatusLogger output (CASSANDRA-5825)
 * Future-proof inter-major-version schema migrations (CASSANDRA-5845)
 * (Hadoop) add CqlPagingRecordReader support for ReversedType in Thrift table
   (CASSANDRA-5718)
 * Add -no-snapshot option to scrub (CASSANDRA-5891)
 * Fix to support off heap bloom filters size greater than 2 GB (CASSANDRA-5903)
 * Properly handle parsing huge map and set literals (CASSANDRA-5893)
 * Fix LCS L0 compaction may overlap in L1 (CASSANDRA-5907)
 * New sstablesplit tool to split large sstables offline (CASSANDRA-4766)
 * Fix potential deadlock in native protocol server (CASSANDRA-5926)
 * Disallow incompatible type change in CQL3 (CASSANDRA-5882)
Merged from 1.1:
 * Correctly validate sparse composite cells in scrub (CASSANDRA-5855)


2.0.0-beta2
 * Replace countPendingHints with Hints Created metric (CASSANDRA-5746)
 * Allow nodetool with no args, and with help to run without a server (CASSANDRA-5734)
 * Cleanup AbstractType/TypeSerializer classes (CASSANDRA-5744)
 * Remove unimplemented cli option schema-mwt (CASSANDRA-5754)
 * Support range tombstones in thrift (CASSANDRA-5435)
 * Normalize table-manipulating CQL3 statements' class names (CASSANDRA-5759)
 * cqlsh: add missing table options to DESCRIBE output (CASSANDRA-5749)
 * Fix assertion error during repair (CASSANDRA-5757)
 * Fix bulkloader (CASSANDRA-5542)
 * Add LZ4 compression to the native protocol (CASSANDRA-5765)
 * Fix bugs in the native protocol v2 (CASSANDRA-5770)
 * CAS on 'primary key only' table (CASSANDRA-5715)
 * Support streaming SSTables of old versions (CASSANDRA-5772)
 * Always respect protocol version in native protocol (CASSANDRA-5778)
 * Fix ConcurrentModificationException during streaming (CASSANDRA-5782)
 * Update deletion timestamp in Commit#updatesWithPaxosTime (CASSANDRA-5787)
 * Thrift cas() method crashes if input columns are not sorted (CASSANDRA-5786)
 * Order columns names correctly when querying for CAS (CASSANDRA-5788)
 * Fix streaming retry (CASSANDRA-5775)
Merged from 1.2:
 * if no seeds can be a reached a node won't start in a ring by itself (CASSANDRA-5768)
 * add cassandra.unsafesystem property (CASSANDRA-5704)
 * (Hadoop) quote identifiers in CqlPagingRecordReader (CASSANDRA-5763)
 * Add replace_node functionality for vnodes (CASSANDRA-5337)
 * Add timeout events to query traces (CASSANDRA-5520)
 * Fix serialization of the LEFT gossip value (CASSANDRA-5696)
 * Expose native protocol server status in nodetool info (CASSANDRA-5735)
 * Fix pathetic performance of range tombstones (CASSANDRA-5677)
 * Fix querying with an empty (impossible) range (CASSANDRA-5573)
 * cqlsh: handle CUSTOM 2i in DESCRIBE output (CASSANDRA-5760)
 * Fix minor bug in Range.intersects(Bound) (CASSANDRA-5771)
 * cqlsh: handle disabled compression in DESCRIBE output (CASSANDRA-5766)
 * Ensure all UP events are notified on the native protocol (CASSANDRA-5769)
 * Fix formatting of sstable2json with multiple -k arguments (CASSANDRA-5781)
 * Don't rely on row marker for queries in general to hide lost markers
   after TTL expires (CASSANDRA-5762)
 * Sort nodetool help output (CASSANDRA-5776)
 * Fix column expiring during 2 phases compaction (CASSANDRA-5799)
 * now() is being rejected in INSERTs when inside collections (CASSANDRA-5795)


2.0.0-beta1
 * Removed on-heap row cache (CASSANDRA-5348)
 * use nanotime consistently for node-local timeouts (CASSANDRA-5581)
 * Avoid unnecessary second pass on name-based queries (CASSANDRA-5577)
 * Experimental triggers (CASSANDRA-1311)
 * JEMalloc support for off-heap allocation (CASSANDRA-3997)
 * Single-pass compaction (CASSANDRA-4180)
 * Removed token range bisection (CASSANDRA-5518)
 * Removed compatibility with pre-1.2.5 sstables and network messages
   (CASSANDRA-5511)
 * removed PBSPredictor (CASSANDRA-5455)
 * CAS support (CASSANDRA-5062, 5441, 5442, 5443, 5619, 5667)
 * Leveled compaction performs size-tiered compactions in L0 
   (CASSANDRA-5371, 5439)
 * Add yaml network topology snitch for mixed ec2/other envs (CASSANDRA-5339)
 * Log when a node is down longer than the hint window (CASSANDRA-4554)
 * Optimize tombstone creation for ExpiringColumns (CASSANDRA-4917)
 * Improve LeveledScanner work estimation (CASSANDRA-5250, 5407)
 * Replace compaction lock with runWithCompactionsDisabled (CASSANDRA-3430)
 * Change Message IDs to ints (CASSANDRA-5307)
 * Move sstable level information into the Stats component, removing the
   need for a separate Manifest file (CASSANDRA-4872)
 * avoid serializing to byte[] on commitlog append (CASSANDRA-5199)
 * make index_interval configurable per columnfamily (CASSANDRA-3961, CASSANDRA-5650)
 * add default_time_to_live (CASSANDRA-3974)
 * add memtable_flush_period_in_ms (CASSANDRA-4237)
 * replace supercolumns internally by composites (CASSANDRA-3237, 5123)
 * upgrade thrift to 0.9.0 (CASSANDRA-3719)
 * drop unnecessary keyspace parameter from user-defined compaction API 
   (CASSANDRA-5139)
 * more robust solution to incomplete compactions + counters (CASSANDRA-5151)
 * Change order of directory searching for c*.in.sh (CASSANDRA-3983)
 * Add tool to reset SSTable compaction level for LCS (CASSANDRA-5271)
 * Allow custom configuration loader (CASSANDRA-5045)
 * Remove memory emergency pressure valve logic (CASSANDRA-3534)
 * Reduce request latency with eager retry (CASSANDRA-4705)
 * cqlsh: Remove ASSUME command (CASSANDRA-5331)
 * Rebuild BF when loading sstables if bloom_filter_fp_chance
   has changed since compaction (CASSANDRA-5015)
 * remove row-level bloom filters (CASSANDRA-4885)
 * Change Kernel Page Cache skipping into row preheating (disabled by default)
   (CASSANDRA-4937)
 * Improve repair by deciding on a gcBefore before sending
   out TreeRequests (CASSANDRA-4932)
 * Add an official way to disable compactions (CASSANDRA-5074)
 * Reenable ALTER TABLE DROP with new semantics (CASSANDRA-3919)
 * Add binary protocol versioning (CASSANDRA-5436)
 * Swap THshaServer for TThreadedSelectorServer (CASSANDRA-5530)
 * Add alias support to SELECT statement (CASSANDRA-5075)
 * Don't create empty RowMutations in CommitLogReplayer (CASSANDRA-5541)
 * Use range tombstones when dropping cfs/columns from schema (CASSANDRA-5579)
 * cqlsh: drop CQL2/CQL3-beta support (CASSANDRA-5585)
 * Track max/min column names in sstables to be able to optimize slice
   queries (CASSANDRA-5514, CASSANDRA-5595, CASSANDRA-5600)
 * Binary protocol: allow batching already prepared statements (CASSANDRA-4693)
 * Allow preparing timestamp, ttl and limit in CQL3 queries (CASSANDRA-4450)
 * Support native link w/o JNA in Java7 (CASSANDRA-3734)
 * Use SASL authentication in binary protocol v2 (CASSANDRA-5545)
 * Replace Thrift HsHa with LMAX Disruptor based implementation (CASSANDRA-5582)
 * cqlsh: Add row count to SELECT output (CASSANDRA-5636)
 * Include a timestamp with all read commands to determine column expiration
   (CASSANDRA-5149)
 * Streaming 2.0 (CASSANDRA-5286, 5699)
 * Conditional create/drop ks/table/index statements in CQL3 (CASSANDRA-2737)
 * more pre-table creation property validation (CASSANDRA-5693)
 * Redesign repair messages (CASSANDRA-5426)
 * Fix ALTER RENAME post-5125 (CASSANDRA-5702)
 * Disallow renaming a 2ndary indexed column (CASSANDRA-5705)
 * Rename Table to Keyspace (CASSANDRA-5613)
 * Ensure changing column_index_size_in_kb on different nodes don't corrupt the
   sstable (CASSANDRA-5454)
 * Move resultset type information into prepare, not execute (CASSANDRA-5649)
 * Auto paging in binary protocol (CASSANDRA-4415, 5714)
 * Don't tie client side use of AbstractType to JDBC (CASSANDRA-4495)
 * Adds new TimestampType to replace DateType (CASSANDRA-5723, CASSANDRA-5729)
Merged from 1.2:
 * make starting native protocol server idempotent (CASSANDRA-5728)
 * Fix loading key cache when a saved entry is no longer valid (CASSANDRA-5706)
 * Fix serialization of the LEFT gossip value (CASSANDRA-5696)
 * cqlsh: Don't show 'null' in place of empty values (CASSANDRA-5675)
 * Race condition in detecting version on a mixed 1.1/1.2 cluster
   (CASSANDRA-5692)
 * Fix skipping range tombstones with reverse queries (CASSANDRA-5712)
 * Expire entries out of ThriftSessionManager (CASSANRDA-5719)
 * Don't keep ancestor information in memory (CASSANDRA-5342)
 * cqlsh: fix handling of semicolons inside BATCH queries (CASSANDRA-5697)


1.2.6
 * Fix tracing when operation completes before all responses arrive 
   (CASSANDRA-5668)
 * Fix cross-DC mutation forwarding (CASSANDRA-5632)
 * Reduce SSTableLoader memory usage (CASSANDRA-5555)
 * Scale hinted_handoff_throttle_in_kb to cluster size (CASSANDRA-5272)
 * (Hadoop) Add CQL3 input/output formats (CASSANDRA-4421, 5622)
 * (Hadoop) Fix InputKeyRange in CFIF (CASSANDRA-5536)
 * Fix dealing with ridiculously large max sstable sizes in LCS (CASSANDRA-5589)
 * Ignore pre-truncate hints (CASSANDRA-4655)
 * Move System.exit on OOM into a separate thread (CASSANDRA-5273)
 * Write row markers when serializing schema (CASSANDRA-5572)
 * Check only SSTables for the requested range when streaming (CASSANDRA-5569)
 * Improve batchlog replay behavior and hint ttl handling (CASSANDRA-5314)
 * Exclude localTimestamp from validation for tombstones (CASSANDRA-5398)
 * cqlsh: add custom prompt support (CASSANDRA-5539)
 * Reuse prepared statements in hot auth queries (CASSANDRA-5594)
 * cqlsh: add vertical output option (see EXPAND) (CASSANDRA-5597)
 * Add a rate limit option to stress (CASSANDRA-5004)
 * have BulkLoader ignore snapshots directories (CASSANDRA-5587) 
 * fix SnitchProperties logging context (CASSANDRA-5602)
 * Expose whether jna is enabled and memory is locked via JMX (CASSANDRA-5508)
 * cqlsh: fix COPY FROM with ReversedType (CASSANDRA-5610)
 * Allow creating CUSTOM indexes on collections (CASSANDRA-5615)
 * Evaluate now() function at execution time (CASSANDRA-5616)
 * Expose detailed read repair metrics (CASSANDRA-5618)
 * Correct blob literal + ReversedType parsing (CASSANDRA-5629)
 * Allow GPFS to prefer the internal IP like EC2MRS (CASSANDRA-5630)
 * fix help text for -tspw cassandra-cli (CASSANDRA-5643)
 * don't throw away initial causes exceptions for internode encryption issues 
   (CASSANDRA-5644)
 * Fix message spelling errors for cql select statements (CASSANDRA-5647)
 * Suppress custom exceptions thru jmx (CASSANDRA-5652)
 * Update CREATE CUSTOM INDEX syntax (CASSANDRA-5639)
 * Fix PermissionDetails.equals() method (CASSANDRA-5655)
 * Never allow partition key ranges in CQL3 without token() (CASSANDRA-5666)
 * Gossiper incorrectly drops AppState for an upgrading node (CASSANDRA-5660)
 * Connection thrashing during multi-region ec2 during upgrade, due to 
   messaging version (CASSANDRA-5669)
 * Avoid over reconnecting in EC2MRS (CASSANDRA-5678)
 * Fix ReadResponseSerializer.serializedSize() for digest reads (CASSANDRA-5476)
 * allow sstable2json on 2i CFs (CASSANDRA-5694)
Merged from 1.1:
 * Remove buggy thrift max message length option (CASSANDRA-5529)
 * Fix NPE in Pig's widerow mode (CASSANDRA-5488)
 * Add split size parameter to Pig and disable split combination (CASSANDRA-5544)


1.2.5
 * make BytesToken.toString only return hex bytes (CASSANDRA-5566)
 * Ensure that submitBackground enqueues at least one task (CASSANDRA-5554)
 * fix 2i updates with identical values and timestamps (CASSANDRA-5540)
 * fix compaction throttling bursty-ness (CASSANDRA-4316)
 * reduce memory consumption of IndexSummary (CASSANDRA-5506)
 * remove per-row column name bloom filters (CASSANDRA-5492)
 * Include fatal errors in trace events (CASSANDRA-5447)
 * Ensure that PerRowSecondaryIndex is notified of row-level deletes
   (CASSANDRA-5445)
 * Allow empty blob literals in CQL3 (CASSANDRA-5452)
 * Fix streaming RangeTombstones at column index boundary (CASSANDRA-5418)
 * Fix preparing statements when current keyspace is not set (CASSANDRA-5468)
 * Fix SemanticVersion.isSupportedBy minor/patch handling (CASSANDRA-5496)
 * Don't provide oldCfId for post-1.1 system cfs (CASSANDRA-5490)
 * Fix primary range ignores replication strategy (CASSANDRA-5424)
 * Fix shutdown of binary protocol server (CASSANDRA-5507)
 * Fix repair -snapshot not working (CASSANDRA-5512)
 * Set isRunning flag later in binary protocol server (CASSANDRA-5467)
 * Fix use of CQL3 functions with descending clustering order (CASSANDRA-5472)
 * Disallow renaming columns one at a time for thrift table in CQL3
   (CASSANDRA-5531)
 * cqlsh: add CLUSTERING ORDER BY support to DESCRIBE (CASSANDRA-5528)
 * Add custom secondary index support to CQL3 (CASSANDRA-5484)
 * Fix repair hanging silently on unexpected error (CASSANDRA-5229)
 * Fix Ec2Snitch regression introduced by CASSANDRA-5171 (CASSANDRA-5432)
 * Add nodetool enablebackup/disablebackup (CASSANDRA-5556)
 * cqlsh: fix DESCRIBE after case insensitive USE (CASSANDRA-5567)
Merged from 1.1
 * Remove buggy thrift max message length option (CASSANDRA-5529)
 * Add retry mechanism to OTC for non-droppable_verbs (CASSANDRA-5393)
 * Use allocator information to improve memtable memory usage estimate
   (CASSANDRA-5497)
 * Fix trying to load deleted row into row cache on startup (CASSANDRA-4463)
 * fsync leveled manifest to avoid corruption (CASSANDRA-5535)
 * Fix Bound intersection computation (CASSANDRA-5551)
 * sstablescrub now respects max memory size in cassandra.in.sh (CASSANDRA-5562)


1.2.4
 * Ensure that PerRowSecondaryIndex updates see the most recent values
   (CASSANDRA-5397)
 * avoid duplicate index entries ind PrecompactedRow and 
   ParallelCompactionIterable (CASSANDRA-5395)
 * remove the index entry on oldColumn when new column is a tombstone 
   (CASSANDRA-5395)
 * Change default stream throughput from 400 to 200 mbps (CASSANDRA-5036)
 * Gossiper logs DOWN for symmetry with UP (CASSANDRA-5187)
 * Fix mixing prepared statements between keyspaces (CASSANDRA-5352)
 * Fix consistency level during bootstrap - strike 3 (CASSANDRA-5354)
 * Fix transposed arguments in AlreadyExistsException (CASSANDRA-5362)
 * Improve asynchronous hint delivery (CASSANDRA-5179)
 * Fix Guava dependency version (12.0 -> 13.0.1) for Maven (CASSANDRA-5364)
 * Validate that provided CQL3 collection value are < 64K (CASSANDRA-5355)
 * Make upgradeSSTable skip current version sstables by default (CASSANDRA-5366)
 * Optimize min/max timestamp collection (CASSANDRA-5373)
 * Invalid streamId in cql binary protocol when using invalid CL 
   (CASSANDRA-5164)
 * Fix validation for IN where clauses with collections (CASSANDRA-5376)
 * Copy resultSet on count query to avoid ConcurrentModificationException 
   (CASSANDRA-5382)
 * Correctly typecheck in CQL3 even with ReversedType (CASSANDRA-5386)
 * Fix streaming compressed files when using encryption (CASSANDRA-5391)
 * cassandra-all 1.2.0 pom missing netty dependency (CASSANDRA-5392)
 * Fix writetime/ttl functions on null values (CASSANDRA-5341)
 * Fix NPE during cql3 select with token() (CASSANDRA-5404)
 * IndexHelper.skipBloomFilters won't skip non-SHA filters (CASSANDRA-5385)
 * cqlsh: Print maps ordered by key, sort sets (CASSANDRA-5413)
 * Add null syntax support in CQL3 for inserts (CASSANDRA-3783)
 * Allow unauthenticated set_keyspace() calls (CASSANDRA-5423)
 * Fix potential incremental backups race (CASSANDRA-5410)
 * Fix prepared BATCH statements with batch-level timestamps (CASSANDRA-5415)
 * Allow overriding superuser setup delay (CASSANDRA-5430)
 * cassandra-shuffle with JMX usernames and passwords (CASSANDRA-5431)
Merged from 1.1:
 * cli: Quote ks and cf names in schema output when needed (CASSANDRA-5052)
 * Fix bad default for min/max timestamp in SSTableMetadata (CASSANDRA-5372)
 * Fix cf name extraction from manifest in Directories.migrateFile() 
   (CASSANDRA-5242)
 * Support pluggable internode authentication (CASSANDRA-5401)


1.2.3
 * add check for sstable overlap within a level on startup (CASSANDRA-5327)
 * replace ipv6 colons in jmx object names (CASSANDRA-5298, 5328)
 * Avoid allocating SSTableBoundedScanner during repair when the range does 
   not intersect the sstable (CASSANDRA-5249)
 * Don't lowercase property map keys (this breaks NTS) (CASSANDRA-5292)
 * Fix composite comparator with super columns (CASSANDRA-5287)
 * Fix insufficient validation of UPDATE queries against counter cfs
   (CASSANDRA-5300)
 * Fix PropertyFileSnitch default DC/Rack behavior (CASSANDRA-5285)
 * Handle null values when executing prepared statement (CASSANDRA-5081)
 * Add netty to pom dependencies (CASSANDRA-5181)
 * Include type arguments in Thrift CQLPreparedResult (CASSANDRA-5311)
 * Fix compaction not removing columns when bf_fp_ratio is 1 (CASSANDRA-5182)
 * cli: Warn about missing CQL3 tables in schema descriptions (CASSANDRA-5309)
 * Re-enable unknown option in replication/compaction strategies option for
   backward compatibility (CASSANDRA-4795)
 * Add binary protocol support to stress (CASSANDRA-4993)
 * cqlsh: Fix COPY FROM value quoting and null handling (CASSANDRA-5305)
 * Fix repair -pr for vnodes (CASSANDRA-5329)
 * Relax CL for auth queries for non-default users (CASSANDRA-5310)
 * Fix AssertionError during repair (CASSANDRA-5245)
 * Don't announce migrations to pre-1.2 nodes (CASSANDRA-5334)
Merged from 1.1:
 * Fix trying to load deleted row into row cache on startup (CASSANDRA-4463)
 * Update offline scrub for 1.0 -> 1.1 directory structure (CASSANDRA-5195)
 * add tmp flag to Descriptor hashcode (CASSANDRA-4021)
 * fix logging of "Found table data in data directories" when only system tables
   are present (CASSANDRA-5289)
 * cli: Add JMX authentication support (CASSANDRA-5080)
 * nodetool: ability to repair specific range (CASSANDRA-5280)
 * Fix possible assertion triggered in SliceFromReadCommand (CASSANDRA-5284)
 * cqlsh: Add inet type support on Windows (ipv4-only) (CASSANDRA-4801)
 * Fix race when initializing ColumnFamilyStore (CASSANDRA-5350)
 * Add UseTLAB JVM flag (CASSANDRA-5361)


1.2.2
 * fix potential for multiple concurrent compactions of the same sstables
   (CASSANDRA-5256)
 * avoid no-op caching of byte[] on commitlog append (CASSANDRA-5199)
 * fix symlinks under data dir not working (CASSANDRA-5185)
 * fix bug in compact storage metadata handling (CASSANDRA-5189)
 * Validate login for USE queries (CASSANDRA-5207)
 * cli: remove default username and password (CASSANDRA-5208)
 * configure populate_io_cache_on_flush per-CF (CASSANDRA-4694)
 * allow configuration of internode socket buffer (CASSANDRA-3378)
 * Make sstable directory picking blacklist-aware again (CASSANDRA-5193)
 * Correctly expire gossip states for edge cases (CASSANDRA-5216)
 * Improve handling of directory creation failures (CASSANDRA-5196)
 * Expose secondary indicies to the rest of nodetool (CASSANDRA-4464)
 * Binary protocol: avoid sending notification for 0.0.0.0 (CASSANDRA-5227)
 * add UseCondCardMark XX jvm settings on jdk 1.7 (CASSANDRA-4366)
 * CQL3 refactor to allow conversion function (CASSANDRA-5226)
 * Fix drop of sstables in some circumstance (CASSANDRA-5232)
 * Implement caching of authorization results (CASSANDRA-4295)
 * Add support for LZ4 compression (CASSANDRA-5038)
 * Fix missing columns in wide rows queries (CASSANDRA-5225)
 * Simplify auth setup and make system_auth ks alterable (CASSANDRA-5112)
 * Stop compactions from hanging during bootstrap (CASSANDRA-5244)
 * fix compressed streaming sending extra chunk (CASSANDRA-5105)
 * Add CQL3-based implementations of IAuthenticator and IAuthorizer
   (CASSANDRA-4898)
 * Fix timestamp-based tomstone removal logic (CASSANDRA-5248)
 * cli: Add JMX authentication support (CASSANDRA-5080)
 * Fix forceFlush behavior (CASSANDRA-5241)
 * cqlsh: Add username autocompletion (CASSANDRA-5231)
 * Fix CQL3 composite partition key error (CASSANDRA-5240)
 * Allow IN clause on last clustering key (CASSANDRA-5230)
Merged from 1.1:
 * fix start key/end token validation for wide row iteration (CASSANDRA-5168)
 * add ConfigHelper support for Thrift frame and max message sizes (CASSANDRA-5188)
 * fix nodetool repair not fail on node down (CASSANDRA-5203)
 * always collect tombstone hints (CASSANDRA-5068)
 * Fix error when sourcing file in cqlsh (CASSANDRA-5235)


1.2.1
 * stream undelivered hints on decommission (CASSANDRA-5128)
 * GossipingPropertyFileSnitch loads saved dc/rack info if needed (CASSANDRA-5133)
 * drain should flush system CFs too (CASSANDRA-4446)
 * add inter_dc_tcp_nodelay setting (CASSANDRA-5148)
 * re-allow wrapping ranges for start_token/end_token range pairitspwng (CASSANDRA-5106)
 * fix validation compaction of empty rows (CASSADRA-5136)
 * nodetool methods to enable/disable hint storage/delivery (CASSANDRA-4750)
 * disallow bloom filter false positive chance of 0 (CASSANDRA-5013)
 * add threadpool size adjustment methods to JMXEnabledThreadPoolExecutor and 
   CompactionManagerMBean (CASSANDRA-5044)
 * fix hinting for dropped local writes (CASSANDRA-4753)
 * off-heap cache doesn't need mutable column container (CASSANDRA-5057)
 * apply disk_failure_policy to bad disks on initial directory creation 
   (CASSANDRA-4847)
 * Optimize name-based queries to use ArrayBackedSortedColumns (CASSANDRA-5043)
 * Fall back to old manifest if most recent is unparseable (CASSANDRA-5041)
 * pool [Compressed]RandomAccessReader objects on the partitioned read path
   (CASSANDRA-4942)
 * Add debug logging to list filenames processed by Directories.migrateFile 
   method (CASSANDRA-4939)
 * Expose black-listed directories via JMX (CASSANDRA-4848)
 * Log compaction merge counts (CASSANDRA-4894)
 * Minimize byte array allocation by AbstractData{Input,Output} (CASSANDRA-5090)
 * Add SSL support for the binary protocol (CASSANDRA-5031)
 * Allow non-schema system ks modification for shuffle to work (CASSANDRA-5097)
 * cqlsh: Add default limit to SELECT statements (CASSANDRA-4972)
 * cqlsh: fix DESCRIBE for 1.1 cfs in CQL3 (CASSANDRA-5101)
 * Correctly gossip with nodes >= 1.1.7 (CASSANDRA-5102)
 * Ensure CL guarantees on digest mismatch (CASSANDRA-5113)
 * Validate correctly selects on composite partition key (CASSANDRA-5122)
 * Fix exception when adding collection (CASSANDRA-5117)
 * Handle states for non-vnode clusters correctly (CASSANDRA-5127)
 * Refuse unrecognized replication and compaction strategy options (CASSANDRA-4795)
 * Pick the correct value validator in sstable2json for cql3 tables (CASSANDRA-5134)
 * Validate login for describe_keyspace, describe_keyspaces and set_keyspace
   (CASSANDRA-5144)
 * Fix inserting empty maps (CASSANDRA-5141)
 * Don't remove tokens from System table for node we know (CASSANDRA-5121)
 * fix streaming progress report for compresed files (CASSANDRA-5130)
 * Coverage analysis for low-CL queries (CASSANDRA-4858)
 * Stop interpreting dates as valid timeUUID value (CASSANDRA-4936)
 * Adds E notation for floating point numbers (CASSANDRA-4927)
 * Detect (and warn) unintentional use of the cql2 thrift methods when cql3 was
   intended (CASSANDRA-5172)
 * cli: Quote ks and cf names in schema output when needed (CASSANDRA-5052)
 * Fix bad default for min/max timestamp in SSTableMetadata (CASSANDRA-5372)
 * Fix cf name extraction from manifest in Directories.migrateFile() (CASSANDRA-5242)
 * Support pluggable internode authentication (CASSANDRA-5401)
 * Replace mistaken usage of commons-logging with slf4j (CASSANDRA-5464)
 * Ensure Jackson dependency matches lib (CASSANDRA-5126)
 * Expose droppable tombstone ratio stats over JMX (CASSANDRA-5159)
Merged from 1.1:
 * Simplify CompressedRandomAccessReader to work around JDK FD bug (CASSANDRA-5088)
 * Improve handling a changing target throttle rate mid-compaction (CASSANDRA-5087)
 * Pig: correctly decode row keys in widerow mode (CASSANDRA-5098)
 * nodetool repair command now prints progress (CASSANDRA-4767)
 * fix user defined compaction to run against 1.1 data directory (CASSANDRA-5118)
 * Fix CQL3 BATCH authorization caching (CASSANDRA-5145)
 * fix get_count returns incorrect value with TTL (CASSANDRA-5099)
 * better handling for mid-compaction failure (CASSANDRA-5137)
 * convert default marshallers list to map for better readability (CASSANDRA-5109)
 * fix ConcurrentModificationException in getBootstrapSource (CASSANDRA-5170)
 * fix sstable maxtimestamp for row deletes and pre-1.1.1 sstables (CASSANDRA-5153)
 * Fix thread growth on node removal (CASSANDRA-5175)
 * Make Ec2Region's datacenter name configurable (CASSANDRA-5155)


1.2.0
 * Disallow counters in collections (CASSANDRA-5082)
 * cqlsh: add unit tests (CASSANDRA-3920)
 * fix default bloom_filter_fp_chance for LeveledCompactionStrategy (CASSANDRA-5093)
Merged from 1.1:
 * add validation for get_range_slices with start_key and end_token (CASSANDRA-5089)


1.2.0-rc2
 * fix nodetool ownership display with vnodes (CASSANDRA-5065)
 * cqlsh: add DESCRIBE KEYSPACES command (CASSANDRA-5060)
 * Fix potential infinite loop when reloading CFS (CASSANDRA-5064)
 * Fix SimpleAuthorizer example (CASSANDRA-5072)
 * cqlsh: force CL.ONE for tracing and system.schema* queries (CASSANDRA-5070)
 * Includes cassandra-shuffle in the debian package (CASSANDRA-5058)
Merged from 1.1:
 * fix multithreaded compaction deadlock (CASSANDRA-4492)
 * fix temporarily missing schema after upgrade from pre-1.1.5 (CASSANDRA-5061)
 * Fix ALTER TABLE overriding compression options with defaults
   (CASSANDRA-4996, 5066)
 * fix specifying and altering crc_check_chance (CASSANDRA-5053)
 * fix Murmur3Partitioner ownership% calculation (CASSANDRA-5076)
 * Don't expire columns sooner than they should in 2ndary indexes (CASSANDRA-5079)


1.2-rc1
 * rename rpc_timeout settings to request_timeout (CASSANDRA-5027)
 * add BF with 0.1 FP to LCS by default (CASSANDRA-5029)
 * Fix preparing insert queries (CASSANDRA-5016)
 * Fix preparing queries with counter increment (CASSANDRA-5022)
 * Fix preparing updates with collections (CASSANDRA-5017)
 * Don't generate UUID based on other node address (CASSANDRA-5002)
 * Fix message when trying to alter a clustering key type (CASSANDRA-5012)
 * Update IAuthenticator to match the new IAuthorizer (CASSANDRA-5003)
 * Fix inserting only a key in CQL3 (CASSANDRA-5040)
 * Fix CQL3 token() function when used with strings (CASSANDRA-5050)
Merged from 1.1:
 * reduce log spam from invalid counter shards (CASSANDRA-5026)
 * Improve schema propagation performance (CASSANDRA-5025)
 * Fix for IndexHelper.IndexFor throws OOB Exception (CASSANDRA-5030)
 * cqlsh: make it possible to describe thrift CFs (CASSANDRA-4827)
 * cqlsh: fix timestamp formatting on some platforms (CASSANDRA-5046)


1.2-beta3
 * make consistency level configurable in cqlsh (CASSANDRA-4829)
 * fix cqlsh rendering of blob fields (CASSANDRA-4970)
 * fix cqlsh DESCRIBE command (CASSANDRA-4913)
 * save truncation position in system table (CASSANDRA-4906)
 * Move CompressionMetadata off-heap (CASSANDRA-4937)
 * allow CLI to GET cql3 columnfamily data (CASSANDRA-4924)
 * Fix rare race condition in getExpireTimeForEndpoint (CASSANDRA-4402)
 * acquire references to overlapping sstables during compaction so bloom filter
   doesn't get free'd prematurely (CASSANDRA-4934)
 * Don't share slice query filter in CQL3 SelectStatement (CASSANDRA-4928)
 * Separate tracing from Log4J (CASSANDRA-4861)
 * Exclude gcable tombstones from merkle-tree computation (CASSANDRA-4905)
 * Better printing of AbstractBounds for tracing (CASSANDRA-4931)
 * Optimize mostRecentTombstone check in CC.collectAllData (CASSANDRA-4883)
 * Change stream session ID to UUID to avoid collision from same node (CASSANDRA-4813)
 * Use Stats.db when bulk loading if present (CASSANDRA-4957)
 * Skip repair on system_trace and keyspaces with RF=1 (CASSANDRA-4956)
 * (cql3) Remove arbitrary SELECT limit (CASSANDRA-4918)
 * Correctly handle prepared operation on collections (CASSANDRA-4945)
 * Fix CQL3 LIMIT (CASSANDRA-4877)
 * Fix Stress for CQL3 (CASSANDRA-4979)
 * Remove cassandra specific exceptions from JMX interface (CASSANDRA-4893)
 * (CQL3) Force using ALLOW FILTERING on potentially inefficient queries (CASSANDRA-4915)
 * (cql3) Fix adding column when the table has collections (CASSANDRA-4982)
 * (cql3) Fix allowing collections with compact storage (CASSANDRA-4990)
 * (cql3) Refuse ttl/writetime function on collections (CASSANDRA-4992)
 * Replace IAuthority with new IAuthorizer (CASSANDRA-4874)
 * clqsh: fix KEY pseudocolumn escaping when describing Thrift tables
   in CQL3 mode (CASSANDRA-4955)
 * add basic authentication support for Pig CassandraStorage (CASSANDRA-3042)
 * fix CQL2 ALTER TABLE compaction_strategy_class altering (CASSANDRA-4965)
Merged from 1.1:
 * Fall back to old describe_splits if d_s_ex is not available (CASSANDRA-4803)
 * Improve error reporting when streaming ranges fail (CASSANDRA-5009)
 * Fix cqlsh timestamp formatting of timezone info (CASSANDRA-4746)
 * Fix assertion failure with leveled compaction (CASSANDRA-4799)
 * Check for null end_token in get_range_slice (CASSANDRA-4804)
 * Remove all remnants of removed nodes (CASSANDRA-4840)
 * Add aut-reloading of the log4j file in debian package (CASSANDRA-4855)
 * Fix estimated row cache entry size (CASSANDRA-4860)
 * reset getRangeSlice filter after finishing a row for get_paged_slice
   (CASSANDRA-4919)
 * expunge row cache post-truncate (CASSANDRA-4940)
 * Allow static CF definition with compact storage (CASSANDRA-4910)
 * Fix endless loop/compaction of schema_* CFs due to broken timestamps (CASSANDRA-4880)
 * Fix 'wrong class type' assertion in CounterColumn (CASSANDRA-4976)


1.2-beta2
 * fp rate of 1.0 disables BF entirely; LCS defaults to 1.0 (CASSANDRA-4876)
 * off-heap bloom filters for row keys (CASSANDRA_4865)
 * add extension point for sstable components (CASSANDRA-4049)
 * improve tracing output (CASSANDRA-4852, 4862)
 * make TRACE verb droppable (CASSANDRA-4672)
 * fix BulkLoader recognition of CQL3 columnfamilies (CASSANDRA-4755)
 * Sort commitlog segments for replay by id instead of mtime (CASSANDRA-4793)
 * Make hint delivery asynchronous (CASSANDRA-4761)
 * Pluggable Thrift transport factories for CLI and cqlsh (CASSANDRA-4609, 4610)
 * cassandra-cli: allow Double value type to be inserted to a column (CASSANDRA-4661)
 * Add ability to use custom TServerFactory implementations (CASSANDRA-4608)
 * optimize batchlog flushing to skip successful batches (CASSANDRA-4667)
 * include metadata for system keyspace itself in schema tables (CASSANDRA-4416)
 * add check to PropertyFileSnitch to verify presence of location for
   local node (CASSANDRA-4728)
 * add PBSPredictor consistency modeler (CASSANDRA-4261)
 * remove vestiges of Thrift unframed mode (CASSANDRA-4729)
 * optimize single-row PK lookups (CASSANDRA-4710)
 * adjust blockFor calculation to account for pending ranges due to node 
   movement (CASSANDRA-833)
 * Change CQL version to 3.0.0 and stop accepting 3.0.0-beta1 (CASSANDRA-4649)
 * (CQL3) Make prepared statement global instead of per connection 
   (CASSANDRA-4449)
 * Fix scrubbing of CQL3 created tables (CASSANDRA-4685)
 * (CQL3) Fix validation when using counter and regular columns in the same 
   table (CASSANDRA-4706)
 * Fix bug starting Cassandra with simple authentication (CASSANDRA-4648)
 * Add support for batchlog in CQL3 (CASSANDRA-4545, 4738)
 * Add support for multiple column family outputs in CFOF (CASSANDRA-4208)
 * Support repairing only the local DC nodes (CASSANDRA-4747)
 * Use rpc_address for binary protocol and change default port (CASSANRA-4751)
 * Fix use of collections in prepared statements (CASSANDRA-4739)
 * Store more information into peers table (CASSANDRA-4351, 4814)
 * Configurable bucket size for size tiered compaction (CASSANDRA-4704)
 * Run leveled compaction in parallel (CASSANDRA-4310)
 * Fix potential NPE during CFS reload (CASSANDRA-4786)
 * Composite indexes may miss results (CASSANDRA-4796)
 * Move consistency level to the protocol level (CASSANDRA-4734, 4824)
 * Fix Subcolumn slice ends not respected (CASSANDRA-4826)
 * Fix Assertion error in cql3 select (CASSANDRA-4783)
 * Fix list prepend logic (CQL3) (CASSANDRA-4835)
 * Add booleans as literals in CQL3 (CASSANDRA-4776)
 * Allow renaming PK columns in CQL3 (CASSANDRA-4822)
 * Fix binary protocol NEW_NODE event (CASSANDRA-4679)
 * Fix potential infinite loop in tombstone compaction (CASSANDRA-4781)
 * Remove system tables accounting from schema (CASSANDRA-4850)
 * (cql3) Force provided columns in clustering key order in 
   'CLUSTERING ORDER BY' (CASSANDRA-4881)
 * Fix composite index bug (CASSANDRA-4884)
 * Fix short read protection for CQL3 (CASSANDRA-4882)
 * Add tracing support to the binary protocol (CASSANDRA-4699)
 * (cql3) Don't allow prepared marker inside collections (CASSANDRA-4890)
 * Re-allow order by on non-selected columns (CASSANDRA-4645)
 * Bug when composite index is created in a table having collections (CASSANDRA-4909)
 * log index scan subject in CompositesSearcher (CASSANDRA-4904)
Merged from 1.1:
 * add get[Row|Key]CacheEntries to CacheServiceMBean (CASSANDRA-4859)
 * fix get_paged_slice to wrap to next row correctly (CASSANDRA-4816)
 * fix indexing empty column values (CASSANDRA-4832)
 * allow JdbcDate to compose null Date objects (CASSANDRA-4830)
 * fix possible stackoverflow when compacting 1000s of sstables
   (CASSANDRA-4765)
 * fix wrong leveled compaction progress calculation (CASSANDRA-4807)
 * add a close() method to CRAR to prevent leaking file descriptors (CASSANDRA-4820)
 * fix potential infinite loop in get_count (CASSANDRA-4833)
 * fix compositeType.{get/from}String methods (CASSANDRA-4842)
 * (CQL) fix CREATE COLUMNFAMILY permissions check (CASSANDRA-4864)
 * Fix DynamicCompositeType same type comparison (CASSANDRA-4711)
 * Fix duplicate SSTable reference when stream session failed (CASSANDRA-3306)
 * Allow static CF definition with compact storage (CASSANDRA-4910)
 * Fix endless loop/compaction of schema_* CFs due to broken timestamps (CASSANDRA-4880)
 * Fix 'wrong class type' assertion in CounterColumn (CASSANDRA-4976)


1.2-beta1
 * add atomic_batch_mutate (CASSANDRA-4542, -4635)
 * increase default max_hint_window_in_ms to 3h (CASSANDRA-4632)
 * include message initiation time to replicas so they can more
   accurately drop timed-out requests (CASSANDRA-2858)
 * fix clientutil.jar dependencies (CASSANDRA-4566)
 * optimize WriteResponse (CASSANDRA-4548)
 * new metrics (CASSANDRA-4009)
 * redesign KEYS indexes to avoid read-before-write (CASSANDRA-2897)
 * debug tracing (CASSANDRA-1123)
 * parallelize row cache loading (CASSANDRA-4282)
 * Make compaction, flush JBOD-aware (CASSANDRA-4292)
 * run local range scans on the read stage (CASSANDRA-3687)
 * clean up ioexceptions (CASSANDRA-2116)
 * add disk_failure_policy (CASSANDRA-2118)
 * Introduce new json format with row level deletion (CASSANDRA-4054)
 * remove redundant "name" column from schema_keyspaces (CASSANDRA-4433)
 * improve "nodetool ring" handling of multi-dc clusters (CASSANDRA-3047)
 * update NTS calculateNaturalEndpoints to be O(N log N) (CASSANDRA-3881)
 * split up rpc timeout by operation type (CASSANDRA-2819)
 * rewrite key cache save/load to use only sequential i/o (CASSANDRA-3762)
 * update MS protocol with a version handshake + broadcast address id
   (CASSANDRA-4311)
 * multithreaded hint replay (CASSANDRA-4189)
 * add inter-node message compression (CASSANDRA-3127)
 * remove COPP (CASSANDRA-2479)
 * Track tombstone expiration and compact when tombstone content is
   higher than a configurable threshold, default 20% (CASSANDRA-3442, 4234)
 * update MurmurHash to version 3 (CASSANDRA-2975)
 * (CLI) track elapsed time for `delete' operation (CASSANDRA-4060)
 * (CLI) jline version is bumped to 1.0 to properly  support
   'delete' key function (CASSANDRA-4132)
 * Save IndexSummary into new SSTable 'Summary' component (CASSANDRA-2392, 4289)
 * Add support for range tombstones (CASSANDRA-3708)
 * Improve MessagingService efficiency (CASSANDRA-3617)
 * Avoid ID conflicts from concurrent schema changes (CASSANDRA-3794)
 * Set thrift HSHA server thread limit to unlimited by default (CASSANDRA-4277)
 * Avoids double serialization of CF id in RowMutation messages
   (CASSANDRA-4293)
 * stream compressed sstables directly with java nio (CASSANDRA-4297)
 * Support multiple ranges in SliceQueryFilter (CASSANDRA-3885)
 * Add column metadata to system column families (CASSANDRA-4018)
 * (cql3) Always use composite types by default (CASSANDRA-4329)
 * (cql3) Add support for set, map and list (CASSANDRA-3647)
 * Validate date type correctly (CASSANDRA-4441)
 * (cql3) Allow definitions with only a PK (CASSANDRA-4361)
 * (cql3) Add support for row key composites (CASSANDRA-4179)
 * improve DynamicEndpointSnitch by using reservoir sampling (CASSANDRA-4038)
 * (cql3) Add support for 2ndary indexes (CASSANDRA-3680)
 * (cql3) fix defining more than one PK to be invalid (CASSANDRA-4477)
 * remove schema agreement checking from all external APIs (Thrift, CQL and CQL3) (CASSANDRA-4487)
 * add Murmur3Partitioner and make it default for new installations (CASSANDRA-3772, 4621)
 * (cql3) update pseudo-map syntax to use map syntax (CASSANDRA-4497)
 * Finer grained exceptions hierarchy and provides error code with exceptions (CASSANDRA-3979)
 * Adds events push to binary protocol (CASSANDRA-4480)
 * Rewrite nodetool help (CASSANDRA-2293)
 * Make CQL3 the default for CQL (CASSANDRA-4640)
 * update stress tool to be able to use CQL3 (CASSANDRA-4406)
 * Accept all thrift update on CQL3 cf but don't expose their metadata (CASSANDRA-4377)
 * Replace Throttle with Guava's RateLimiter for HintedHandOff (CASSANDRA-4541)
 * fix counter add/get using CQL2 and CQL3 in stress tool (CASSANDRA-4633)
 * Add sstable count per level to cfstats (CASSANDRA-4537)
 * (cql3) Add ALTER KEYSPACE statement (CASSANDRA-4611)
 * (cql3) Allow defining default consistency levels (CASSANDRA-4448)
 * (cql3) Fix queries using LIMIT missing results (CASSANDRA-4579)
 * fix cross-version gossip messaging (CASSANDRA-4576)
 * added inet data type (CASSANDRA-4627)


1.1.6
 * Wait for writes on synchronous read digest mismatch (CASSANDRA-4792)
 * fix commitlog replay for nanotime-infected sstables (CASSANDRA-4782)
 * preflight check ttl for maximum of 20 years (CASSANDRA-4771)
 * (Pig) fix widerow input with single column rows (CASSANDRA-4789)
 * Fix HH to compact with correct gcBefore, which avoids wiping out
   undelivered hints (CASSANDRA-4772)
 * LCS will merge up to 32 L0 sstables as intended (CASSANDRA-4778)
 * NTS will default unconfigured DC replicas to zero (CASSANDRA-4675)
 * use default consistency level in counter validation if none is
   explicitly provide (CASSANDRA-4700)
 * Improve IAuthority interface by introducing fine-grained
   access permissions and grant/revoke commands (CASSANDRA-4490, 4644)
 * fix assumption error in CLI when updating/describing keyspace 
   (CASSANDRA-4322)
 * Adds offline sstablescrub to debian packaging (CASSANDRA-4642)
 * Automatic fixing of overlapping leveled sstables (CASSANDRA-4644)
 * fix error when using ORDER BY with extended selections (CASSANDRA-4689)
 * (CQL3) Fix validation for IN queries for non-PK cols (CASSANDRA-4709)
 * fix re-created keyspace disappering after 1.1.5 upgrade 
   (CASSANDRA-4698, 4752)
 * (CLI) display elapsed time in 2 fraction digits (CASSANDRA-3460)
 * add authentication support to sstableloader (CASSANDRA-4712)
 * Fix CQL3 'is reversed' logic (CASSANDRA-4716, 4759)
 * (CQL3) Don't return ReversedType in result set metadata (CASSANDRA-4717)
 * Backport adding AlterKeyspace statement (CASSANDRA-4611)
 * (CQL3) Correcty accept upper-case data types (CASSANDRA-4770)
 * Add binary protocol events for schema changes (CASSANDRA-4684)
Merged from 1.0:
 * Switch from NBHM to CHM in MessagingService's callback map, which
   prevents OOM in long-running instances (CASSANDRA-4708)


1.1.5
 * add SecondaryIndex.reload API (CASSANDRA-4581)
 * use millis + atomicint for commitlog segment creation instead of
   nanotime, which has issues under some hypervisors (CASSANDRA-4601)
 * fix FD leak in slice queries (CASSANDRA-4571)
 * avoid recursion in leveled compaction (CASSANDRA-4587)
 * increase stack size under Java7 to 180K
 * Log(info) schema changes (CASSANDRA-4547)
 * Change nodetool setcachecapcity to manipulate global caches (CASSANDRA-4563)
 * (cql3) fix setting compaction strategy (CASSANDRA-4597)
 * fix broken system.schema_* timestamps on system startup (CASSANDRA-4561)
 * fix wrong skip of cache saving (CASSANDRA-4533)
 * Avoid NPE when lost+found is in data dir (CASSANDRA-4572)
 * Respect five-minute flush moratorium after initial CL replay (CASSANDRA-4474)
 * Adds ntp as recommended in debian packaging (CASSANDRA-4606)
 * Configurable transport in CF Record{Reader|Writer} (CASSANDRA-4558)
 * (cql3) fix potential NPE with both equal and unequal restriction (CASSANDRA-4532)
 * (cql3) improves ORDER BY validation (CASSANDRA-4624)
 * Fix potential deadlock during counter writes (CASSANDRA-4578)
 * Fix cql error with ORDER BY when using IN (CASSANDRA-4612)
Merged from 1.0:
 * increase Xss to 160k to accomodate latest 1.6 JVMs (CASSANDRA-4602)
 * fix toString of hint destination tokens (CASSANDRA-4568)
 * Fix multiple values for CurrentLocal NodeID (CASSANDRA-4626)


1.1.4
 * fix offline scrub to catch >= out of order rows (CASSANDRA-4411)
 * fix cassandra-env.sh on RHEL and other non-dash-based systems 
   (CASSANDRA-4494)
Merged from 1.0:
 * (Hadoop) fix setting key length for old-style mapred api (CASSANDRA-4534)
 * (Hadoop) fix iterating through a resultset consisting entirely
   of tombstoned rows (CASSANDRA-4466)
 * Fix multiple values for CurrentLocal NodeID (CASSANDRA-4626)


1.1.3
 * (cqlsh) add COPY TO (CASSANDRA-4434)
 * munmap commitlog segments before rename (CASSANDRA-4337)
 * (JMX) rename getRangeKeySample to sampleKeyRange to avoid returning
   multi-MB results as an attribute (CASSANDRA-4452)
 * flush based on data size, not throughput; overwritten columns no 
   longer artificially inflate liveRatio (CASSANDRA-4399)
 * update default commitlog segment size to 32MB and total commitlog
   size to 32/1024 MB for 32/64 bit JVMs, respectively (CASSANDRA-4422)
 * avoid using global partitioner to estimate ranges in index sstables
   (CASSANDRA-4403)
 * restore pre-CASSANDRA-3862 approach to removing expired tombstones
   from row cache during compaction (CASSANDRA-4364)
 * (stress) support for CQL prepared statements (CASSANDRA-3633)
 * Correctly catch exception when Snappy cannot be loaded (CASSANDRA-4400)
 * (cql3) Support ORDER BY when IN condition is given in WHERE clause (CASSANDRA-4327)
 * (cql3) delete "component_index" column on DROP TABLE call (CASSANDRA-4420)
 * change nanoTime() to currentTimeInMillis() in schema related code (CASSANDRA-4432)
 * add a token generation tool (CASSANDRA-3709)
 * Fix LCS bug with sstable containing only 1 row (CASSANDRA-4411)
 * fix "Can't Modify Index Name" problem on CF update (CASSANDRA-4439)
 * Fix assertion error in getOverlappingSSTables during repair (CASSANDRA-4456)
 * fix nodetool's setcompactionthreshold command (CASSANDRA-4455)
 * Ensure compacted files are never used, to avoid counter overcount (CASSANDRA-4436)
Merged from 1.0:
 * Push the validation of secondary index values to the SecondaryIndexManager (CASSANDRA-4240)
 * (Hadoop) fix iterating through a resultset consisting entirely
   of tombstoned rows (CASSANDRA-4466)
 * allow dropping columns shadowed by not-yet-expired supercolumn or row
   tombstones in PrecompactedRow (CASSANDRA-4396)


1.1.2
 * Fix cleanup not deleting index entries (CASSANDRA-4379)
 * Use correct partitioner when saving + loading caches (CASSANDRA-4331)
 * Check schema before trying to export sstable (CASSANDRA-2760)
 * Raise a meaningful exception instead of NPE when PFS encounters
   an unconfigured node + no default (CASSANDRA-4349)
 * fix bug in sstable blacklisting with LCS (CASSANDRA-4343)
 * LCS no longer promotes tiny sstables out of L0 (CASSANDRA-4341)
 * skip tombstones during hint replay (CASSANDRA-4320)
 * fix NPE in compactionstats (CASSANDRA-4318)
 * enforce 1m min keycache for auto (CASSANDRA-4306)
 * Have DeletedColumn.isMFD always return true (CASSANDRA-4307)
 * (cql3) exeption message for ORDER BY constraints said primary filter can be
    an IN clause, which is misleading (CASSANDRA-4319)
 * (cql3) Reject (not yet supported) creation of 2ndardy indexes on tables with
   composite primary keys (CASSANDRA-4328)
 * Set JVM stack size to 160k for java 7 (CASSANDRA-4275)
 * cqlsh: add COPY command to load data from CSV flat files (CASSANDRA-4012)
 * CFMetaData.fromThrift to throw ConfigurationException upon error (CASSANDRA-4353)
 * Use CF comparator to sort indexed columns in SecondaryIndexManager
   (CASSANDRA-4365)
 * add strategy_options to the KSMetaData.toString() output (CASSANDRA-4248)
 * (cql3) fix range queries containing unqueried results (CASSANDRA-4372)
 * (cql3) allow updating column_alias types (CASSANDRA-4041)
 * (cql3) Fix deletion bug (CASSANDRA-4193)
 * Fix computation of overlapping sstable for leveled compaction (CASSANDRA-4321)
 * Improve scrub and allow to run it offline (CASSANDRA-4321)
 * Fix assertionError in StorageService.bulkLoad (CASSANDRA-4368)
 * (cqlsh) add option to authenticate to a keyspace at startup (CASSANDRA-4108)
 * (cqlsh) fix ASSUME functionality (CASSANDRA-4352)
 * Fix ColumnFamilyRecordReader to not return progress > 100% (CASSANDRA-3942)
Merged from 1.0:
 * Set gc_grace on index CF to 0 (CASSANDRA-4314)


1.1.1
 * allow larger cache capacities than 2GB (CASSANDRA-4150)
 * add getsstables command to nodetool (CASSANDRA-4199)
 * apply parent CF compaction settings to secondary index CFs (CASSANDRA-4280)
 * preserve commitlog size cap when recycling segments at startup
   (CASSANDRA-4201)
 * (Hadoop) fix split generation regression (CASSANDRA-4259)
 * ignore min/max compactions settings in LCS, while preserving
   behavior that min=max=0 disables autocompaction (CASSANDRA-4233)
 * log number of rows read from saved cache (CASSANDRA-4249)
 * calculate exact size required for cleanup operations (CASSANDRA-1404)
 * avoid blocking additional writes during flush when the commitlog
   gets behind temporarily (CASSANDRA-1991)
 * enable caching on index CFs based on data CF cache setting (CASSANDRA-4197)
 * warn on invalid replication strategy creation options (CASSANDRA-4046)
 * remove [Freeable]Memory finalizers (CASSANDRA-4222)
 * include tombstone size in ColumnFamily.size, which can prevent OOM
   during sudden mass delete operations by yielding a nonzero liveRatio
   (CASSANDRA-3741)
 * Open 1 sstableScanner per level for leveled compaction (CASSANDRA-4142)
 * Optimize reads when row deletion timestamps allow us to restrict
   the set of sstables we check (CASSANDRA-4116)
 * add support for commitlog archiving and point-in-time recovery
   (CASSANDRA-3690)
 * avoid generating redundant compaction tasks during streaming
   (CASSANDRA-4174)
 * add -cf option to nodetool snapshot, and takeColumnFamilySnapshot to
   StorageService mbean (CASSANDRA-556)
 * optimize cleanup to drop entire sstables where possible (CASSANDRA-4079)
 * optimize truncate when autosnapshot is disabled (CASSANDRA-4153)
 * update caches to use byte[] keys to reduce memory overhead (CASSANDRA-3966)
 * add column limit to cli (CASSANDRA-3012, 4098)
 * clean up and optimize DataOutputBuffer, used by CQL compression and
   CompositeType (CASSANDRA-4072)
 * optimize commitlog checksumming (CASSANDRA-3610)
 * identify and blacklist corrupted SSTables from future compactions 
   (CASSANDRA-2261)
 * Move CfDef and KsDef validation out of thrift (CASSANDRA-4037)
 * Expose API to repair a user provided range (CASSANDRA-3912)
 * Add way to force the cassandra-cli to refresh its schema (CASSANDRA-4052)
 * Avoid having replicate on write tasks stacking up at CL.ONE (CASSANDRA-2889)
 * (cql3) Backwards compatibility for composite comparators in non-cql3-aware
   clients (CASSANDRA-4093)
 * (cql3) Fix order by for reversed queries (CASSANDRA-4160)
 * (cql3) Add ReversedType support (CASSANDRA-4004)
 * (cql3) Add timeuuid type (CASSANDRA-4194)
 * (cql3) Minor fixes (CASSANDRA-4185)
 * (cql3) Fix prepared statement in BATCH (CASSANDRA-4202)
 * (cql3) Reduce the list of reserved keywords (CASSANDRA-4186)
 * (cql3) Move max/min compaction thresholds to compaction strategy options
   (CASSANDRA-4187)
 * Fix exception during move when localhost is the only source (CASSANDRA-4200)
 * (cql3) Allow paging through non-ordered partitioner results (CASSANDRA-3771)
 * (cql3) Fix drop index (CASSANDRA-4192)
 * (cql3) Don't return range ghosts anymore (CASSANDRA-3982)
 * fix re-creating Keyspaces/ColumnFamilies with the same name as dropped
   ones (CASSANDRA-4219)
 * fix SecondaryIndex LeveledManifest save upon snapshot (CASSANDRA-4230)
 * fix missing arrayOffset in FBUtilities.hash (CASSANDRA-4250)
 * (cql3) Add name of parameters in CqlResultSet (CASSANDRA-4242)
 * (cql3) Correctly validate order by queries (CASSANDRA-4246)
 * rename stress to cassandra-stress for saner packaging (CASSANDRA-4256)
 * Fix exception on colum metadata with non-string comparator (CASSANDRA-4269)
 * Check for unknown/invalid compression options (CASSANDRA-4266)
 * (cql3) Adds simple access to column timestamp and ttl (CASSANDRA-4217)
 * (cql3) Fix range queries with secondary indexes (CASSANDRA-4257)
 * Better error messages from improper input in cli (CASSANDRA-3865)
 * Try to stop all compaction upon Keyspace or ColumnFamily drop (CASSANDRA-4221)
 * (cql3) Allow keyspace properties to contain hyphens (CASSANDRA-4278)
 * (cql3) Correctly validate keyspace access in create table (CASSANDRA-4296)
 * Avoid deadlock in migration stage (CASSANDRA-3882)
 * Take supercolumn names and deletion info into account in memtable throughput
   (CASSANDRA-4264)
 * Add back backward compatibility for old style replication factor (CASSANDRA-4294)
 * Preserve compatibility with pre-1.1 index queries (CASSANDRA-4262)
Merged from 1.0:
 * Fix super columns bug where cache is not updated (CASSANDRA-4190)
 * fix maxTimestamp to include row tombstones (CASSANDRA-4116)
 * (CLI) properly handle quotes in create/update keyspace commands (CASSANDRA-4129)
 * Avoids possible deadlock during bootstrap (CASSANDRA-4159)
 * fix stress tool that hangs forever on timeout or error (CASSANDRA-4128)
 * stress tool to return appropriate exit code on failure (CASSANDRA-4188)
 * fix compaction NPE when out of disk space and assertions disabled
   (CASSANDRA-3985)
 * synchronize LCS getEstimatedTasks to avoid CME (CASSANDRA-4255)
 * ensure unique streaming session id's (CASSANDRA-4223)
 * kick off background compaction when min/max thresholds change 
   (CASSANDRA-4279)
 * improve ability of STCS.getBuckets to deal with 100s of 1000s of
   sstables, such as when convertinb back from LCS (CASSANDRA-4287)
 * Oversize integer in CQL throws NumberFormatException (CASSANDRA-4291)
 * fix 1.0.x node join to mixed version cluster, other nodes >= 1.1 (CASSANDRA-4195)
 * Fix LCS splitting sstable base on uncompressed size (CASSANDRA-4419)
 * Push the validation of secondary index values to the SecondaryIndexManager (CASSANDRA-4240)
 * Don't purge columns during upgradesstables (CASSANDRA-4462)
 * Make cqlsh work with piping (CASSANDRA-4113)
 * Validate arguments for nodetool decommission (CASSANDRA-4061)
 * Report thrift status in nodetool info (CASSANDRA-4010)


1.1.0-final
 * average a reduced liveRatio estimate with the previous one (CASSANDRA-4065)
 * Allow KS and CF names up to 48 characters (CASSANDRA-4157)
 * fix stress build (CASSANDRA-4140)
 * add time remaining estimate to nodetool compactionstats (CASSANDRA-4167)
 * (cql) fix NPE in cql3 ALTER TABLE (CASSANDRA-4163)
 * (cql) Add support for CL.TWO and CL.THREE in CQL (CASSANDRA-4156)
 * (cql) Fix type in CQL3 ALTER TABLE preventing update (CASSANDRA-4170)
 * (cql) Throw invalid exception from CQL3 on obsolete options (CASSANDRA-4171)
 * (cqlsh) fix recognizing uppercase SELECT keyword (CASSANDRA-4161)
 * Pig: wide row support (CASSANDRA-3909)
Merged from 1.0:
 * avoid streaming empty files with bulk loader if sstablewriter errors out
   (CASSANDRA-3946)


1.1-rc1
 * Include stress tool in binary builds (CASSANDRA-4103)
 * (Hadoop) fix wide row iteration when last row read was deleted
   (CASSANDRA-4154)
 * fix read_repair_chance to really default to 0.1 in the cli (CASSANDRA-4114)
 * Adds caching and bloomFilterFpChange to CQL options (CASSANDRA-4042)
 * Adds posibility to autoconfigure size of the KeyCache (CASSANDRA-4087)
 * fix KEYS index from skipping results (CASSANDRA-3996)
 * Remove sliced_buffer_size_in_kb dead option (CASSANDRA-4076)
 * make loadNewSStable preserve sstable version (CASSANDRA-4077)
 * Respect 1.0 cache settings as much as possible when upgrading 
   (CASSANDRA-4088)
 * relax path length requirement for sstable files when upgrading on 
   non-Windows platforms (CASSANDRA-4110)
 * fix terminination of the stress.java when errors were encountered
   (CASSANDRA-4128)
 * Move CfDef and KsDef validation out of thrift (CASSANDRA-4037)
 * Fix get_paged_slice (CASSANDRA-4136)
 * CQL3: Support slice with exclusive start and stop (CASSANDRA-3785)
Merged from 1.0:
 * support PropertyFileSnitch in bulk loader (CASSANDRA-4145)
 * add auto_snapshot option allowing disabling snapshot before drop/truncate
   (CASSANDRA-3710)
 * allow short snitch names (CASSANDRA-4130)


1.1-beta2
 * rename loaded sstables to avoid conflicts with local snapshots
   (CASSANDRA-3967)
 * start hint replay as soon as FD notifies that the target is back up
   (CASSANDRA-3958)
 * avoid unproductive deserializing of cached rows during compaction
   (CASSANDRA-3921)
 * fix concurrency issues with CQL keyspace creation (CASSANDRA-3903)
 * Show Effective Owership via Nodetool ring <keyspace> (CASSANDRA-3412)
 * Update ORDER BY syntax for CQL3 (CASSANDRA-3925)
 * Fix BulkRecordWriter to not throw NPE if reducer gets no map data from Hadoop (CASSANDRA-3944)
 * Fix bug with counters in super columns (CASSANDRA-3821)
 * Remove deprecated merge_shard_chance (CASSANDRA-3940)
 * add a convenient way to reset a node's schema (CASSANDRA-2963)
 * fix for intermittent SchemaDisagreementException (CASSANDRA-3884)
 * CLI `list <CF>` to limit number of columns and their order (CASSANDRA-3012)
 * ignore deprecated KsDef/CfDef/ColumnDef fields in native schema (CASSANDRA-3963)
 * CLI to report when unsupported column_metadata pair was given (CASSANDRA-3959)
 * reincarnate removed and deprecated KsDef/CfDef attributes (CASSANDRA-3953)
 * Fix race between writes and read for cache (CASSANDRA-3862)
 * perform static initialization of StorageProxy on start-up (CASSANDRA-3797)
 * support trickling fsync() on writes (CASSANDRA-3950)
 * expose counters for unavailable/timeout exceptions given to thrift clients (CASSANDRA-3671)
 * avoid quadratic startup time in LeveledManifest (CASSANDRA-3952)
 * Add type information to new schema_ columnfamilies and remove thrift
   serialization for schema (CASSANDRA-3792)
 * add missing column validator options to the CLI help (CASSANDRA-3926)
 * skip reading saved key cache if CF's caching strategy is NONE or ROWS_ONLY (CASSANDRA-3954)
 * Unify migration code (CASSANDRA-4017)
Merged from 1.0:
 * cqlsh: guess correct version of Python for Arch Linux (CASSANDRA-4090)
 * (CLI) properly handle quotes in create/update keyspace commands (CASSANDRA-4129)
 * Avoids possible deadlock during bootstrap (CASSANDRA-4159)
 * fix stress tool that hangs forever on timeout or error (CASSANDRA-4128)
 * Fix super columns bug where cache is not updated (CASSANDRA-4190)
 * stress tool to return appropriate exit code on failure (CASSANDRA-4188)


1.0.9
 * improve index sampling performance (CASSANDRA-4023)
 * always compact away deleted hints immediately after handoff (CASSANDRA-3955)
 * delete hints from dropped ColumnFamilies on handoff instead of
   erroring out (CASSANDRA-3975)
 * add CompositeType ref to the CLI doc for create/update column family (CASSANDRA-3980)
 * Pig: support Counter ColumnFamilies (CASSANDRA-3973)
 * Pig: Composite column support (CASSANDRA-3684)
 * Avoid NPE during repair when a keyspace has no CFs (CASSANDRA-3988)
 * Fix division-by-zero error on get_slice (CASSANDRA-4000)
 * don't change manifest level for cleanup, scrub, and upgradesstables
   operations under LeveledCompactionStrategy (CASSANDRA-3989, 4112)
 * fix race leading to super columns assertion failure (CASSANDRA-3957)
 * fix NPE on invalid CQL delete command (CASSANDRA-3755)
 * allow custom types in CLI's assume command (CASSANDRA-4081)
 * fix totalBytes count for parallel compactions (CASSANDRA-3758)
 * fix intermittent NPE in get_slice (CASSANDRA-4095)
 * remove unnecessary asserts in native code interfaces (CASSANDRA-4096)
 * Validate blank keys in CQL to avoid assertion errors (CASSANDRA-3612)
 * cqlsh: fix bad decoding of some column names (CASSANDRA-4003)
 * cqlsh: fix incorrect padding with unicode chars (CASSANDRA-4033)
 * Fix EC2 snitch incorrectly reporting region (CASSANDRA-4026)
 * Shut down thrift during decommission (CASSANDRA-4086)
 * Expose nodetool cfhistograms for 2ndary indexes (CASSANDRA-4063)
Merged from 0.8:
 * Fix ConcurrentModificationException in gossiper (CASSANDRA-4019)


1.1-beta1
 * (cqlsh)
   + add SOURCE and CAPTURE commands, and --file option (CASSANDRA-3479)
   + add ALTER COLUMNFAMILY WITH (CASSANDRA-3523)
   + bundle Python dependencies with Cassandra (CASSANDRA-3507)
   + added to Debian package (CASSANDRA-3458)
   + display byte data instead of erroring out on decode failure 
     (CASSANDRA-3874)
 * add nodetool rebuild_index (CASSANDRA-3583)
 * add nodetool rangekeysample (CASSANDRA-2917)
 * Fix streaming too much data during move operations (CASSANDRA-3639)
 * Nodetool and CLI connect to localhost by default (CASSANDRA-3568)
 * Reduce memory used by primary index sample (CASSANDRA-3743)
 * (Hadoop) separate input/output configurations (CASSANDRA-3197, 3765)
 * avoid returning internal Cassandra classes over JMX (CASSANDRA-2805)
 * add row-level isolation via SnapTree (CASSANDRA-2893)
 * Optimize key count estimation when opening sstable on startup
   (CASSANDRA-2988)
 * multi-dc replication optimization supporting CL > ONE (CASSANDRA-3577)
 * add command to stop compactions (CASSANDRA-1740, 3566, 3582)
 * multithreaded streaming (CASSANDRA-3494)
 * removed in-tree redhat spec (CASSANDRA-3567)
 * "defragment" rows for name-based queries under STCS, again (CASSANDRA-2503)
 * Recycle commitlog segments for improved performance 
   (CASSANDRA-3411, 3543, 3557, 3615)
 * update size-tiered compaction to prioritize small tiers (CASSANDRA-2407)
 * add message expiration logic to OutboundTcpConnection (CASSANDRA-3005)
 * off-heap cache to use sun.misc.Unsafe instead of JNA (CASSANDRA-3271)
 * EACH_QUORUM is only supported for writes (CASSANDRA-3272)
 * replace compactionlock use in schema migration by checking CFS.isValid
   (CASSANDRA-3116)
 * recognize that "SELECT first ... *" isn't really "SELECT *" (CASSANDRA-3445)
 * Use faster bytes comparison (CASSANDRA-3434)
 * Bulk loader is no longer a fat client, (HADOOP) bulk load output format
   (CASSANDRA-3045)
 * (Hadoop) add support for KeyRange.filter
 * remove assumption that keys and token are in bijection
   (CASSANDRA-1034, 3574, 3604)
 * always remove endpoints from delevery queue in HH (CASSANDRA-3546)
 * fix race between cf flush and its 2ndary indexes flush (CASSANDRA-3547)
 * fix potential race in AES when a repair fails (CASSANDRA-3548)
 * Remove columns shadowed by a deleted container even when we cannot purge
   (CASSANDRA-3538)
 * Improve memtable slice iteration performance (CASSANDRA-3545)
 * more efficient allocation of small bloom filters (CASSANDRA-3618)
 * Use separate writer thread in SSTableSimpleUnsortedWriter (CASSANDRA-3619)
 * fsync the directory after new sstable or commitlog segment are created (CASSANDRA-3250)
 * fix minor issues reported by FindBugs (CASSANDRA-3658)
 * global key/row caches (CASSANDRA-3143, 3849)
 * optimize memtable iteration during range scan (CASSANDRA-3638)
 * introduce 'crc_check_chance' in CompressionParameters to support
   a checksum percentage checking chance similarly to read-repair (CASSANDRA-3611)
 * a way to deactivate global key/row cache on per-CF basis (CASSANDRA-3667)
 * fix LeveledCompactionStrategy broken because of generation pre-allocation
   in LeveledManifest (CASSANDRA-3691)
 * finer-grained control over data directories (CASSANDRA-2749)
 * Fix ClassCastException during hinted handoff (CASSANDRA-3694)
 * Upgrade Thrift to 0.7 (CASSANDRA-3213)
 * Make stress.java insert operation to use microseconds (CASSANDRA-3725)
 * Allows (internally) doing a range query with a limit of columns instead of
   rows (CASSANDRA-3742)
 * Allow rangeSlice queries to be start/end inclusive/exclusive (CASSANDRA-3749)
 * Fix BulkLoader to support new SSTable layout and add stream
   throttling to prevent an NPE when there is no yaml config (CASSANDRA-3752)
 * Allow concurrent schema migrations (CASSANDRA-1391, 3832)
 * Add SnapshotCommand to trigger snapshot on remote node (CASSANDRA-3721)
 * Make CFMetaData conversions to/from thrift/native schema inverses
   (CASSANDRA_3559)
 * Add initial code for CQL 3.0-beta (CASSANDRA-2474, 3781, 3753)
 * Add wide row support for ColumnFamilyInputFormat (CASSANDRA-3264)
 * Allow extending CompositeType comparator (CASSANDRA-3657)
 * Avoids over-paging during get_count (CASSANDRA-3798)
 * Add new command to rebuild a node without (repair) merkle tree calculations
   (CASSANDRA-3483, 3922)
 * respect not only row cache capacity but caching mode when
   trying to read data (CASSANDRA-3812)
 * fix system tests (CASSANDRA-3827)
 * CQL support for altering row key type in ALTER TABLE (CASSANDRA-3781)
 * turn compression on by default (CASSANDRA-3871)
 * make hexToBytes refuse invalid input (CASSANDRA-2851)
 * Make secondary indexes CF inherit compression and compaction from their
   parent CF (CASSANDRA-3877)
 * Finish cleanup up tombstone purge code (CASSANDRA-3872)
 * Avoid NPE on aboarted stream-out sessions (CASSANDRA-3904)
 * BulkRecordWriter throws NPE for counter columns (CASSANDRA-3906)
 * Support compression using BulkWriter (CASSANDRA-3907)


1.0.8
 * fix race between cleanup and flush on secondary index CFSes (CASSANDRA-3712)
 * avoid including non-queried nodes in rangeslice read repair
   (CASSANDRA-3843)
 * Only snapshot CF being compacted for snapshot_before_compaction 
   (CASSANDRA-3803)
 * Log active compactions in StatusLogger (CASSANDRA-3703)
 * Compute more accurate compaction score per level (CASSANDRA-3790)
 * Return InvalidRequest when using a keyspace that doesn't exist
   (CASSANDRA-3764)
 * disallow user modification of System keyspace (CASSANDRA-3738)
 * allow using sstable2json on secondary index data (CASSANDRA-3738)
 * (cqlsh) add DESCRIBE COLUMNFAMILIES (CASSANDRA-3586)
 * (cqlsh) format blobs correctly and use colors to improve output
   readability (CASSANDRA-3726)
 * synchronize BiMap of bootstrapping tokens (CASSANDRA-3417)
 * show index options in CLI (CASSANDRA-3809)
 * add optional socket timeout for streaming (CASSANDRA-3838)
 * fix truncate not to leave behind non-CFS backed secondary indexes
   (CASSANDRA-3844)
 * make CLI `show schema` to use output stream directly instead
   of StringBuilder (CASSANDRA-3842)
 * remove the wait on hint future during write (CASSANDRA-3870)
 * (cqlsh) ignore missing CfDef opts (CASSANDRA-3933)
 * (cqlsh) look for cqlshlib relative to realpath (CASSANDRA-3767)
 * Fix short read protection (CASSANDRA-3934)
 * Make sure infered and actual schema match (CASSANDRA-3371)
 * Fix NPE during HH delivery (CASSANDRA-3677)
 * Don't put boostrapping node in 'hibernate' status (CASSANDRA-3737)
 * Fix double quotes in windows bat files (CASSANDRA-3744)
 * Fix bad validator lookup (CASSANDRA-3789)
 * Fix soft reset in EC2MultiRegionSnitch (CASSANDRA-3835)
 * Don't leave zombie connections with THSHA thrift server (CASSANDRA-3867)
 * (cqlsh) fix deserialization of data (CASSANDRA-3874)
 * Fix removetoken force causing an inconsistent state (CASSANDRA-3876)
 * Fix ahndling of some types with Pig (CASSANDRA-3886)
 * Don't allow to drop the system keyspace (CASSANDRA-3759)
 * Make Pig deletes disabled by default and configurable (CASSANDRA-3628)
Merged from 0.8:
 * (Pig) fix CassandraStorage to use correct comparator in Super ColumnFamily
   case (CASSANDRA-3251)
 * fix thread safety issues in commitlog replay, primarily affecting
   systems with many (100s) of CF definitions (CASSANDRA-3751)
 * Fix relevant tombstone ignored with super columns (CASSANDRA-3875)


1.0.7
 * fix regression in HH page size calculation (CASSANDRA-3624)
 * retry failed stream on IOException (CASSANDRA-3686)
 * allow configuring bloom_filter_fp_chance (CASSANDRA-3497)
 * attempt hint delivery every ten minutes, or when failure detector
   notifies us that a node is back up, whichever comes first.  hint
   handoff throttle delay default changed to 1ms, from 50 (CASSANDRA-3554)
 * add nodetool setstreamthroughput (CASSANDRA-3571)
 * fix assertion when dropping a columnfamily with no sstables (CASSANDRA-3614)
 * more efficient allocation of small bloom filters (CASSANDRA-3618)
 * CLibrary.createHardLinkWithExec() to check for errors (CASSANDRA-3101)
 * Avoid creating empty and non cleaned writer during compaction (CASSANDRA-3616)
 * stop thrift service in shutdown hook so we can quiesce MessagingService
   (CASSANDRA-3335)
 * (CQL) compaction_strategy_options and compression_parameters for
   CREATE COLUMNFAMILY statement (CASSANDRA-3374)
 * Reset min/max compaction threshold when creating size tiered compaction
   strategy (CASSANDRA-3666)
 * Don't ignore IOException during compaction (CASSANDRA-3655)
 * Fix assertion error for CF with gc_grace=0 (CASSANDRA-3579)
 * Shutdown ParallelCompaction reducer executor after use (CASSANDRA-3711)
 * Avoid < 0 value for pending tasks in leveled compaction (CASSANDRA-3693)
 * (Hadoop) Support TimeUUID in Pig CassandraStorage (CASSANDRA-3327)
 * Check schema is ready before continuing boostrapping (CASSANDRA-3629)
 * Catch overflows during parsing of chunk_length_kb (CASSANDRA-3644)
 * Improve stream protocol mismatch errors (CASSANDRA-3652)
 * Avoid multiple thread doing HH to the same target (CASSANDRA-3681)
 * Add JMX property for rp_timeout_in_ms (CASSANDRA-2940)
 * Allow DynamicCompositeType to compare component of different types
   (CASSANDRA-3625)
 * Flush non-cfs backed secondary indexes (CASSANDRA-3659)
 * Secondary Indexes should report memory consumption (CASSANDRA-3155)
 * fix for SelectStatement start/end key are not set correctly
   when a key alias is involved (CASSANDRA-3700)
 * fix CLI `show schema` command insert of an extra comma in
   column_metadata (CASSANDRA-3714)
Merged from 0.8:
 * avoid logging (harmless) exception when GC takes < 1ms (CASSANDRA-3656)
 * prevent new nodes from thinking down nodes are up forever (CASSANDRA-3626)
 * use correct list of replicas for LOCAL_QUORUM reads when read repair
   is disabled (CASSANDRA-3696)
 * block on flush before compacting hints (may prevent OOM) (CASSANDRA-3733)


1.0.6
 * (CQL) fix cqlsh support for replicate_on_write (CASSANDRA-3596)
 * fix adding to leveled manifest after streaming (CASSANDRA-3536)
 * filter out unavailable cipher suites when using encryption (CASSANDRA-3178)
 * (HADOOP) add old-style api support for CFIF and CFRR (CASSANDRA-2799)
 * Support TimeUUIDType column names in Stress.java tool (CASSANDRA-3541)
 * (CQL) INSERT/UPDATE/DELETE/TRUNCATE commands should allow CF names to
   be qualified by keyspace (CASSANDRA-3419)
 * always remove endpoints from delevery queue in HH (CASSANDRA-3546)
 * fix race between cf flush and its 2ndary indexes flush (CASSANDRA-3547)
 * fix potential race in AES when a repair fails (CASSANDRA-3548)
 * fix default value validation usage in CLI SET command (CASSANDRA-3553)
 * Optimize componentsFor method for compaction and startup time
   (CASSANDRA-3532)
 * (CQL) Proper ColumnFamily metadata validation on CREATE COLUMNFAMILY 
   (CASSANDRA-3565)
 * fix compression "chunk_length_kb" option to set correct kb value for 
   thrift/avro (CASSANDRA-3558)
 * fix missing response during range slice repair (CASSANDRA-3551)
 * 'describe ring' moved from CLI to nodetool and available through JMX (CASSANDRA-3220)
 * add back partitioner to sstable metadata (CASSANDRA-3540)
 * fix NPE in get_count for counters (CASSANDRA-3601)
Merged from 0.8:
 * remove invalid assertion that table was opened before dropping it
   (CASSANDRA-3580)
 * range and index scans now only send requests to enough replicas to
   satisfy requested CL + RR (CASSANDRA-3598)
 * use cannonical host for local node in nodetool info (CASSANDRA-3556)
 * remove nonlocal DC write optimization since it only worked with
   CL.ONE or CL.LOCAL_QUORUM (CASSANDRA-3577, 3585)
 * detect misuses of CounterColumnType (CASSANDRA-3422)
 * turn off string interning in json2sstable, take 2 (CASSANDRA-2189)
 * validate compression parameters on add/update of the ColumnFamily 
   (CASSANDRA-3573)
 * Check for 0.0.0.0 is incorrect in CFIF (CASSANDRA-3584)
 * Increase vm.max_map_count in debian packaging (CASSANDRA-3563)
 * gossiper will never add itself to saved endpoints (CASSANDRA-3485)


1.0.5
 * revert CASSANDRA-3407 (see CASSANDRA-3540)
 * fix assertion error while forwarding writes to local nodes (CASSANDRA-3539)


1.0.4
 * fix self-hinting of timed out read repair updates and make hinted handoff
   less prone to OOMing a coordinator (CASSANDRA-3440)
 * expose bloom filter sizes via JMX (CASSANDRA-3495)
 * enforce RP tokens 0..2**127 (CASSANDRA-3501)
 * canonicalize paths exposed through JMX (CASSANDRA-3504)
 * fix "liveSize" stat when sstables are removed (CASSANDRA-3496)
 * add bloom filter FP rates to nodetool cfstats (CASSANDRA-3347)
 * record partitioner in sstable metadata component (CASSANDRA-3407)
 * add new upgradesstables nodetool command (CASSANDRA-3406)
 * skip --debug requirement to see common exceptions in CLI (CASSANDRA-3508)
 * fix incorrect query results due to invalid max timestamp (CASSANDRA-3510)
 * make sstableloader recognize compressed sstables (CASSANDRA-3521)
 * avoids race in OutboundTcpConnection in multi-DC setups (CASSANDRA-3530)
 * use SETLOCAL in cassandra.bat (CASANDRA-3506)
 * fix ConcurrentModificationException in Table.all() (CASSANDRA-3529)
Merged from 0.8:
 * fix concurrence issue in the FailureDetector (CASSANDRA-3519)
 * fix array out of bounds error in counter shard removal (CASSANDRA-3514)
 * avoid dropping tombstones when they might still be needed to shadow
   data in a different sstable (CASSANDRA-2786)


1.0.3
 * revert name-based query defragmentation aka CASSANDRA-2503 (CASSANDRA-3491)
 * fix invalidate-related test failures (CASSANDRA-3437)
 * add next-gen cqlsh to bin/ (CASSANDRA-3188, 3131, 3493)
 * (CQL) fix handling of rows with no columns (CASSANDRA-3424, 3473)
 * fix querying supercolumns by name returning only a subset of
   subcolumns or old subcolumn versions (CASSANDRA-3446)
 * automatically compute sha1 sum for uncompressed data files (CASSANDRA-3456)
 * fix reading metadata/statistics component for version < h (CASSANDRA-3474)
 * add sstable forward-compatibility (CASSANDRA-3478)
 * report compression ratio in CFSMBean (CASSANDRA-3393)
 * fix incorrect size exception during streaming of counters (CASSANDRA-3481)
 * (CQL) fix for counter decrement syntax (CASSANDRA-3418)
 * Fix race introduced by CASSANDRA-2503 (CASSANDRA-3482)
 * Fix incomplete deletion of delivered hints (CASSANDRA-3466)
 * Avoid rescheduling compactions when no compaction was executed 
   (CASSANDRA-3484)
 * fix handling of the chunk_length_kb compression options (CASSANDRA-3492)
Merged from 0.8:
 * fix updating CF row_cache_provider (CASSANDRA-3414)
 * CFMetaData.convertToThrift method to set RowCacheProvider (CASSANDRA-3405)
 * acquire compactionlock during truncate (CASSANDRA-3399)
 * fix displaying cfdef entries for super columnfamilies (CASSANDRA-3415)
 * Make counter shard merging thread safe (CASSANDRA-3178)
 * Revert CASSANDRA-2855
 * Fix bug preventing the use of efficient cross-DC writes (CASSANDRA-3472)
 * `describe ring` command for CLI (CASSANDRA-3220)
 * (Hadoop) skip empty rows when entire row is requested, redux (CASSANDRA-2855)


1.0.2
 * "defragment" rows for name-based queries under STCS (CASSANDRA-2503)
 * Add timing information to cassandra-cli GET/SET/LIST queries (CASSANDRA-3326)
 * Only create one CompressionMetadata object per sstable (CASSANDRA-3427)
 * cleanup usage of StorageService.setMode() (CASANDRA-3388)
 * Avoid large array allocation for compressed chunk offsets (CASSANDRA-3432)
 * fix DecimalType bytebuffer marshalling (CASSANDRA-3421)
 * fix bug that caused first column in per row indexes to be ignored 
   (CASSANDRA-3441)
 * add JMX call to clean (failed) repair sessions (CASSANDRA-3316)
 * fix sstableloader reference acquisition bug (CASSANDRA-3438)
 * fix estimated row size regression (CASSANDRA-3451)
 * make sure we don't return more columns than asked (CASSANDRA-3303, 3395)
Merged from 0.8:
 * acquire compactionlock during truncate (CASSANDRA-3399)
 * fix displaying cfdef entries for super columnfamilies (CASSANDRA-3415)


1.0.1
 * acquire references during index build to prevent delete problems
   on Windows (CASSANDRA-3314)
 * describe_ring should include datacenter/topology information (CASSANDRA-2882)
 * Thrift sockets are not properly buffered (CASSANDRA-3261)
 * performance improvement for bytebufferutil compare function (CASSANDRA-3286)
 * add system.versions ColumnFamily (CASSANDRA-3140)
 * reduce network copies (CASSANDRA-3333, 3373)
 * limit nodetool to 32MB of heap (CASSANDRA-3124)
 * (CQL) update parser to accept "timestamp" instead of "date" (CASSANDRA-3149)
 * Fix CLI `show schema` to include "compression_options" (CASSANDRA-3368)
 * Snapshot to include manifest under LeveledCompactionStrategy (CASSANDRA-3359)
 * (CQL) SELECT query should allow CF name to be qualified by keyspace (CASSANDRA-3130)
 * (CQL) Fix internal application error specifying 'using consistency ...'
   in lower case (CASSANDRA-3366)
 * fix Deflate compression when compression actually makes the data bigger
   (CASSANDRA-3370)
 * optimize UUIDGen to avoid lock contention on InetAddress.getLocalHost 
   (CASSANDRA-3387)
 * tolerate index being dropped mid-mutation (CASSANDRA-3334, 3313)
 * CompactionManager is now responsible for checking for new candidates
   post-task execution, enabling more consistent leveled compaction 
   (CASSANDRA-3391)
 * Cache HSHA threads (CASSANDRA-3372)
 * use CF/KS names as snapshot prefix for drop + truncate operations
   (CASSANDRA-2997)
 * Break bloom filters up to avoid heap fragmentation (CASSANDRA-2466)
 * fix cassandra hanging on jsvc stop (CASSANDRA-3302)
 * Avoid leveled compaction getting blocked on errors (CASSANDRA-3408)
 * Make reloading the compaction strategy safe (CASSANDRA-3409)
 * ignore 0.8 hints even if compaction begins before we try to purge
   them (CASSANDRA-3385)
 * remove procrun (bin\daemon) from Cassandra source tree and 
   artifacts (CASSANDRA-3331)
 * make cassandra compile under JDK7 (CASSANDRA-3275)
 * remove dependency of clientutil.jar to FBUtilities (CASSANDRA-3299)
 * avoid truncation errors by using long math on long values (CASSANDRA-3364)
 * avoid clock drift on some Windows machine (CASSANDRA-3375)
 * display cache provider in cli 'describe keyspace' command (CASSANDRA-3384)
 * fix incomplete topology information in describe_ring (CASSANDRA-3403)
 * expire dead gossip states based on time (CASSANDRA-2961)
 * improve CompactionTask extensibility (CASSANDRA-3330)
 * Allow one leveled compaction task to kick off another (CASSANDRA-3363)
 * allow encryption only between datacenters (CASSANDRA-2802)
Merged from 0.8:
 * fix truncate allowing data to be replayed post-restart (CASSANDRA-3297)
 * make iwriter final in IndexWriter to avoid NPE (CASSANDRA-2863)
 * (CQL) update grammar to require key clause in DELETE statement
   (CASSANDRA-3349)
 * (CQL) allow numeric keyspace names in USE statement (CASSANDRA-3350)
 * (Hadoop) skip empty rows when slicing the entire row (CASSANDRA-2855)
 * Fix handling of tombstone by SSTableExport/Import (CASSANDRA-3357)
 * fix ColumnIndexer to use long offsets (CASSANDRA-3358)
 * Improved CLI exceptions (CASSANDRA-3312)
 * Fix handling of tombstone by SSTableExport/Import (CASSANDRA-3357)
 * Only count compaction as active (for throttling) when they have
   successfully acquired the compaction lock (CASSANDRA-3344)
 * Display CLI version string on startup (CASSANDRA-3196)
 * (Hadoop) make CFIF try rpc_address or fallback to listen_address
   (CASSANDRA-3214)
 * (Hadoop) accept comma delimited lists of initial thrift connections
   (CASSANDRA-3185)
 * ColumnFamily min_compaction_threshold should be >= 2 (CASSANDRA-3342)
 * (Pig) add 0.8+ types and key validation type in schema (CASSANDRA-3280)
 * Fix completely removing column metadata using CLI (CASSANDRA-3126)
 * CLI `describe cluster;` output should be on separate lines for separate versions
   (CASSANDRA-3170)
 * fix changing durable_writes keyspace option during CF creation
   (CASSANDRA-3292)
 * avoid locking on update when no indexes are involved (CASSANDRA-3386)
 * fix assertionError during repair with ordered partitioners (CASSANDRA-3369)
 * correctly serialize key_validation_class for avro (CASSANDRA-3391)
 * don't expire counter tombstone after streaming (CASSANDRA-3394)
 * prevent nodes that failed to join from hanging around forever 
   (CASSANDRA-3351)
 * remove incorrect optimization from slice read path (CASSANDRA-3390)
 * Fix race in AntiEntropyService (CASSANDRA-3400)


1.0.0-final
 * close scrubbed sstable fd before deleting it (CASSANDRA-3318)
 * fix bug preventing obsolete commitlog segments from being removed
   (CASSANDRA-3269)
 * tolerate whitespace in seed CDL (CASSANDRA-3263)
 * Change default heap thresholds to max(min(1/2 ram, 1G), min(1/4 ram, 8GB))
   (CASSANDRA-3295)
 * Fix broken CompressedRandomAccessReaderTest (CASSANDRA-3298)
 * (CQL) fix type information returned for wildcard queries (CASSANDRA-3311)
 * add estimated tasks to LeveledCompactionStrategy (CASSANDRA-3322)
 * avoid including compaction cache-warming in keycache stats (CASSANDRA-3325)
 * run compaction and hinted handoff threads at MIN_PRIORITY (CASSANDRA-3308)
 * default hsha thrift server to cpu core count in rpc pool (CASSANDRA-3329)
 * add bin\daemon to binary tarball for Windows service (CASSANDRA-3331)
 * Fix places where uncompressed size of sstables was use in place of the
   compressed one (CASSANDRA-3338)
 * Fix hsha thrift server (CASSANDRA-3346)
 * Make sure repair only stream needed sstables (CASSANDRA-3345)


1.0.0-rc2
 * Log a meaningful warning when a node receives a message for a repair session
   that doesn't exist anymore (CASSANDRA-3256)
 * test for NUMA policy support as well as numactl presence (CASSANDRA-3245)
 * Fix FD leak when internode encryption is enabled (CASSANDRA-3257)
 * Remove incorrect assertion in mergeIterator (CASSANDRA-3260)
 * FBUtilities.hexToBytes(String) to throw NumberFormatException when string
   contains non-hex characters (CASSANDRA-3231)
 * Keep SimpleSnitch proximity ordering unchanged from what the Strategy
   generates, as intended (CASSANDRA-3262)
 * remove Scrub from compactionstats when finished (CASSANDRA-3255)
 * fix counter entry in jdbc TypesMap (CASSANDRA-3268)
 * fix full queue scenario for ParallelCompactionIterator (CASSANDRA-3270)
 * fix bootstrap process (CASSANDRA-3285)
 * don't try delivering hints if when there isn't any (CASSANDRA-3176)
 * CLI documentation change for ColumnFamily `compression_options` (CASSANDRA-3282)
 * ignore any CF ids sent by client for adding CF/KS (CASSANDRA-3288)
 * remove obsolete hints on first startup (CASSANDRA-3291)
 * use correct ISortedColumns for time-optimized reads (CASSANDRA-3289)
 * Evict gossip state immediately when a token is taken over by a new IP 
   (CASSANDRA-3259)


1.0.0-rc1
 * Update CQL to generate microsecond timestamps by default (CASSANDRA-3227)
 * Fix counting CFMetadata towards Memtable liveRatio (CASSANDRA-3023)
 * Kill server on wrapped OOME such as from FileChannel.map (CASSANDRA-3201)
 * remove unnecessary copy when adding to row cache (CASSANDRA-3223)
 * Log message when a full repair operation completes (CASSANDRA-3207)
 * Fix streamOutSession keeping sstables references forever if the remote end
   dies (CASSANDRA-3216)
 * Remove dynamic_snitch boolean from example configuration (defaulting to 
   true) and set default badness threshold to 0.1 (CASSANDRA-3229)
 * Base choice of random or "balanced" token on bootstrap on whether
   schema definitions were found (CASSANDRA-3219)
 * Fixes for LeveledCompactionStrategy score computation, prioritization,
   scheduling, and performance (CASSANDRA-3224, 3234)
 * parallelize sstable open at server startup (CASSANDRA-2988)
 * fix handling of exceptions writing to OutboundTcpConnection (CASSANDRA-3235)
 * Allow using quotes in "USE <keyspace>;" CLI command (CASSANDRA-3208)
 * Don't allow any cache loading exceptions to halt startup (CASSANDRA-3218)
 * Fix sstableloader --ignores option (CASSANDRA-3247)
 * File descriptor limit increased in packaging (CASSANDRA-3206)
 * Fix deadlock in commit log during flush (CASSANDRA-3253) 


1.0.0-beta1
 * removed binarymemtable (CASSANDRA-2692)
 * add commitlog_total_space_in_mb to prevent fragmented logs (CASSANDRA-2427)
 * removed commitlog_rotation_threshold_in_mb configuration (CASSANDRA-2771)
 * make AbstractBounds.normalize de-overlapp overlapping ranges (CASSANDRA-2641)
 * replace CollatingIterator, ReducingIterator with MergeIterator 
   (CASSANDRA-2062)
 * Fixed the ability to set compaction strategy in cli using create column 
   family command (CASSANDRA-2778)
 * clean up tmp files after failed compaction (CASSANDRA-2468)
 * restrict repair streaming to specific columnfamilies (CASSANDRA-2280)
 * don't bother persisting columns shadowed by a row tombstone (CASSANDRA-2589)
 * reset CF and SC deletion times after gc_grace (CASSANDRA-2317)
 * optimize away seek when compacting wide rows (CASSANDRA-2879)
 * single-pass streaming (CASSANDRA-2677, 2906, 2916, 3003)
 * use reference counting for deleting sstables instead of relying on GC
   (CASSANDRA-2521, 3179)
 * store hints as serialized mutations instead of pointers to data row
   (CASSANDRA-2045)
 * store hints in the coordinator node instead of in the closest replica 
   (CASSANDRA-2914)
 * add row_cache_keys_to_save CF option (CASSANDRA-1966)
 * check column family validity in nodetool repair (CASSANDRA-2933)
 * use lazy initialization instead of class initialization in NodeId
   (CASSANDRA-2953)
 * add paging to get_count (CASSANDRA-2894)
 * fix "short reads" in [multi]get (CASSANDRA-2643, 3157, 3192)
 * add optional compression for sstables (CASSANDRA-47, 2994, 3001, 3128)
 * add scheduler JMX metrics (CASSANDRA-2962)
 * add block level checksum for compressed data (CASSANDRA-1717)
 * make column family backed column map pluggable and introduce unsynchronized
   ArrayList backed one to speedup reads (CASSANDRA-2843, 3165, 3205)
 * refactoring of the secondary index api (CASSANDRA-2982)
 * make CL > ONE reads wait for digest reconciliation before returning
   (CASSANDRA-2494)
 * fix missing logging for some exceptions (CASSANDRA-2061)
 * refactor and optimize ColumnFamilyStore.files(...) and Descriptor.fromFilename(String)
   and few other places responsible for work with SSTable files (CASSANDRA-3040)
 * Stop reading from sstables once we know we have the most recent columns,
   for query-by-name requests (CASSANDRA-2498)
 * Add query-by-column mode to stress.java (CASSANDRA-3064)
 * Add "install" command to cassandra.bat (CASSANDRA-292)
 * clean up KSMetadata, CFMetadata from unnecessary
   Thrift<->Avro conversion methods (CASSANDRA-3032)
 * Add timeouts to client request schedulers (CASSANDRA-3079, 3096)
 * Cli to use hashes rather than array of hashes for strategy options (CASSANDRA-3081)
 * LeveledCompactionStrategy (CASSANDRA-1608, 3085, 3110, 3087, 3145, 3154, 3182)
 * Improvements of the CLI `describe` command (CASSANDRA-2630)
 * reduce window where dropped CF sstables may not be deleted (CASSANDRA-2942)
 * Expose gossip/FD info to JMX (CASSANDRA-2806)
 * Fix streaming over SSL when compressed SSTable involved (CASSANDRA-3051)
 * Add support for pluggable secondary index implementations (CASSANDRA-3078)
 * remove compaction_thread_priority setting (CASSANDRA-3104)
 * generate hints for replicas that timeout, not just replicas that are known
   to be down before starting (CASSANDRA-2034)
 * Add throttling for internode streaming (CASSANDRA-3080)
 * make the repair of a range repair all replica (CASSANDRA-2610, 3194)
 * expose the ability to repair the first range (as returned by the
   partitioner) of a node (CASSANDRA-2606)
 * Streams Compression (CASSANDRA-3015)
 * add ability to use multiple threads during a single compaction
   (CASSANDRA-2901)
 * make AbstractBounds.normalize support overlapping ranges (CASSANDRA-2641)
 * fix of the CQL count() behavior (CASSANDRA-3068)
 * use TreeMap backed column families for the SSTable simple writers
   (CASSANDRA-3148)
 * fix inconsistency of the CLI syntax when {} should be used instead of [{}]
   (CASSANDRA-3119)
 * rename CQL type names to match expected SQL behavior (CASSANDRA-3149, 3031)
 * Arena-based allocation for memtables (CASSANDRA-2252, 3162, 3163, 3168)
 * Default RR chance to 0.1 (CASSANDRA-3169)
 * Add RowLevel support to secondary index API (CASSANDRA-3147)
 * Make SerializingCacheProvider the default if JNA is available (CASSANDRA-3183)
 * Fix backwards compatibilty for CQL memtable properties (CASSANDRA-3190)
 * Add five-minute delay before starting compactions on a restarted server
   (CASSANDRA-3181)
 * Reduce copies done for intra-host messages (CASSANDRA-1788, 3144)
 * support of compaction strategy option for stress.java (CASSANDRA-3204)
 * make memtable throughput and column count thresholds no-ops (CASSANDRA-2449)
 * Return schema information along with the resultSet in CQL (CASSANDRA-2734)
 * Add new DecimalType (CASSANDRA-2883)
 * Fix assertion error in RowRepairResolver (CASSANDRA-3156)
 * Reduce unnecessary high buffer sizes (CASSANDRA-3171)
 * Pluggable compaction strategy (CASSANDRA-1610)
 * Add new broadcast_address config option (CASSANDRA-2491)


0.8.7
 * Kill server on wrapped OOME such as from FileChannel.map (CASSANDRA-3201)
 * Allow using quotes in "USE <keyspace>;" CLI command (CASSANDRA-3208)
 * Log message when a full repair operation completes (CASSANDRA-3207)
 * Don't allow any cache loading exceptions to halt startup (CASSANDRA-3218)
 * Fix sstableloader --ignores option (CASSANDRA-3247)
 * File descriptor limit increased in packaging (CASSANDRA-3206)
 * Log a meaningfull warning when a node receive a message for a repair session
   that doesn't exist anymore (CASSANDRA-3256)
 * Fix FD leak when internode encryption is enabled (CASSANDRA-3257)
 * FBUtilities.hexToBytes(String) to throw NumberFormatException when string
   contains non-hex characters (CASSANDRA-3231)
 * Keep SimpleSnitch proximity ordering unchanged from what the Strategy
   generates, as intended (CASSANDRA-3262)
 * remove Scrub from compactionstats when finished (CASSANDRA-3255)
 * Fix tool .bat files when CASSANDRA_HOME contains spaces (CASSANDRA-3258)
 * Force flush of status table when removing/updating token (CASSANDRA-3243)
 * Evict gossip state immediately when a token is taken over by a new IP (CASSANDRA-3259)
 * Fix bug where the failure detector can take too long to mark a host
   down (CASSANDRA-3273)
 * (Hadoop) allow wrapping ranges in queries (CASSANDRA-3137)
 * (Hadoop) check all interfaces for a match with split location
   before falling back to random replica (CASSANDRA-3211)
 * (Hadoop) Make Pig storage handle implements LoadMetadata (CASSANDRA-2777)
 * (Hadoop) Fix exception during PIG 'dump' (CASSANDRA-2810)
 * Fix stress COUNTER_GET option (CASSANDRA-3301)
 * Fix missing fields in CLI `show schema` output (CASSANDRA-3304)
 * Nodetool no longer leaks threads and closes JMX connections (CASSANDRA-3309)
 * fix truncate allowing data to be replayed post-restart (CASSANDRA-3297)
 * Move SimpleAuthority and SimpleAuthenticator to examples (CASSANDRA-2922)
 * Fix handling of tombstone by SSTableExport/Import (CASSANDRA-3357)
 * Fix transposition in cfHistograms (CASSANDRA-3222)
 * Allow using number as DC name when creating keyspace in CQL (CASSANDRA-3239)
 * Force flush of system table after updating/removing a token (CASSANDRA-3243)


0.8.6
 * revert CASSANDRA-2388
 * change TokenRange.endpoints back to listen/broadcast address to match
   pre-1777 behavior, and add TokenRange.rpc_endpoints instead (CASSANDRA-3187)
 * avoid trying to watch cassandra-topology.properties when loaded from jar
   (CASSANDRA-3138)
 * prevent users from creating keyspaces with LocalStrategy replication
   (CASSANDRA-3139)
 * fix CLI `show schema;` to output correct keyspace definition statement
   (CASSANDRA-3129)
 * CustomTThreadPoolServer to log TTransportException at DEBUG level
   (CASSANDRA-3142)
 * allow topology sort to work with non-unique rack names between 
   datacenters (CASSANDRA-3152)
 * Improve caching of same-version Messages on digest and repair paths
   (CASSANDRA-3158)
 * Randomize choice of first replica for counter increment (CASSANDRA-2890)
 * Fix using read_repair_chance instead of merge_shard_change (CASSANDRA-3202)
 * Avoid streaming data to nodes that already have it, on move as well as
   decommission (CASSANDRA-3041)
 * Fix divide by zero error in GCInspector (CASSANDRA-3164)
 * allow quoting of the ColumnFamily name in CLI `create column family`
   statement (CASSANDRA-3195)
 * Fix rolling upgrade from 0.7 to 0.8 problem (CASANDRA-3166)
 * Accomodate missing encryption_options in IncomingTcpConnection.stream
   (CASSANDRA-3212)


0.8.5
 * fix NPE when encryption_options is unspecified (CASSANDRA-3007)
 * include column name in validation failure exceptions (CASSANDRA-2849)
 * make sure truncate clears out the commitlog so replay won't re-
   populate with truncated data (CASSANDRA-2950)
 * fix NPE when debug logging is enabled and dropped CF is present
   in a commitlog segment (CASSANDRA-3021)
 * fix cassandra.bat when CASSANDRA_HOME contains spaces (CASSANDRA-2952)
 * fix to SSTableSimpleUnsortedWriter bufferSize calculation (CASSANDRA-3027)
 * make cleanup and normal compaction able to skip empty rows
   (rows containing nothing but expired tombstones) (CASSANDRA-3039)
 * work around native memory leak in com.sun.management.GarbageCollectorMXBean
   (CASSANDRA-2868)
 * validate that column names in column_metadata are not equal to key_alias
   on create/update of the ColumnFamily and CQL 'ALTER' statement (CASSANDRA-3036)
 * return an InvalidRequestException if an indexed column is assigned
   a value larger than 64KB (CASSANDRA-3057)
 * fix of numeric-only and string column names handling in CLI "drop index" 
   (CASSANDRA-3054)
 * prune index scan resultset back to original request for lazy
   resultset expansion case (CASSANDRA-2964)
 * (Hadoop) fail jobs when Cassandra node has failed but TaskTracker
   has not (CASSANDRA-2388)
 * fix dynamic snitch ignoring nodes when read_repair_chance is zero
   (CASSANDRA-2662)
 * avoid retaining references to dropped CFS objects in 
   CompactionManager.estimatedCompactions (CASSANDRA-2708)
 * expose rpc timeouts per host in MessagingServiceMBean (CASSANDRA-2941)
 * avoid including cwd in classpath for deb and rpm packages (CASSANDRA-2881)
 * remove gossip state when a new IP takes over a token (CASSANDRA-3071)
 * allow sstable2json to work on index sstable files (CASSANDRA-3059)
 * always hint counters (CASSANDRA-3099)
 * fix log4j initialization in EmbeddedCassandraService (CASSANDRA-2857)
 * remove gossip state when a new IP takes over a token (CASSANDRA-3071)
 * work around native memory leak in com.sun.management.GarbageCollectorMXBean
    (CASSANDRA-2868)
 * fix UnavailableException with writes at CL.EACH_QUORM (CASSANDRA-3084)
 * fix parsing of the Keyspace and ColumnFamily names in numeric
   and string representations in CLI (CASSANDRA-3075)
 * fix corner cases in Range.differenceToFetch (CASSANDRA-3084)
 * fix ip address String representation in the ring cache (CASSANDRA-3044)
 * fix ring cache compatibility when mixing pre-0.8.4 nodes with post-
   in the same cluster (CASSANDRA-3023)
 * make repair report failure when a node participating dies (instead of
   hanging forever) (CASSANDRA-2433)
 * fix handling of the empty byte buffer by ReversedType (CASSANDRA-3111)
 * Add validation that Keyspace names are case-insensitively unique (CASSANDRA-3066)
 * catch invalid key_validation_class before instantiating UpdateColumnFamily (CASSANDRA-3102)
 * make Range and Bounds objects client-safe (CASSANDRA-3108)
 * optionally skip log4j configuration (CASSANDRA-3061)
 * bundle sstableloader with the debian package (CASSANDRA-3113)
 * don't try to build secondary indexes when there is none (CASSANDRA-3123)
 * improve SSTableSimpleUnsortedWriter speed for large rows (CASSANDRA-3122)
 * handle keyspace arguments correctly in nodetool snapshot (CASSANDRA-3038)
 * Fix SSTableImportTest on windows (CASSANDRA-3043)
 * expose compactionThroughputMbPerSec through JMX (CASSANDRA-3117)
 * log keyspace and CF of large rows being compacted


0.8.4
 * change TokenRing.endpoints to be a list of rpc addresses instead of 
   listen/broadcast addresses (CASSANDRA-1777)
 * include files-to-be-streamed in StreamInSession.getSources (CASSANDRA-2972)
 * use JAVA env var in cassandra-env.sh (CASSANDRA-2785, 2992)
 * avoid doing read for no-op replicate-on-write at CL=1 (CASSANDRA-2892)
 * refuse counter write for CL.ANY (CASSANDRA-2990)
 * switch back to only logging recent dropped messages (CASSANDRA-3004)
 * always deserialize RowMutation for counters (CASSANDRA-3006)
 * ignore saved replication_factor strategy_option for NTS (CASSANDRA-3011)
 * make sure pre-truncate CL segments are discarded (CASSANDRA-2950)


0.8.3
 * add ability to drop local reads/writes that are going to timeout
   (CASSANDRA-2943)
 * revamp token removal process, keep gossip states for 3 days (CASSANDRA-2496)
 * don't accept extra args for 0-arg nodetool commands (CASSANDRA-2740)
 * log unavailableexception details at debug level (CASSANDRA-2856)
 * expose data_dir though jmx (CASSANDRA-2770)
 * don't include tmp files as sstable when create cfs (CASSANDRA-2929)
 * log Java classpath on startup (CASSANDRA-2895)
 * keep gossipped version in sync with actual on migration coordinator 
   (CASSANDRA-2946)
 * use lazy initialization instead of class initialization in NodeId
   (CASSANDRA-2953)
 * check column family validity in nodetool repair (CASSANDRA-2933)
 * speedup bytes to hex conversions dramatically (CASSANDRA-2850)
 * Flush memtables on shutdown when durable writes are disabled 
   (CASSANDRA-2958)
 * improved POSIX compatibility of start scripts (CASsANDRA-2965)
 * add counter support to Hadoop InputFormat (CASSANDRA-2981)
 * fix bug where dirty commitlog segments were removed (and avoid keeping 
   segments with no post-flush activity permanently dirty) (CASSANDRA-2829)
 * fix throwing exception with batch mutation of counter super columns
   (CASSANDRA-2949)
 * ignore system tables during repair (CASSANDRA-2979)
 * throw exception when NTS is given replication_factor as an option
   (CASSANDRA-2960)
 * fix assertion error during compaction of counter CFs (CASSANDRA-2968)
 * avoid trying to create index names, when no index exists (CASSANDRA-2867)
 * don't sample the system table when choosing a bootstrap token
   (CASSANDRA-2825)
 * gossiper notifies of local state changes (CASSANDRA-2948)
 * add asynchronous and half-sync/half-async (hsha) thrift servers 
   (CASSANDRA-1405)
 * fix potential use of free'd native memory in SerializingCache 
   (CASSANDRA-2951)
 * prune index scan resultset back to original request for lazy
   resultset expansion case (CASSANDRA-2964)
 * (Hadoop) fail jobs when Cassandra node has failed but TaskTracker
    has not (CASSANDRA-2388)


0.8.2
 * CQL: 
   - include only one row per unique key for IN queries (CASSANDRA-2717)
   - respect client timestamp on full row deletions (CASSANDRA-2912)
 * improve thread-safety in StreamOutSession (CASSANDRA-2792)
 * allow deleting a row and updating indexed columns in it in the
   same mutation (CASSANDRA-2773)
 * Expose number of threads blocked on submitting memtable to flush
   in JMX (CASSANDRA-2817)
 * add ability to return "endpoints" to nodetool (CASSANDRA-2776)
 * Add support for multiple (comma-delimited) coordinator addresses
   to ColumnFamilyInputFormat (CASSANDRA-2807)
 * fix potential NPE while scheduling read repair for range slice
   (CASSANDRA-2823)
 * Fix race in SystemTable.getCurrentLocalNodeId (CASSANDRA-2824)
 * Correctly set default for replicate_on_write (CASSANDRA-2835)
 * improve nodetool compactionstats formatting (CASSANDRA-2844)
 * fix index-building status display (CASSANDRA-2853)
 * fix CLI perpetuating obsolete KsDef.replication_factor (CASSANDRA-2846)
 * improve cli treatment of multiline comments (CASSANDRA-2852)
 * handle row tombstones correctly in EchoedRow (CASSANDRA-2786)
 * add MessagingService.get[Recently]DroppedMessages and
   StorageService.getExceptionCount (CASSANDRA-2804)
 * fix possibility of spurious UnavailableException for LOCAL_QUORUM
   reads with dynamic snitch + read repair disabled (CASSANDRA-2870)
 * add ant-optional as dependence for the debian package (CASSANDRA-2164)
 * add option to specify limit for get_slice in the CLI (CASSANDRA-2646)
 * decrease HH page size (CASSANDRA-2832)
 * reset cli keyspace after dropping the current one (CASSANDRA-2763)
 * add KeyRange option to Hadoop inputformat (CASSANDRA-1125)
 * fix protocol versioning (CASSANDRA-2818, 2860)
 * support spaces in path to log4j configuration (CASSANDRA-2383)
 * avoid including inferred types in CF update (CASSANDRA-2809)
 * fix JMX bulkload call (CASSANDRA-2908)
 * fix updating KS with durable_writes=false (CASSANDRA-2907)
 * add simplified facade to SSTableWriter for bulk loading use
   (CASSANDRA-2911)
 * fix re-using index CF sstable names after drop/recreate (CASSANDRA-2872)
 * prepend CF to default index names (CASSANDRA-2903)
 * fix hint replay (CASSANDRA-2928)
 * Properly synchronize repair's merkle tree computation (CASSANDRA-2816)


0.8.1
 * CQL:
   - support for insert, delete in BATCH (CASSANDRA-2537)
   - support for IN to SELECT, UPDATE (CASSANDRA-2553)
   - timestamp support for INSERT, UPDATE, and BATCH (CASSANDRA-2555)
   - TTL support (CASSANDRA-2476)
   - counter support (CASSANDRA-2473)
   - ALTER COLUMNFAMILY (CASSANDRA-1709)
   - DROP INDEX (CASSANDRA-2617)
   - add SCHEMA/TABLE as aliases for KS/CF (CASSANDRA-2743)
   - server handles wait-for-schema-agreement (CASSANDRA-2756)
   - key alias support (CASSANDRA-2480)
 * add support for comparator parameters and a generic ReverseType
   (CASSANDRA-2355)
 * add CompositeType and DynamicCompositeType (CASSANDRA-2231)
 * optimize batches containing multiple updates to the same row
   (CASSANDRA-2583)
 * adjust hinted handoff page size to avoid OOM with large columns 
   (CASSANDRA-2652)
 * mark BRAF buffer invalid post-flush so we don't re-flush partial
   buffers again, especially on CL writes (CASSANDRA-2660)
 * add DROP INDEX support to CLI (CASSANDRA-2616)
 * don't perform HH to client-mode [storageproxy] nodes (CASSANDRA-2668)
 * Improve forceDeserialize/getCompactedRow encapsulation (CASSANDRA-2659)
 * Don't write CounterUpdateColumn to disk in tests (CASSANDRA-2650)
 * Add sstable bulk loading utility (CASSANDRA-1278)
 * avoid replaying hints to dropped columnfamilies (CASSANDRA-2685)
 * add placeholders for missing rows in range query pseudo-RR (CASSANDRA-2680)
 * remove no-op HHOM.renameHints (CASSANDRA-2693)
 * clone super columns to avoid modifying them during flush (CASSANDRA-2675)
 * allow writes to bypass the commitlog for certain keyspaces (CASSANDRA-2683)
 * avoid NPE when bypassing commitlog during memtable flush (CASSANDRA-2781)
 * Added support for making bootstrap retry if nodes flap (CASSANDRA-2644)
 * Added statusthrift to nodetool to report if thrift server is running (CASSANDRA-2722)
 * Fixed rows being cached if they do not exist (CASSANDRA-2723)
 * Support passing tableName and cfName to RowCacheProviders (CASSANDRA-2702)
 * close scrub file handles (CASSANDRA-2669)
 * throttle migration replay (CASSANDRA-2714)
 * optimize column serializer creation (CASSANDRA-2716)
 * Added support for making bootstrap retry if nodes flap (CASSANDRA-2644)
 * Added statusthrift to nodetool to report if thrift server is running
   (CASSANDRA-2722)
 * Fixed rows being cached if they do not exist (CASSANDRA-2723)
 * fix truncate/compaction race (CASSANDRA-2673)
 * workaround large resultsets causing large allocation retention
   by nio sockets (CASSANDRA-2654)
 * fix nodetool ring use with Ec2Snitch (CASSANDRA-2733)
 * fix removing columns and subcolumns that are supressed by a row or
   supercolumn tombstone during replica resolution (CASSANDRA-2590)
 * support sstable2json against snapshot sstables (CASSANDRA-2386)
 * remove active-pull schema requests (CASSANDRA-2715)
 * avoid marking entire list of sstables as actively being compacted
   in multithreaded compaction (CASSANDRA-2765)
 * seek back after deserializing a row to update cache with (CASSANDRA-2752)
 * avoid skipping rows in scrub for counter column family (CASSANDRA-2759)
 * fix ConcurrentModificationException in repair when dealing with 0.7 node
   (CASSANDRA-2767)
 * use threadsafe collections for StreamInSession (CASSANDRA-2766)
 * avoid infinite loop when creating merkle tree (CASSANDRA-2758)
 * avoids unmarking compacting sstable prematurely in cleanup (CASSANDRA-2769)
 * fix NPE when the commit log is bypassed (CASSANDRA-2718)
 * don't throw an exception in SS.isRPCServerRunning (CASSANDRA-2721)
 * make stress.jar executable (CASSANDRA-2744)
 * add daemon mode to java stress (CASSANDRA-2267)
 * expose the DC and rack of a node through JMX and nodetool ring (CASSANDRA-2531)
 * fix cache mbean getSize (CASSANDRA-2781)
 * Add Date, Float, Double, and Boolean types (CASSANDRA-2530)
 * Add startup flag to renew counter node id (CASSANDRA-2788)
 * add jamm agent to cassandra.bat (CASSANDRA-2787)
 * fix repair hanging if a neighbor has nothing to send (CASSANDRA-2797)
 * purge tombstone even if row is in only one sstable (CASSANDRA-2801)
 * Fix wrong purge of deleted cf during compaction (CASSANDRA-2786)
 * fix race that could result in Hadoop writer failing to throw an
   exception encountered after close() (CASSANDRA-2755)
 * fix scan wrongly throwing assertion error (CASSANDRA-2653)
 * Always use even distribution for merkle tree with RandomPartitionner
   (CASSANDRA-2841)
 * fix describeOwnership for OPP (CASSANDRA-2800)
 * ensure that string tokens do not contain commas (CASSANDRA-2762)


0.8.0-final
 * fix CQL grammar warning and cqlsh regression from CASSANDRA-2622
 * add ant generate-cql-html target (CASSANDRA-2526)
 * update CQL consistency levels (CASSANDRA-2566)
 * debian packaging fixes (CASSANDRA-2481, 2647)
 * fix UUIDType, IntegerType for direct buffers (CASSANDRA-2682, 2684)
 * switch to native Thrift for Hadoop map/reduce (CASSANDRA-2667)
 * fix StackOverflowError when building from eclipse (CASSANDRA-2687)
 * only provide replication_factor to strategy_options "help" for
   SimpleStrategy, OldNetworkTopologyStrategy (CASSANDRA-2678, 2713)
 * fix exception adding validators to non-string columns (CASSANDRA-2696)
 * avoid instantiating DatabaseDescriptor in JDBC (CASSANDRA-2694)
 * fix potential stack overflow during compaction (CASSANDRA-2626)
 * clone super columns to avoid modifying them during flush (CASSANDRA-2675)
 * reset underlying iterator in EchoedRow constructor (CASSANDRA-2653)


0.8.0-rc1
 * faster flushes and compaction from fixing excessively pessimistic 
   rebuffering in BRAF (CASSANDRA-2581)
 * fix returning null column values in the python cql driver (CASSANDRA-2593)
 * fix merkle tree splitting exiting early (CASSANDRA-2605)
 * snapshot_before_compaction directory name fix (CASSANDRA-2598)
 * Disable compaction throttling during bootstrap (CASSANDRA-2612) 
 * fix CQL treatment of > and < operators in range slices (CASSANDRA-2592)
 * fix potential double-application of counter updates on commitlog replay
   by moving replay position from header to sstable metadata (CASSANDRA-2419)
 * JDBC CQL driver exposes getColumn for access to timestamp
 * JDBC ResultSetMetadata properties added to AbstractType
 * r/m clustertool (CASSANDRA-2607)
 * add support for presenting row key as a column in CQL result sets 
   (CASSANDRA-2622)
 * Don't allow {LOCAL|EACH}_QUORUM unless strategy is NTS (CASSANDRA-2627)
 * validate keyspace strategy_options during CQL create (CASSANDRA-2624)
 * fix empty Result with secondary index when limit=1 (CASSANDRA-2628)
 * Fix regression where bootstrapping a node with no schema fails
   (CASSANDRA-2625)
 * Allow removing LocationInfo sstables (CASSANDRA-2632)
 * avoid attempting to replay mutations from dropped keyspaces (CASSANDRA-2631)
 * avoid using cached position of a key when GT is requested (CASSANDRA-2633)
 * fix counting bloom filter true positives (CASSANDRA-2637)
 * initialize local ep state prior to gossip startup if needed (CASSANDRA-2638)
 * fix counter increment lost after restart (CASSANDRA-2642)
 * add quote-escaping via backslash to CLI (CASSANDRA-2623)
 * fix pig example script (CASSANDRA-2487)
 * fix dynamic snitch race in adding latencies (CASSANDRA-2618)
 * Start/stop cassandra after more important services such as mdadm in
   debian packaging (CASSANDRA-2481)


0.8.0-beta2
 * fix NPE compacting index CFs (CASSANDRA-2528)
 * Remove checking all column families on startup for compaction candidates 
   (CASSANDRA-2444)
 * validate CQL create keyspace options (CASSANDRA-2525)
 * fix nodetool setcompactionthroughput (CASSANDRA-2550)
 * move	gossip heartbeat back to its own thread (CASSANDRA-2554)
 * validate cql TRUNCATE columnfamily before truncating (CASSANDRA-2570)
 * fix batch_mutate for mixed standard-counter mutations (CASSANDRA-2457)
 * disallow making schema changes to system keyspace (CASSANDRA-2563)
 * fix sending mutation messages multiple times (CASSANDRA-2557)
 * fix incorrect use of NBHM.size in ReadCallback that could cause
   reads to time out even when responses were received (CASSAMDRA-2552)
 * trigger read repair correctly for LOCAL_QUORUM reads (CASSANDRA-2556)
 * Allow configuring the number of compaction thread (CASSANDRA-2558)
 * forceUserDefinedCompaction will attempt to compact what it is given
   even if the pessimistic estimate is that there is not enough disk space;
   automatic compactions will only compact 2 or more sstables (CASSANDRA-2575)
 * refuse to apply migrations with older timestamps than the current 
   schema (CASSANDRA-2536)
 * remove unframed Thrift transport option
 * include indexes in snapshots (CASSANDRA-2596)
 * improve ignoring of obsolete mutations in index maintenance (CASSANDRA-2401)
 * recognize attempt to drop just the index while leaving the column
   definition alone (CASSANDRA-2619)
  

0.8.0-beta1
 * remove Avro RPC support (CASSANDRA-926)
 * support for columns that act as incr/decr counters 
   (CASSANDRA-1072, 1937, 1944, 1936, 2101, 2093, 2288, 2105, 2384, 2236, 2342,
   2454)
 * CQL (CASSANDRA-1703, 1704, 1705, 1706, 1707, 1708, 1710, 1711, 1940, 
   2124, 2302, 2277, 2493)
 * avoid double RowMutation serialization on write path (CASSANDRA-1800)
 * make NetworkTopologyStrategy the default (CASSANDRA-1960)
 * configurable internode encryption (CASSANDRA-1567, 2152)
 * human readable column names in sstable2json output (CASSANDRA-1933)
 * change default JMX port to 7199 (CASSANDRA-2027)
 * backwards compatible internal messaging (CASSANDRA-1015)
 * atomic switch of memtables and sstables (CASSANDRA-2284)
 * add pluggable SeedProvider (CASSANDRA-1669)
 * Fix clustertool to not throw exception when calling get_endpoints (CASSANDRA-2437)
 * upgrade to thrift 0.6 (CASSANDRA-2412) 
 * repair works on a token range instead of full ring (CASSANDRA-2324)
 * purge tombstones from row cache (CASSANDRA-2305)
 * push replication_factor into strategy_options (CASSANDRA-1263)
 * give snapshots the same name on each node (CASSANDRA-1791)
 * remove "nodetool loadbalance" (CASSANDRA-2448)
 * multithreaded compaction (CASSANDRA-2191)
 * compaction throttling (CASSANDRA-2156)
 * add key type information and alias (CASSANDRA-2311, 2396)
 * cli no longer divides read_repair_chance by 100 (CASSANDRA-2458)
 * made CompactionInfo.getTaskType return an enum (CASSANDRA-2482)
 * add a server-wide cap on measured memtable memory usage and aggressively
   flush to keep under that threshold (CASSANDRA-2006)
 * add unified UUIDType (CASSANDRA-2233)
 * add off-heap row cache support (CASSANDRA-1969)


0.7.5
 * improvements/fixes to PIG driver (CASSANDRA-1618, CASSANDRA-2387,
   CASSANDRA-2465, CASSANDRA-2484)
 * validate index names (CASSANDRA-1761)
 * reduce contention on Table.flusherLock (CASSANDRA-1954)
 * try harder to detect failures during streaming, cleaning up temporary
   files more reliably (CASSANDRA-2088)
 * shut down server for OOM on a Thrift thread (CASSANDRA-2269)
 * fix tombstone handling in repair and sstable2json (CASSANDRA-2279)
 * preserve version when streaming data from old sstables (CASSANDRA-2283)
 * don't start repair if a neighboring node is marked as dead (CASSANDRA-2290)
 * purge tombstones from row cache (CASSANDRA-2305)
 * Avoid seeking when sstable2json exports the entire file (CASSANDRA-2318)
 * clear Built flag in system table when dropping an index (CASSANDRA-2320)
 * don't allow arbitrary argument for stress.java (CASSANDRA-2323)
 * validate values for index predicates in get_indexed_slice (CASSANDRA-2328)
 * queue secondary indexes for flush before the parent (CASSANDRA-2330)
 * allow job configuration to set the CL used in Hadoop jobs (CASSANDRA-2331)
 * add memtable_flush_queue_size defaulting to 4 (CASSANDRA-2333)
 * Allow overriding of initial_token, storage_port and rpc_port from system
   properties (CASSANDRA-2343)
 * fix comparator used for non-indexed secondary expressions in index scan
   (CASSANDRA-2347)
 * ensure size calculation and write phase of large-row compaction use
   the same threshold for TTL expiration (CASSANDRA-2349)
 * fix race when iterating CFs during add/drop (CASSANDRA-2350)
 * add ConsistencyLevel command to CLI (CASSANDRA-2354)
 * allow negative numbers in the cli (CASSANDRA-2358)
 * hard code serialVersionUID for tokens class (CASSANDRA-2361)
 * fix potential infinite loop in ByteBufferUtil.inputStream (CASSANDRA-2365)
 * fix encoding bugs in HintedHandoffManager, SystemTable when default
   charset is not UTF8 (CASSANDRA-2367)
 * avoids having removed node reappearing in Gossip (CASSANDRA-2371)
 * fix incorrect truncation of long to int when reading columns via block
   index (CASSANDRA-2376)
 * fix NPE during stream session (CASSANDRA-2377)
 * fix race condition that could leave orphaned data files when dropping CF or
   KS (CASSANDRA-2381)
 * fsync statistics component on write (CASSANDRA-2382)
 * fix duplicate results from CFS.scan (CASSANDRA-2406)
 * add IntegerType to CLI help (CASSANDRA-2414)
 * avoid caching token-only decoratedkeys (CASSANDRA-2416)
 * convert mmap assertion to if/throw so scrub can catch it (CASSANDRA-2417)
 * don't overwrite gc log (CASSANDR-2418)
 * invalidate row cache for streamed row to avoid inconsitencies
   (CASSANDRA-2420)
 * avoid copies in range/index scans (CASSANDRA-2425)
 * make sure we don't wipe data during cleanup if the node has not join
   the ring (CASSANDRA-2428)
 * Try harder to close files after compaction (CASSANDRA-2431)
 * re-set bootstrapped flag after move finishes (CASSANDRA-2435)
 * display validation_class in CLI 'describe keyspace' (CASSANDRA-2442)
 * make cleanup compactions cleanup the row cache (CASSANDRA-2451)
 * add column fields validation to scrub (CASSANDRA-2460)
 * use 64KB flush buffer instead of in_memory_compaction_limit (CASSANDRA-2463)
 * fix backslash substitutions in CLI (CASSANDRA-2492)
 * disable cache saving for system CFS (CASSANDRA-2502)
 * fixes for verifying destination availability under hinted conditions
   so UE can be thrown intead of timing out (CASSANDRA-2514)
 * fix update of validation class in column metadata (CASSANDRA-2512)
 * support LOCAL_QUORUM, EACH_QUORUM CLs outside of NTS (CASSANDRA-2516)
 * preserve version when streaming data from old sstables (CASSANDRA-2283)
 * fix backslash substitutions in CLI (CASSANDRA-2492)
 * count a row deletion as one operation towards memtable threshold 
   (CASSANDRA-2519)
 * support LOCAL_QUORUM, EACH_QUORUM CLs outside of NTS (CASSANDRA-2516)


0.7.4
 * add nodetool join command (CASSANDRA-2160)
 * fix secondary indexes on pre-existing or streamed data (CASSANDRA-2244)
 * initialize endpoint in gossiper earlier (CASSANDRA-2228)
 * add ability to write to Cassandra from Pig (CASSANDRA-1828)
 * add rpc_[min|max]_threads (CASSANDRA-2176)
 * add CL.TWO, CL.THREE (CASSANDRA-2013)
 * avoid exporting an un-requested row in sstable2json, when exporting 
   a key that does not exist (CASSANDRA-2168)
 * add incremental_backups option (CASSANDRA-1872)
 * add configurable row limit to Pig loadfunc (CASSANDRA-2276)
 * validate column values in batches as well as single-Column inserts
   (CASSANDRA-2259)
 * move sample schema from cassandra.yaml to schema-sample.txt,
   a cli scripts (CASSANDRA-2007)
 * avoid writing empty rows when scrubbing tombstoned rows (CASSANDRA-2296)
 * fix assertion error in range and index scans for CL < ALL
   (CASSANDRA-2282)
 * fix commitlog replay when flush position refers to data that didn't
   get synced before server died (CASSANDRA-2285)
 * fix fd leak in sstable2json with non-mmap'd i/o (CASSANDRA-2304)
 * reduce memory use during streaming of multiple sstables (CASSANDRA-2301)
 * purge tombstoned rows from cache after GCGraceSeconds (CASSANDRA-2305)
 * allow zero replicas in a NTS datacenter (CASSANDRA-1924)
 * make range queries respect snitch for local replicas (CASSANDRA-2286)
 * fix HH delivery when column index is larger than 2GB (CASSANDRA-2297)
 * make 2ary indexes use parent CF flush thresholds during initial build
   (CASSANDRA-2294)
 * update memtable_throughput to be a long (CASSANDRA-2158)


0.7.3
 * Keep endpoint state until aVeryLongTime (CASSANDRA-2115)
 * lower-latency read repair (CASSANDRA-2069)
 * add hinted_handoff_throttle_delay_in_ms option (CASSANDRA-2161)
 * fixes for cache save/load (CASSANDRA-2172, -2174)
 * Handle whole-row deletions in CFOutputFormat (CASSANDRA-2014)
 * Make memtable_flush_writers flush in parallel (CASSANDRA-2178)
 * Add compaction_preheat_key_cache option (CASSANDRA-2175)
 * refactor stress.py to have only one copy of the format string 
   used for creating row keys (CASSANDRA-2108)
 * validate index names for \w+ (CASSANDRA-2196)
 * Fix Cassandra cli to respect timeout if schema does not settle 
   (CASSANDRA-2187)
 * fix for compaction and cleanup writing old-format data into new-version 
   sstable (CASSANDRA-2211, -2216)
 * add nodetool scrub (CASSANDRA-2217, -2240)
 * fix sstable2json large-row pagination (CASSANDRA-2188)
 * fix EOFing on requests for the last bytes in a file (CASSANDRA-2213)
 * fix BufferedRandomAccessFile bugs (CASSANDRA-2218, -2241)
 * check for memtable flush_after_mins exceeded every 10s (CASSANDRA-2183)
 * fix cache saving on Windows (CASSANDRA-2207)
 * add validateSchemaAgreement call + synchronization to schema
   modification operations (CASSANDRA-2222)
 * fix for reversed slice queries on large rows (CASSANDRA-2212)
 * fat clients were writing local data (CASSANDRA-2223)
 * set DEFAULT_MEMTABLE_LIFETIME_IN_MINS to 24h
 * improve detection and cleanup of partially-written sstables 
   (CASSANDRA-2206)
 * fix supercolumn de/serialization when subcolumn comparator is different
   from supercolumn's (CASSANDRA-2104)
 * fix starting up on Windows when CASSANDRA_HOME contains whitespace
   (CASSANDRA-2237)
 * add [get|set][row|key]cacheSavePeriod to JMX (CASSANDRA-2100)
 * fix Hadoop ColumnFamilyOutputFormat dropping of mutations
   when batch fills up (CASSANDRA-2255)
 * move file deletions off of scheduledtasks executor (CASSANDRA-2253)


0.7.2
 * copy DecoratedKey.key when inserting into caches to avoid retaining
   a reference to the underlying buffer (CASSANDRA-2102)
 * format subcolumn names with subcomparator (CASSANDRA-2136)
 * fix column bloom filter deserialization (CASSANDRA-2165)


0.7.1
 * refactor MessageDigest creation code. (CASSANDRA-2107)
 * buffer network stack to avoid inefficient small TCP messages while avoiding
   the nagle/delayed ack problem (CASSANDRA-1896)
 * check log4j configuration for changes every 10s (CASSANDRA-1525, 1907)
 * more-efficient cross-DC replication (CASSANDRA-1530, -2051, -2138)
 * avoid polluting page cache with commitlog or sstable writes
   and seq scan operations (CASSANDRA-1470)
 * add RMI authentication options to nodetool (CASSANDRA-1921)
 * make snitches configurable at runtime (CASSANDRA-1374)
 * retry hadoop split requests on connection failure (CASSANDRA-1927)
 * implement describeOwnership for BOP, COPP (CASSANDRA-1928)
 * make read repair behave as expected for ConsistencyLevel > ONE
   (CASSANDRA-982, 2038)
 * distributed test harness (CASSANDRA-1859, 1964)
 * reduce flush lock contention (CASSANDRA-1930)
 * optimize supercolumn deserialization (CASSANDRA-1891)
 * fix CFMetaData.apply to only compare objects of the same class 
   (CASSANDRA-1962)
 * allow specifying specific SSTables to compact from JMX (CASSANDRA-1963)
 * fix race condition in MessagingService.targets (CASSANDRA-1959, 2094, 2081)
 * refuse to open sstables from a future version (CASSANDRA-1935)
 * zero-copy reads (CASSANDRA-1714)
 * fix copy bounds for word Text in wordcount demo (CASSANDRA-1993)
 * fixes for contrib/javautils (CASSANDRA-1979)
 * check more frequently for memtable expiration (CASSANDRA-2000)
 * fix writing SSTable column count statistics (CASSANDRA-1976)
 * fix streaming of multiple CFs during bootstrap (CASSANDRA-1992)
 * explicitly set JVM GC new generation size with -Xmn (CASSANDRA-1968)
 * add short options for CLI flags (CASSANDRA-1565)
 * make keyspace argument to "describe keyspace" in CLI optional
   when authenticated to keyspace already (CASSANDRA-2029)
 * added option to specify -Dcassandra.join_ring=false on startup
   to allow "warm spare" nodes or performing JMX maintenance before
   joining the ring (CASSANDRA-526)
 * log migrations at INFO (CASSANDRA-2028)
 * add CLI verbose option in file mode (CASSANDRA-2030)
 * add single-line "--" comments to CLI (CASSANDRA-2032)
 * message serialization tests (CASSANDRA-1923)
 * switch from ivy to maven-ant-tasks (CASSANDRA-2017)
 * CLI attempts to block for new schema to propagate (CASSANDRA-2044)
 * fix potential overflow in nodetool cfstats (CASSANDRA-2057)
 * add JVM shutdownhook to sync commitlog (CASSANDRA-1919)
 * allow nodes to be up without being part of  normal traffic (CASSANDRA-1951)
 * fix CLI "show keyspaces" with null options on NTS (CASSANDRA-2049)
 * fix possible ByteBuffer race conditions (CASSANDRA-2066)
 * reduce garbage generated by MessagingService to prevent load spikes
   (CASSANDRA-2058)
 * fix math in RandomPartitioner.describeOwnership (CASSANDRA-2071)
 * fix deletion of sstable non-data components (CASSANDRA-2059)
 * avoid blocking gossip while deleting handoff hints (CASSANDRA-2073)
 * ignore messages from newer versions, keep track of nodes in gossip 
   regardless of version (CASSANDRA-1970)
 * cache writing moved to CompactionManager to reduce i/o contention and
   updated to use non-cache-polluting writes (CASSANDRA-2053)
 * page through large rows when exporting to JSON (CASSANDRA-2041)
 * add flush_largest_memtables_at and reduce_cache_sizes_at options
   (CASSANDRA-2142)
 * add cli 'describe cluster' command (CASSANDRA-2127)
 * add cli support for setting username/password at 'connect' command 
   (CASSANDRA-2111)
 * add -D option to Stress.java to allow reading hosts from a file 
   (CASSANDRA-2149)
 * bound hints CF throughput between 32M and 256M (CASSANDRA-2148)
 * continue starting when invalid saved cache entries are encountered
   (CASSANDRA-2076)
 * add max_hint_window_in_ms option (CASSANDRA-1459)


0.7.0-final
 * fix offsets to ByteBuffer.get (CASSANDRA-1939)


0.7.0-rc4
 * fix cli crash after backgrounding (CASSANDRA-1875)
 * count timeouts in storageproxy latencies, and include latency 
   histograms in StorageProxyMBean (CASSANDRA-1893)
 * fix CLI get recognition of supercolumns (CASSANDRA-1899)
 * enable keepalive on intra-cluster sockets (CASSANDRA-1766)
 * count timeouts towards dynamicsnitch latencies (CASSANDRA-1905)
 * Expose index-building status in JMX + cli schema description
   (CASSANDRA-1871)
 * allow [LOCAL|EACH]_QUORUM to be used with non-NetworkTopology 
   replication Strategies
 * increased amount of index locks for faster commitlog replay
 * collect secondary index tombstones immediately (CASSANDRA-1914)
 * revert commitlog changes from #1780 (CASSANDRA-1917)
 * change RandomPartitioner min token to -1 to avoid collision w/
   tokens on actual nodes (CASSANDRA-1901)
 * examine the right nibble when validating TimeUUID (CASSANDRA-1910)
 * include secondary indexes in cleanup (CASSANDRA-1916)
 * CFS.scrubDataDirectories should also cleanup invalid secondary indexes
   (CASSANDRA-1904)
 * ability to disable/enable gossip on nodes to force them down
   (CASSANDRA-1108)


0.7.0-rc3
 * expose getNaturalEndpoints in StorageServiceMBean taking byte[]
   key; RMI cannot serialize ByteBuffer (CASSANDRA-1833)
 * infer org.apache.cassandra.locator for replication strategy classes
   when not otherwise specified
 * validation that generates less garbage (CASSANDRA-1814)
 * add TTL support to CLI (CASSANDRA-1838)
 * cli defaults to bytestype for subcomparator when creating
   column families (CASSANDRA-1835)
 * unregister index MBeans when index is dropped (CASSANDRA-1843)
 * make ByteBufferUtil.clone thread-safe (CASSANDRA-1847)
 * change exception for read requests during bootstrap from 
   InvalidRequest to Unavailable (CASSANDRA-1862)
 * respect row-level tombstones post-flush in range scans
   (CASSANDRA-1837)
 * ReadResponseResolver check digests against each other (CASSANDRA-1830)
 * return InvalidRequest when remove of subcolumn without supercolumn
   is requested (CASSANDRA-1866)
 * flush before repair (CASSANDRA-1748)
 * SSTableExport validates key order (CASSANDRA-1884)
 * large row support for SSTableExport (CASSANDRA-1867)
 * Re-cache hot keys post-compaction without hitting disk (CASSANDRA-1878)
 * manage read repair in coordinator instead of data source, to
   provide latency information to dynamic snitch (CASSANDRA-1873)


0.7.0-rc2
 * fix live-column-count of slice ranges including tombstoned supercolumn 
   with live subcolumn (CASSANDRA-1591)
 * rename o.a.c.internal.AntientropyStage -> AntiEntropyStage,
   o.a.c.request.Request_responseStage -> RequestResponseStage,
   o.a.c.internal.Internal_responseStage -> InternalResponseStage
 * add AbstractType.fromString (CASSANDRA-1767)
 * require index_type to be present when specifying index_name
   on ColumnDef (CASSANDRA-1759)
 * fix add/remove index bugs in CFMetadata (CASSANDRA-1768)
 * rebuild Strategy during system_update_keyspace (CASSANDRA-1762)
 * cli updates prompt to ... in continuation lines (CASSANDRA-1770)
 * support multiple Mutations per key in hadoop ColumnFamilyOutputFormat
   (CASSANDRA-1774)
 * improvements to Debian init script (CASSANDRA-1772)
 * use local classloader to check for version.properties (CASSANDRA-1778)
 * Validate that column names in column_metadata are valid for the
   defined comparator, and decode properly in cli (CASSANDRA-1773)
 * use cross-platform newlines in cli (CASSANDRA-1786)
 * add ExpiringColumn support to sstable import/export (CASSANDRA-1754)
 * add flush for each append to periodic commitlog mode; added
   periodic_without_flush option to disable this (CASSANDRA-1780)
 * close file handle used for post-flush truncate (CASSANDRA-1790)
 * various code cleanup (CASSANDRA-1793, -1794, -1795)
 * fix range queries against wrapped range (CASSANDRA-1781)
 * fix consistencylevel calculations for NetworkTopologyStrategy
   (CASSANDRA-1804)
 * cli support index type enum names (CASSANDRA-1810)
 * improved validation of column_metadata (CASSANDRA-1813)
 * reads at ConsistencyLevel > 1 throw UnavailableException
   immediately if insufficient live nodes exist (CASSANDRA-1803)
 * copy bytebuffers for local writes to avoid retaining the entire
   Thrift frame (CASSANDRA-1801)
 * fix NPE adding index to column w/o prior metadata (CASSANDRA-1764)
 * reduce fat client timeout (CASSANDRA-1730)
 * fix botched merge of CASSANDRA-1316


0.7.0-rc1
 * fix compaction and flush races with schema updates (CASSANDRA-1715)
 * add clustertool, config-converter, sstablekeys, and schematool 
   Windows .bat files (CASSANDRA-1723)
 * reject range queries received during bootstrap (CASSANDRA-1739)
 * fix wrapping-range queries on non-minimum token (CASSANDRA-1700)
 * add nodetool cfhistogram (CASSANDRA-1698)
 * limit repaired ranges to what the nodes have in common (CASSANDRA-1674)
 * index scan treats missing columns as not matching secondary
   expressions (CASSANDRA-1745)
 * Fix misuse of DataOutputBuffer.getData in AntiEntropyService
   (CASSANDRA-1729)
 * detect and warn when obsolete version of JNA is present (CASSANDRA-1760)
 * reduce fat client timeout (CASSANDRA-1730)
 * cleanup smallest CFs first to increase free temp space for larger ones
   (CASSANDRA-1811)
 * Update windows .bat files to work outside of main Cassandra
   directory (CASSANDRA-1713)
 * fix read repair regression from 0.6.7 (CASSANDRA-1727)
 * more-efficient read repair (CASSANDRA-1719)
 * fix hinted handoff replay (CASSANDRA-1656)
 * log type of dropped messages (CASSANDRA-1677)
 * upgrade to SLF4J 1.6.1
 * fix ByteBuffer bug in ExpiringColumn.updateDigest (CASSANDRA-1679)
 * fix IntegerType.getString (CASSANDRA-1681)
 * make -Djava.net.preferIPv4Stack=true the default (CASSANDRA-628)
 * add INTERNAL_RESPONSE verb to differentiate from responses related
   to client requests (CASSANDRA-1685)
 * log tpstats when dropping messages (CASSANDRA-1660)
 * include unreachable nodes in describeSchemaVersions (CASSANDRA-1678)
 * Avoid dropping messages off the client request path (CASSANDRA-1676)
 * fix jna errno reporting (CASSANDRA-1694)
 * add friendlier error for UnknownHostException on startup (CASSANDRA-1697)
 * include jna dependency in RPM package (CASSANDRA-1690)
 * add --skip-keys option to stress.py (CASSANDRA-1696)
 * improve cli handling of non-string keys and column names 
   (CASSANDRA-1701, -1693)
 * r/m extra subcomparator line in cli keyspaces output (CASSANDRA-1712)
 * add read repair chance to cli "show keyspaces"
 * upgrade to ConcurrentLinkedHashMap 1.1 (CASSANDRA-975)
 * fix index scan routing (CASSANDRA-1722)
 * fix tombstoning of supercolumns in range queries (CASSANDRA-1734)
 * clear endpoint cache after updating keyspace metadata (CASSANDRA-1741)
 * fix wrapping-range queries on non-minimum token (CASSANDRA-1700)
 * truncate includes secondary indexes (CASSANDRA-1747)
 * retain reference to PendingFile sstables (CASSANDRA-1749)
 * fix sstableimport regression (CASSANDRA-1753)
 * fix for bootstrap when no non-system tables are defined (CASSANDRA-1732)
 * handle replica unavailability in index scan (CASSANDRA-1755)
 * fix service initialization order deadlock (CASSANDRA-1756)
 * multi-line cli commands (CASSANDRA-1742)
 * fix race between snapshot and compaction (CASSANDRA-1736)
 * add listEndpointsPendingHints, deleteHintsForEndpoint JMX methods 
   (CASSANDRA-1551)


0.7.0-beta3
 * add strategy options to describe_keyspace output (CASSANDRA-1560)
 * log warning when using randomly generated token (CASSANDRA-1552)
 * re-organize JMX into .db, .net, .internal, .request (CASSANDRA-1217)
 * allow nodes to change IPs between restarts (CASSANDRA-1518)
 * remember ring state between restarts by default (CASSANDRA-1518)
 * flush index built flag so we can read it before log replay (CASSANDRA-1541)
 * lock row cache updates to prevent race condition (CASSANDRA-1293)
 * remove assertion causing rare (and harmless) error messages in
   commitlog (CASSANDRA-1330)
 * fix moving nodes with no keyspaces defined (CASSANDRA-1574)
 * fix unbootstrap when no data is present in a transfer range (CASSANDRA-1573)
 * take advantage of AVRO-495 to simplify our avro IDL (CASSANDRA-1436)
 * extend authorization hierarchy to column family (CASSANDRA-1554)
 * deletion support in secondary indexes (CASSANDRA-1571)
 * meaningful error message for invalid replication strategy class 
   (CASSANDRA-1566)
 * allow keyspace creation with RF > N (CASSANDRA-1428)
 * improve cli error handling (CASSANDRA-1580)
 * add cache save/load ability (CASSANDRA-1417, 1606, 1647)
 * add StorageService.getDrainProgress (CASSANDRA-1588)
 * Disallow bootstrap to an in-use token (CASSANDRA-1561)
 * Allow dynamic secondary index creation and destruction (CASSANDRA-1532)
 * log auto-guessed memtable thresholds (CASSANDRA-1595)
 * add ColumnDef support to cli (CASSANDRA-1583)
 * reduce index sample time by 75% (CASSANDRA-1572)
 * add cli support for column, strategy metadata (CASSANDRA-1578, 1612)
 * add cli support for schema modification (CASSANDRA-1584)
 * delete temp files on failed compactions (CASSANDRA-1596)
 * avoid blocking for dead nodes during removetoken (CASSANDRA-1605)
 * remove ConsistencyLevel.ZERO (CASSANDRA-1607)
 * expose in-progress compaction type in jmx (CASSANDRA-1586)
 * removed IClock & related classes from internals (CASSANDRA-1502)
 * fix removing tokens from SystemTable on decommission and removetoken
   (CASSANDRA-1609)
 * include CF metadata in cli 'show keyspaces' (CASSANDRA-1613)
 * switch from Properties to HashMap in PropertyFileSnitch to
   avoid synchronization bottleneck (CASSANDRA-1481)
 * PropertyFileSnitch configuration file renamed to 
   cassandra-topology.properties
 * add cli support for get_range_slices (CASSANDRA-1088, CASSANDRA-1619)
 * Make memtable flush thresholds per-CF instead of global 
   (CASSANDRA-1007, 1637)
 * add cli support for binary data without CfDef hints (CASSANDRA-1603)
 * fix building SSTable statistics post-stream (CASSANDRA-1620)
 * fix potential infinite loop in 2ary index queries (CASSANDRA-1623)
 * allow creating NTS keyspaces with no replicas configured (CASSANDRA-1626)
 * add jmx histogram of sstables accessed per read (CASSANDRA-1624)
 * remove system_rename_column_family and system_rename_keyspace from the
   client API until races can be fixed (CASSANDRA-1630, CASSANDRA-1585)
 * add cli sanity tests (CASSANDRA-1582)
 * update GC settings in cassandra.bat (CASSANDRA-1636)
 * cli support for index queries (CASSANDRA-1635)
 * cli support for updating schema memtable settings (CASSANDRA-1634)
 * cli --file option (CASSANDRA-1616)
 * reduce automatically chosen memtable sizes by 50% (CASSANDRA-1641)
 * move endpoint cache from snitch to strategy (CASSANDRA-1643)
 * fix commitlog recovery deleting the newly-created segment as well as
   the old ones (CASSANDRA-1644)
 * upgrade to Thrift 0.5 (CASSANDRA-1367)
 * renamed CL.DCQUORUM to LOCAL_QUORUM and DCQUORUMSYNC to EACH_QUORUM
 * cli truncate support (CASSANDRA-1653)
 * update GC settings in cassandra.bat (CASSANDRA-1636)
 * avoid logging when a node's ip/token is gossipped back to it (CASSANDRA-1666)


0.7-beta2
 * always use UTF-8 for hint keys (CASSANDRA-1439)
 * remove cassandra.yaml dependency from Hadoop and Pig (CASSADRA-1322)
 * expose CfDef metadata in describe_keyspaces (CASSANDRA-1363)
 * restore use of mmap_index_only option (CASSANDRA-1241)
 * dropping a keyspace with no column families generated an error 
   (CASSANDRA-1378)
 * rename RackAwareStrategy to OldNetworkTopologyStrategy, RackUnawareStrategy 
   to SimpleStrategy, DatacenterShardStrategy to NetworkTopologyStrategy,
   AbstractRackAwareSnitch to AbstractNetworkTopologySnitch (CASSANDRA-1392)
 * merge StorageProxy.mutate, mutateBlocking (CASSANDRA-1396)
 * faster UUIDType, LongType comparisons (CASSANDRA-1386, 1393)
 * fix setting read_repair_chance from CLI addColumnFamily (CASSANDRA-1399)
 * fix updates to indexed columns (CASSANDRA-1373)
 * fix race condition leaving to FileNotFoundException (CASSANDRA-1382)
 * fix sharded lock hash on index write path (CASSANDRA-1402)
 * add support for GT/E, LT/E in subordinate index clauses (CASSANDRA-1401)
 * cfId counter got out of sync when CFs were added (CASSANDRA-1403)
 * less chatty schema updates (CASSANDRA-1389)
 * rename column family mbeans. 'type' will now include either 
   'IndexColumnFamilies' or 'ColumnFamilies' depending on the CFS type.
   (CASSANDRA-1385)
 * disallow invalid keyspace and column family names. This includes name that
   matches a '^\w+' regex. (CASSANDRA-1377)
 * use JNA, if present, to take snapshots (CASSANDRA-1371)
 * truncate hints if starting 0.7 for the first time (CASSANDRA-1414)
 * fix FD leak in single-row slicepredicate queries (CASSANDRA-1416)
 * allow index expressions against columns that are not part of the 
   SlicePredicate (CASSANDRA-1410)
 * config-converter properly handles snitches and framed support 
   (CASSANDRA-1420)
 * remove keyspace argument from multiget_count (CASSANDRA-1422)
 * allow specifying cassandra.yaml location as (local or remote) URL
   (CASSANDRA-1126)
 * fix using DynamicEndpointSnitch with NetworkTopologyStrategy
   (CASSANDRA-1429)
 * Add CfDef.default_validation_class (CASSANDRA-891)
 * fix EstimatedHistogram.max (CASSANDRA-1413)
 * quorum read optimization (CASSANDRA-1622)
 * handle zero-length (or missing) rows during HH paging (CASSANDRA-1432)
 * include secondary indexes during schema migrations (CASSANDRA-1406)
 * fix commitlog header race during schema change (CASSANDRA-1435)
 * fix ColumnFamilyStoreMBeanIterator to use new type name (CASSANDRA-1433)
 * correct filename generated by xml->yaml converter (CASSANDRA-1419)
 * add CMSInitiatingOccupancyFraction=75 and UseCMSInitiatingOccupancyOnly
   to default JVM options
 * decrease jvm heap for cassandra-cli (CASSANDRA-1446)
 * ability to modify keyspaces and column family definitions on a live cluster
   (CASSANDRA-1285)
 * support for Hadoop Streaming [non-jvm map/reduce via stdin/out]
   (CASSANDRA-1368)
 * Move persistent sstable stats from the system table to an sstable component
   (CASSANDRA-1430)
 * remove failed bootstrap attempt from pending ranges when gossip times
   it out after 1h (CASSANDRA-1463)
 * eager-create tcp connections to other cluster members (CASSANDRA-1465)
 * enumerate stages and derive stage from message type instead of 
   transmitting separately (CASSANDRA-1465)
 * apply reversed flag during collation from different data sources
   (CASSANDRA-1450)
 * make failure to remove commitlog segment non-fatal (CASSANDRA-1348)
 * correct ordering of drain operations so CL.recover is no longer 
   necessary (CASSANDRA-1408)
 * removed keyspace from describe_splits method (CASSANDRA-1425)
 * rename check_schema_agreement to describe_schema_versions
   (CASSANDRA-1478)
 * fix QUORUM calculation for RF > 3 (CASSANDRA-1487)
 * remove tombstones during non-major compactions when bloom filter
   verifies that row does not exist in other sstables (CASSANDRA-1074)
 * nodes that coordinated a loadbalance in the past could not be seen by
   newly added nodes (CASSANDRA-1467)
 * exposed endpoint states (gossip details) via jmx (CASSANDRA-1467)
 * ensure that compacted sstables are not included when new readers are
   instantiated (CASSANDRA-1477)
 * by default, calculate heap size and memtable thresholds at runtime (CASSANDRA-1469)
 * fix races dealing with adding/dropping keyspaces and column families in
   rapid succession (CASSANDRA-1477)
 * clean up of Streaming system (CASSANDRA-1503, 1504, 1506)
 * add options to configure Thrift socket keepalive and buffer sizes (CASSANDRA-1426)
 * make contrib CassandraServiceDataCleaner recursive (CASSANDRA-1509)
 * min, max compaction threshold are configurable and persistent 
   per-ColumnFamily (CASSANDRA-1468)
 * fix replaying the last mutation in a commitlog unnecessarily 
   (CASSANDRA-1512)
 * invoke getDefaultUncaughtExceptionHandler from DTPE with the original
   exception rather than the ExecutionException wrapper (CASSANDRA-1226)
 * remove Clock from the Thrift (and Avro) API (CASSANDRA-1501)
 * Close intra-node sockets when connection is broken (CASSANDRA-1528)
 * RPM packaging spec file (CASSANDRA-786)
 * weighted request scheduler (CASSANDRA-1485)
 * treat expired columns as deleted (CASSANDRA-1539)
 * make IndexInterval configurable (CASSANDRA-1488)
 * add describe_snitch to Thrift API (CASSANDRA-1490)
 * MD5 authenticator compares plain text submitted password with MD5'd
   saved property, instead of vice versa (CASSANDRA-1447)
 * JMX MessagingService pending and completed counts (CASSANDRA-1533)
 * fix race condition processing repair responses (CASSANDRA-1511)
 * make repair blocking (CASSANDRA-1511)
 * create EndpointSnitchInfo and MBean to expose rack and DC (CASSANDRA-1491)
 * added option to contrib/word_count to output results back to Cassandra
   (CASSANDRA-1342)
 * rewrite Hadoop ColumnFamilyRecordWriter to pool connections, retry to
   multiple Cassandra nodes, and smooth impact on the Cassandra cluster
   by using smaller batch sizes (CASSANDRA-1434)
 * fix setting gc_grace_seconds via CLI (CASSANDRA-1549)
 * support TTL'd index values (CASSANDRA-1536)
 * make removetoken work like decommission (CASSANDRA-1216)
 * make cli comparator-aware and improve quote rules (CASSANDRA-1523,-1524)
 * make nodetool compact and cleanup blocking (CASSANDRA-1449)
 * add memtable, cache information to GCInspector logs (CASSANDRA-1558)
 * enable/disable HintedHandoff via JMX (CASSANDRA-1550)
 * Ignore stray files in the commit log directory (CASSANDRA-1547)
 * Disallow bootstrap to an in-use token (CASSANDRA-1561)


0.7-beta1
 * sstable versioning (CASSANDRA-389)
 * switched to slf4j logging (CASSANDRA-625)
 * add (optional) expiration time for column (CASSANDRA-699)
 * access levels for authentication/authorization (CASSANDRA-900)
 * add ReadRepairChance to CF definition (CASSANDRA-930)
 * fix heisenbug in system tests, especially common on OS X (CASSANDRA-944)
 * convert to byte[] keys internally and all public APIs (CASSANDRA-767)
 * ability to alter schema definitions on a live cluster (CASSANDRA-44)
 * renamed configuration file to cassandra.xml, and log4j.properties to
   log4j-server.properties, which must now be loaded from
   the classpath (which is how our scripts in bin/ have always done it)
   (CASSANDRA-971)
 * change get_count to require a SlicePredicate. create multi_get_count
   (CASSANDRA-744)
 * re-organized endpointsnitch implementations and added SimpleSnitch
   (CASSANDRA-994)
 * Added preload_row_cache option (CASSANDRA-946)
 * add CRC to commitlog header (CASSANDRA-999)
 * removed deprecated batch_insert and get_range_slice methods (CASSANDRA-1065)
 * add truncate thrift method (CASSANDRA-531)
 * http mini-interface using mx4j (CASSANDRA-1068)
 * optimize away copy of sliced row on memtable read path (CASSANDRA-1046)
 * replace constant-size 2GB mmaped segments and special casing for index 
   entries spanning segment boundaries, with SegmentedFile that computes 
   segments that always contain entire entries/rows (CASSANDRA-1117)
 * avoid reading large rows into memory during compaction (CASSANDRA-16)
 * added hadoop OutputFormat (CASSANDRA-1101)
 * efficient Streaming (no more anticompaction) (CASSANDRA-579)
 * split commitlog header into separate file and add size checksum to
   mutations (CASSANDRA-1179)
 * avoid allocating a new byte[] for each mutation on replay (CASSANDRA-1219)
 * revise HH schema to be per-endpoint (CASSANDRA-1142)
 * add joining/leaving status to nodetool ring (CASSANDRA-1115)
 * allow multiple repair sessions per node (CASSANDRA-1190)
 * optimize away MessagingService for local range queries (CASSANDRA-1261)
 * make framed transport the default so malformed requests can't OOM the 
   server (CASSANDRA-475)
 * significantly faster reads from row cache (CASSANDRA-1267)
 * take advantage of row cache during range queries (CASSANDRA-1302)
 * make GCGraceSeconds a per-ColumnFamily value (CASSANDRA-1276)
 * keep persistent row size and column count statistics (CASSANDRA-1155)
 * add IntegerType (CASSANDRA-1282)
 * page within a single row during hinted handoff (CASSANDRA-1327)
 * push DatacenterShardStrategy configuration into keyspace definition,
   eliminating datacenter.properties. (CASSANDRA-1066)
 * optimize forward slices starting with '' and single-index-block name 
   queries by skipping the column index (CASSANDRA-1338)
 * streaming refactor (CASSANDRA-1189)
 * faster comparison for UUID types (CASSANDRA-1043)
 * secondary index support (CASSANDRA-749 and subtasks)
 * make compaction buckets deterministic (CASSANDRA-1265)


0.6.6
 * Allow using DynamicEndpointSnitch with RackAwareStrategy (CASSANDRA-1429)
 * remove the remaining vestiges of the unfinished DatacenterShardStrategy 
   (replaced by NetworkTopologyStrategy in 0.7)
   

0.6.5
 * fix key ordering in range query results with RandomPartitioner
   and ConsistencyLevel > ONE (CASSANDRA-1145)
 * fix for range query starting with the wrong token range (CASSANDRA-1042)
 * page within a single row during hinted handoff (CASSANDRA-1327)
 * fix compilation on non-sun JDKs (CASSANDRA-1061)
 * remove String.trim() call on row keys in batch mutations (CASSANDRA-1235)
 * Log summary of dropped messages instead of spamming log (CASSANDRA-1284)
 * add dynamic endpoint snitch (CASSANDRA-981)
 * fix streaming for keyspaces with hyphens in their name (CASSANDRA-1377)
 * fix errors in hard-coded bloom filter optKPerBucket by computing it
   algorithmically (CASSANDRA-1220
 * remove message deserialization stage, and uncap read/write stages
   so slow reads/writes don't block gossip processing (CASSANDRA-1358)
 * add jmx port configuration to Debian package (CASSANDRA-1202)
 * use mlockall via JNA, if present, to prevent Linux from swapping
   out parts of the JVM (CASSANDRA-1214)


0.6.4
 * avoid queuing multiple hint deliveries for the same endpoint
   (CASSANDRA-1229)
 * better performance for and stricter checking of UTF8 column names
   (CASSANDRA-1232)
 * extend option to lower compaction priority to hinted handoff
   as well (CASSANDRA-1260)
 * log errors in gossip instead of re-throwing (CASSANDRA-1289)
 * avoid aborting commitlog replay prematurely if a flushed-but-
   not-removed commitlog segment is encountered (CASSANDRA-1297)
 * fix duplicate rows being read during mapreduce (CASSANDRA-1142)
 * failure detection wasn't closing command sockets (CASSANDRA-1221)
 * cassandra-cli.bat works on windows (CASSANDRA-1236)
 * pre-emptively drop requests that cannot be processed within RPCTimeout
   (CASSANDRA-685)
 * add ack to Binary write verb and update CassandraBulkLoader
   to wait for acks for each row (CASSANDRA-1093)
 * added describe_partitioner Thrift method (CASSANDRA-1047)
 * Hadoop jobs no longer require the Cassandra storage-conf.xml
   (CASSANDRA-1280, CASSANDRA-1047)
 * log thread pool stats when GC is excessive (CASSANDRA-1275)
 * remove gossip message size limit (CASSANDRA-1138)
 * parallelize local and remote reads during multiget, and respect snitch 
   when determining whether to do local read for CL.ONE (CASSANDRA-1317)
 * fix read repair to use requested consistency level on digest mismatch,
   rather than assuming QUORUM (CASSANDRA-1316)
 * process digest mismatch re-reads in parallel (CASSANDRA-1323)
 * switch hints CF comparator to BytesType (CASSANDRA-1274)


0.6.3
 * retry to make streaming connections up to 8 times. (CASSANDRA-1019)
 * reject describe_ring() calls on invalid keyspaces (CASSANDRA-1111)
 * fix cache size calculation for size of 100% (CASSANDRA-1129)
 * fix cache capacity only being recalculated once (CASSANDRA-1129)
 * remove hourly scan of all hints on the off chance that the gossiper
   missed a status change; instead, expose deliverHintsToEndpoint to JMX
   so it can be done manually, if necessary (CASSANDRA-1141)
 * don't reject reads at CL.ALL (CASSANDRA-1152)
 * reject deletions to supercolumns in CFs containing only standard
   columns (CASSANDRA-1139)
 * avoid preserving login information after client disconnects
   (CASSANDRA-1057)
 * prefer sun jdk to openjdk in debian init script (CASSANDRA-1174)
 * detect partioner config changes between restarts and fail fast 
   (CASSANDRA-1146)
 * use generation time to resolve node token reassignment disagreements
   (CASSANDRA-1118)
 * restructure the startup ordering of Gossiper and MessageService to avoid
   timing anomalies (CASSANDRA-1160)
 * detect incomplete commit log hearders (CASSANDRA-1119)
 * force anti-entropy service to stream files on the stream stage to avoid
   sending streams out of order (CASSANDRA-1169)
 * remove inactive stream managers after AES streams files (CASSANDRA-1169)
 * allow removing entire row through batch_mutate Deletion (CASSANDRA-1027)
 * add JMX metrics for row-level bloom filter false positives (CASSANDRA-1212)
 * added a redhat init script to contrib (CASSANDRA-1201)
 * use midpoint when bootstrapping a new machine into range with not
   much data yet instead of random token (CASSANDRA-1112)
 * kill server on OOM in executor stage as well as Thrift (CASSANDRA-1226)
 * remove opportunistic repairs, when two machines with overlapping replica
   responsibilities happen to finish major compactions of the same CF near
   the same time.  repairs are now fully manual (CASSANDRA-1190)
 * add ability to lower compaction priority (default is no change from 0.6.2)
   (CASSANDRA-1181)


0.6.2
 * fix contrib/word_count build. (CASSANDRA-992)
 * split CommitLogExecutorService into BatchCommitLogExecutorService and 
   PeriodicCommitLogExecutorService (CASSANDRA-1014)
 * add latency histograms to CFSMBean (CASSANDRA-1024)
 * make resolving timestamp ties deterministic by using value bytes
   as a tiebreaker (CASSANDRA-1039)
 * Add option to turn off Hinted Handoff (CASSANDRA-894)
 * fix windows startup (CASSANDRA-948)
 * make concurrent_reads, concurrent_writes configurable at runtime via JMX
   (CASSANDRA-1060)
 * disable GCInspector on non-Sun JVMs (CASSANDRA-1061)
 * fix tombstone handling in sstable rows with no other data (CASSANDRA-1063)
 * fix size of row in spanned index entries (CASSANDRA-1056)
 * install json2sstable, sstable2json, and sstablekeys to Debian package
 * StreamingService.StreamDestinations wouldn't empty itself after streaming
   finished (CASSANDRA-1076)
 * added Collections.shuffle(splits) before returning the splits in 
   ColumnFamilyInputFormat (CASSANDRA-1096)
 * do not recalculate cache capacity post-compaction if it's been manually 
   modified (CASSANDRA-1079)
 * better defaults for flush sorter + writer executor queue sizes
   (CASSANDRA-1100)
 * windows scripts for SSTableImport/Export (CASSANDRA-1051)
 * windows script for nodetool (CASSANDRA-1113)
 * expose PhiConvictThreshold (CASSANDRA-1053)
 * make repair of RF==1 a no-op (CASSANDRA-1090)
 * improve default JVM GC options (CASSANDRA-1014)
 * fix SlicePredicate serialization inside Hadoop jobs (CASSANDRA-1049)
 * close Thrift sockets in Hadoop ColumnFamilyRecordReader (CASSANDRA-1081)


0.6.1
 * fix NPE in sstable2json when no excluded keys are given (CASSANDRA-934)
 * keep the replica set constant throughout the read repair process
   (CASSANDRA-937)
 * allow querying getAllRanges with empty token list (CASSANDRA-933)
 * fix command line arguments inversion in clustertool (CASSANDRA-942)
 * fix race condition that could trigger a false-positive assertion
   during post-flush discard of old commitlog segments (CASSANDRA-936)
 * fix neighbor calculation for anti-entropy repair (CASSANDRA-924)
 * perform repair even for small entropy differences (CASSANDRA-924)
 * Use hostnames in CFInputFormat to allow Hadoop's naive string-based
   locality comparisons to work (CASSANDRA-955)
 * cache read-only BufferedRandomAccessFile length to avoid
   3 system calls per invocation (CASSANDRA-950)
 * nodes with IPv6 (and no IPv4) addresses could not join cluster
   (CASSANDRA-969)
 * Retrieve the correct number of undeleted columns, if any, from
   a supercolumn in a row that had been deleted previously (CASSANDRA-920)
 * fix index scans that cross the 2GB mmap boundaries for both mmap
   and standard i/o modes (CASSANDRA-866)
 * expose drain via nodetool (CASSANDRA-978)


0.6.0-RC1
 * JMX drain to flush memtables and run through commit log (CASSANDRA-880)
 * Bootstrapping can skip ranges under the right conditions (CASSANDRA-902)
 * fix merging row versions in range_slice for CL > ONE (CASSANDRA-884)
 * default write ConsistencyLeven chaned from ZERO to ONE
 * fix for index entries spanning mmap buffer boundaries (CASSANDRA-857)
 * use lexical comparison if time part of TimeUUIDs are the same 
   (CASSANDRA-907)
 * bound read, mutation, and response stages to fix possible OOM
   during log replay (CASSANDRA-885)
 * Use microseconds-since-epoch (UTC) in cli, instead of milliseconds
 * Treat batch_mutate Deletion with null supercolumn as "apply this predicate 
   to top level supercolumns" (CASSANDRA-834)
 * Streaming destination nodes do not update their JMX status (CASSANDRA-916)
 * Fix internal RPC timeout calculation (CASSANDRA-911)
 * Added Pig loadfunc to contrib/pig (CASSANDRA-910)


0.6.0-beta3
 * fix compaction bucketing bug (CASSANDRA-814)
 * update windows batch file (CASSANDRA-824)
 * deprecate KeysCachedFraction configuration directive in favor
   of KeysCached; move to unified-per-CF key cache (CASSANDRA-801)
 * add invalidateRowCache to ColumnFamilyStoreMBean (CASSANDRA-761)
 * send Handoff hints to natural locations to reduce load on
   remaining nodes in a failure scenario (CASSANDRA-822)
 * Add RowWarningThresholdInMB configuration option to warn before very 
   large rows get big enough to threaten node stability, and -x option to
   be able to remove them with sstable2json if the warning is unheeded
   until it's too late (CASSANDRA-843)
 * Add logging of GC activity (CASSANDRA-813)
 * fix ConcurrentModificationException in commitlog discard (CASSANDRA-853)
 * Fix hardcoded row count in Hadoop RecordReader (CASSANDRA-837)
 * Add a jmx status to the streaming service and change several DEBUG
   messages to INFO (CASSANDRA-845)
 * fix classpath in cassandra-cli.bat for Windows (CASSANDRA-858)
 * allow re-specifying host, port to cassandra-cli if invalid ones
   are first tried (CASSANDRA-867)
 * fix race condition handling rpc timeout in the coordinator
   (CASSANDRA-864)
 * Remove CalloutLocation and StagingFileDirectory from storage-conf files 
   since those settings are no longer used (CASSANDRA-878)
 * Parse a long from RowWarningThresholdInMB instead of an int (CASSANDRA-882)
 * Remove obsolete ControlPort code from DatabaseDescriptor (CASSANDRA-886)
 * move skipBytes side effect out of assert (CASSANDRA-899)
 * add "double getLoad" to StorageServiceMBean (CASSANDRA-898)
 * track row stats per CF at compaction time (CASSANDRA-870)
 * disallow CommitLogDirectory matching a DataFileDirectory (CASSANDRA-888)
 * default key cache size is 200k entries, changed from 10% (CASSANDRA-863)
 * add -Dcassandra-foreground=yes to cassandra.bat
 * exit if cluster name is changed unexpectedly (CASSANDRA-769)


0.6.0-beta1/beta2
 * add batch_mutate thrift command, deprecating batch_insert (CASSANDRA-336)
 * remove get_key_range Thrift API, deprecated in 0.5 (CASSANDRA-710)
 * add optional login() Thrift call for authentication (CASSANDRA-547)
 * support fat clients using gossiper and StorageProxy to perform
   replication in-process [jvm-only] (CASSANDRA-535)
 * support mmapped I/O for reads, on by default on 64bit JVMs 
   (CASSANDRA-408, CASSANDRA-669)
 * improve insert concurrency, particularly during Hinted Handoff
   (CASSANDRA-658)
 * faster network code (CASSANDRA-675)
 * stress.py moved to contrib (CASSANDRA-635)
 * row caching [must be explicitly enabled per-CF in config] (CASSANDRA-678)
 * present a useful measure of compaction progress in JMX (CASSANDRA-599)
 * add bin/sstablekeys (CASSNADRA-679)
 * add ConsistencyLevel.ANY (CASSANDRA-687)
 * make removetoken remove nodes from gossip entirely (CASSANDRA-644)
 * add ability to set cache sizes at runtime (CASSANDRA-708)
 * report latency and cache hit rate statistics with lifetime totals
   instead of average over the last minute (CASSANDRA-702)
 * support get_range_slice for RandomPartitioner (CASSANDRA-745)
 * per-keyspace replication factory and replication strategy (CASSANDRA-620)
 * track latency in microseconds (CASSANDRA-733)
 * add describe_ Thrift methods, deprecating get_string_property and 
   get_string_list_property
 * jmx interface for tracking operation mode and streams in general.
   (CASSANDRA-709)
 * keep memtables in sorted order to improve range query performance
   (CASSANDRA-799)
 * use while loop instead of recursion when trimming sstables compaction list 
   to avoid blowing stack in pathological cases (CASSANDRA-804)
 * basic Hadoop map/reduce support (CASSANDRA-342)


0.5.1
 * ensure all files for an sstable are streamed to the same directory.
   (CASSANDRA-716)
 * more accurate load estimate for bootstrapping (CASSANDRA-762)
 * tolerate dead or unavailable bootstrap target on write (CASSANDRA-731)
 * allow larger numbers of keys (> 140M) in a sstable bloom filter
   (CASSANDRA-790)
 * include jvm argument improvements from CASSANDRA-504 in debian package
 * change streaming chunk size to 32MB to accomodate Windows XP limitations
   (was 64MB) (CASSANDRA-795)
 * fix get_range_slice returning results in the wrong order (CASSANDRA-781)
 

0.5.0 final
 * avoid attempting to delete temporary bootstrap files twice (CASSANDRA-681)
 * fix bogus NaN in nodeprobe cfstats output (CASSANDRA-646)
 * provide a policy for dealing with single thread executors w/ a full queue
   (CASSANDRA-694)
 * optimize inner read in MessagingService, vastly improving multiple-node
   performance (CASSANDRA-675)
 * wait for table flush before streaming data back to a bootstrapping node.
   (CASSANDRA-696)
 * keep track of bootstrapping sources by table so that bootstrapping doesn't 
   give the indication of finishing early (CASSANDRA-673)


0.5.0 RC3
 * commit the correct version of the patch for CASSANDRA-663


0.5.0 RC2 (unreleased)
 * fix bugs in converting get_range_slice results to Thrift 
   (CASSANDRA-647, CASSANDRA-649)
 * expose java.util.concurrent.TimeoutException in StorageProxy methods
   (CASSANDRA-600)
 * TcpConnectionManager was holding on to disconnected connections, 
   giving the false indication they were being used. (CASSANDRA-651)
 * Remove duplicated write. (CASSANDRA-662)
 * Abort bootstrap if IP is already in the token ring (CASSANDRA-663)
 * increase default commitlog sync period, and wait for last sync to 
   finish before submitting another (CASSANDRA-668)


0.5.0 RC1
 * Fix potential NPE in get_range_slice (CASSANDRA-623)
 * add CRC32 to commitlog entries (CASSANDRA-605)
 * fix data streaming on windows (CASSANDRA-630)
 * GC compacted sstables after cleanup and compaction (CASSANDRA-621)
 * Speed up anti-entropy validation (CASSANDRA-629)
 * Fix anti-entropy assertion error (CASSANDRA-639)
 * Fix pending range conflicts when bootstapping or moving
   multiple nodes at once (CASSANDRA-603)
 * Handle obsolete gossip related to node movement in the case where
   one or more nodes is down when the movement occurs (CASSANDRA-572)
 * Include dead nodes in gossip to avoid a variety of problems
   and fix HH to removed nodes (CASSANDRA-634)
 * return an InvalidRequestException for mal-formed SlicePredicates
   (CASSANDRA-643)
 * fix bug determining closest neighbor for use in multiple datacenters
   (CASSANDRA-648)
 * Vast improvements in anticompaction speed (CASSANDRA-607)
 * Speed up log replay and writes by avoiding redundant serializations
   (CASSANDRA-652)


0.5.0 beta 2
 * Bootstrap improvements (several tickets)
 * add nodeprobe repair anti-entropy feature (CASSANDRA-193, CASSANDRA-520)
 * fix possibility of partition when many nodes restart at once
   in clusters with multiple seeds (CASSANDRA-150)
 * fix NPE in get_range_slice when no data is found (CASSANDRA-578)
 * fix potential NPE in hinted handoff (CASSANDRA-585)
 * fix cleanup of local "system" keyspace (CASSANDRA-576)
 * improve computation of cluster load balance (CASSANDRA-554)
 * added super column read/write, column count, and column/row delete to
   cassandra-cli (CASSANDRA-567, CASSANDRA-594)
 * fix returning live subcolumns of deleted supercolumns (CASSANDRA-583)
 * respect JAVA_HOME in bin/ scripts (several tickets)
 * add StorageService.initClient for fat clients on the JVM (CASSANDRA-535)
   (see contrib/client_only for an example of use)
 * make consistency_level functional in get_range_slice (CASSANDRA-568)
 * optimize key deserialization for RandomPartitioner (CASSANDRA-581)
 * avoid GCing tombstones except on major compaction (CASSANDRA-604)
 * increase failure conviction threshold, resulting in less nodes
   incorrectly (and temporarily) marked as down (CASSANDRA-610)
 * respect memtable thresholds during log replay (CASSANDRA-609)
 * support ConsistencyLevel.ALL on read (CASSANDRA-584)
 * add nodeprobe removetoken command (CASSANDRA-564)


0.5.0 beta
 * Allow multiple simultaneous flushes, improving flush throughput 
   on multicore systems (CASSANDRA-401)
 * Split up locks to improve write and read throughput on multicore systems
   (CASSANDRA-444, CASSANDRA-414)
 * More efficient use of memory during compaction (CASSANDRA-436)
 * autobootstrap option: when enabled, all non-seed nodes will attempt
   to bootstrap when started, until bootstrap successfully
   completes. -b option is removed.  (CASSANDRA-438)
 * Unless a token is manually specified in the configuration xml,
   a bootstraping node will use a token that gives it half the
   keys from the most-heavily-loaded node in the cluster,
   instead of generating a random token. 
   (CASSANDRA-385, CASSANDRA-517)
 * Miscellaneous bootstrap fixes (several tickets)
 * Ability to change a node's token even after it has data on it
   (CASSANDRA-541)
 * Ability to decommission a live node from the ring (CASSANDRA-435)
 * Semi-automatic loadbalancing via nodeprobe (CASSANDRA-192)
 * Add ability to set compaction thresholds at runtime via
   JMX / nodeprobe.  (CASSANDRA-465)
 * Add "comment" field to ColumnFamily definition. (CASSANDRA-481)
 * Additional JMX metrics (CASSANDRA-482)
 * JSON based export and import tools (several tickets)
 * Hinted Handoff fixes (several tickets)
 * Add key cache to improve read performance (CASSANDRA-423)
 * Simplified construction of custom ReplicationStrategy classes
   (CASSANDRA-497)
 * Graphical application (Swing) for ring integrity verification and 
   visualization was added to contrib (CASSANDRA-252)
 * Add DCQUORUM, DCQUORUMSYNC consistency levels and corresponding
   ReplicationStrategy / EndpointSnitch classes.  Experimental.
   (CASSANDRA-492)
 * Web client interface added to contrib (CASSANDRA-457)
 * More-efficient flush for Random, CollatedOPP partitioners 
   for normal writes (CASSANDRA-446) and bulk load (CASSANDRA-420)
 * Add MemtableFlushAfterMinutes, a global replacement for the old 
   per-CF FlushPeriodInMinutes setting (CASSANDRA-463)
 * optimizations to slice reading (CASSANDRA-350) and supercolumn
   queries (CASSANDRA-510)
 * force binding to given listenaddress for nodes with multiple
   interfaces (CASSANDRA-546)
 * stress.py benchmarking tool improvements (several tickets)
 * optimized replica placement code (CASSANDRA-525)
 * faster log replay on restart (CASSANDRA-539, CASSANDRA-540)
 * optimized local-node writes (CASSANDRA-558)
 * added get_range_slice, deprecating get_key_range (CASSANDRA-344)
 * expose TimedOutException to thrift (CASSANDRA-563)
 

0.4.2
 * Add validation disallowing null keys (CASSANDRA-486)
 * Fix race conditions in TCPConnectionManager (CASSANDRA-487)
 * Fix using non-utf8-aware comparison as a sanity check.
   (CASSANDRA-493)
 * Improve default garbage collector options (CASSANDRA-504)
 * Add "nodeprobe flush" (CASSANDRA-505)
 * remove NotFoundException from get_slice throws list (CASSANDRA-518)
 * fix get (not get_slice) of entire supercolumn (CASSANDRA-508)
 * fix null token during bootstrap (CASSANDRA-501)


0.4.1
 * Fix FlushPeriod columnfamily configuration regression
   (CASSANDRA-455)
 * Fix long column name support (CASSANDRA-460)
 * Fix for serializing a row that only contains tombstones
   (CASSANDRA-458)
 * Fix for discarding unneeded commitlog segments (CASSANDRA-459)
 * Add SnapshotBeforeCompaction configuration option (CASSANDRA-426)
 * Fix compaction abort under insufficient disk space (CASSANDRA-473)
 * Fix reading subcolumn slice from tombstoned CF (CASSANDRA-484)
 * Fix race condition in RVH causing occasional NPE (CASSANDRA-478)


0.4.0
 * fix get_key_range problems when a node is down (CASSANDRA-440)
   and add UnavailableException to more Thrift methods
 * Add example EndPointSnitch contrib code (several tickets)


0.4.0 RC2
 * fix SSTable generation clash during compaction (CASSANDRA-418)
 * reject method calls with null parameters (CASSANDRA-308)
 * properly order ranges in nodeprobe output (CASSANDRA-421)
 * fix logging of certain errors on executor threads (CASSANDRA-425)


0.4.0 RC1
 * Bootstrap feature is live; use -b on startup (several tickets)
 * Added multiget api (CASSANDRA-70)
 * fix Deadlock with SelectorManager.doProcess and TcpConnection.write
   (CASSANDRA-392)
 * remove key cache b/c of concurrency bugs in third-party
   CLHM library (CASSANDRA-405)
 * update non-major compaction logic to use two threshold values
   (CASSANDRA-407)
 * add periodic / batch commitlog sync modes (several tickets)
 * inline BatchMutation into batch_insert params (CASSANDRA-403)
 * allow setting the logging level at runtime via mbean (CASSANDRA-402)
 * change default comparator to BytesType (CASSANDRA-400)
 * add forwards-compatible ConsistencyLevel parameter to get_key_range
   (CASSANDRA-322)
 * r/m special case of blocking for local destination when writing with 
   ConsistencyLevel.ZERO (CASSANDRA-399)
 * Fixes to make BinaryMemtable [bulk load interface] useful (CASSANDRA-337);
   see contrib/bmt_example for an example of using it.
 * More JMX properties added (several tickets)
 * Thrift changes (several tickets)
    - Merged _super get methods with the normal ones; return values
      are now of ColumnOrSuperColumn.
    - Similarly, merged batch_insert_super into batch_insert.



0.4.0 beta
 * On-disk data format has changed to allow billions of keys/rows per
   node instead of only millions
 * Multi-keyspace support
 * Scan all sstables for all queries to avoid situations where
   different types of operation on the same ColumnFamily could
   disagree on what data was present
 * Snapshot support via JMX
 * Thrift API has changed a _lot_:
    - removed time-sorted CFs; instead, user-defined comparators
      may be defined on the column names, which are now byte arrays.
      Default comparators are provided for UTF8, Bytes, Ascii, Long (i64),
      and UUID types.
    - removed colon-delimited strings in thrift api in favor of explicit
      structs such as ColumnPath, ColumnParent, etc.  Also normalized
      thrift struct and argument naming.
    - Added columnFamily argument to get_key_range.
    - Change signature of get_slice to accept starting and ending
      columns as well as an offset.  (This allows use of indexes.)
      Added "ascending" flag to allow reasonably-efficient reverse
      scans as well.  Removed get_slice_by_range as redundant.
    - get_key_range operates on one CF at a time
    - changed `block` boolean on insert methods to ConsistencyLevel enum,
      with options of NONE, ONE, QUORUM, and ALL.
    - added similar consistency_level parameter to read methods
    - column-name-set slice with no names given now returns zero columns
      instead of all of them.  ("all" can run your server out of memory.
      use a range-based slice with a high max column count instead.)
 * Removed the web interface. Node information can now be obtained by 
   using the newly introduced nodeprobe utility.
 * More JMX stats
 * Remove magic values from internals (e.g. special key to indicate
   when to flush memtables)
 * Rename configuration "table" to "keyspace"
 * Moved to crash-only design; no more shutdown (just kill the process)
 * Lots of bug fixes

Full list of issues resolved in 0.4 is at https://issues.apache.org/jira/secure/IssueNavigator.jspa?reset=true&&pid=12310865&fixfor=12313862&resolution=1&sorter/field=issuekey&sorter/order=DESC


0.3.0 RC3
 * Fix potential deadlock under load in TCPConnection.
   (CASSANDRA-220)


0.3.0 RC2
 * Fix possible data loss when server is stopped after replaying
   log but before new inserts force memtable flush.
   (CASSANDRA-204)
 * Added BUGS file


0.3.0 RC1
 * Range queries on keys, including user-defined key collation
 * Remove support
 * Workarounds for a weird bug in JDK select/register that seems
   particularly common on VM environments. Cassandra should deploy
   fine on EC2 now
 * Much improved infrastructure: the beginnings of a decent test suite
   ("ant test" for unit tests; "nosetests" for system tests), code
   coverage reporting, etc.
 * Expanded node status reporting via JMX
 * Improved error reporting/logging on both server and client
 * Reduced memory footprint in default configuration
 * Combined blocking and non-blocking versions of insert APIs
 * Added FlushPeriodInMinutes configuration parameter to force
   flushing of infrequently-updated ColumnFamilies<|MERGE_RESOLUTION|>--- conflicted
+++ resolved
@@ -1,4 +1,3 @@
-<<<<<<< HEAD
 2.0.2
  * Fix FileCacheService regressions (CASSANDRA-6149)
  * Never return WriteTimeout for CL.ANY (CASSANDRA-6032)
@@ -24,10 +23,7 @@
  * Save compaction history to system keyspace (CASSANDRA-5078)
  * Fix NPE if StorageService.getOperationMode() is executed before full startup (CASSANDRA-6166)
 Merged from 1.2:
-=======
-1.2.11
  * Add a warning for small LCS sstable size (CASSANDRA-6191)
->>>>>>> c5368c70
  * Add ability to list specific KS/CF combinations in nodetool cfstats (CASSANDRA-4191)
  * Mark CF clean if a mutation raced the drop and got it marked dirty 
  * Add a LOCAL_ONE consistency level (CASSANDRA-6202)
