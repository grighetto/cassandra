<<<<<<< HEAD
3.10
 * Use correct bounds for all-data range when filtering (CASSANDRA-12666)
 * Remove timing window in test case (CASSANDRA-12875)
 * Resolve unit testing without JCE security libraries installed (CASSANDRA-12945)
 * Fix inconsistencies in cassandra-stress load balancing policy (CASSANDRA-12919)
 * Fix validation of non-frozen UDT cells (CASSANDRA-12916)
 * Don't shut down socket input/output on StreamSession (CASSANDRA-12903)
 * Fix Murmur3PartitionerTest (CASSANDRA-12858)
 * Move cqlsh syntax rules into separate module and allow easier customization (CASSANDRA-12897)
 * Fix CommitLogSegmentManagerTest (CASSANDRA-12283)
 * Fix cassandra-stress truncate option (CASSANDRA-12695)
 * Fix crossNode value when receiving messages (CASSANDRA-12791)
 * Don't load MX4J beans twice (CASSANDRA-12869)
 * Extend native protocol request flags, add versions to SUPPORTED, and introduce ProtocolVersion enum (CASSANDRA-12838)
 * Set JOINING mode when running pre-join tasks (CASSANDRA-12836)
 * remove net.mintern.primitive library due to license issue (CASSANDRA-12845)
 * Properly format IPv6 addresses when logging JMX service URL (CASSANDRA-12454)
 * Optimize the vnode allocation for single replica per DC (CASSANDRA-12777)
 * Use non-token restrictions for bounds when token restrictions are overridden (CASSANDRA-12419)
 * Fix CQLSH auto completion for PER PARTITION LIMIT (CASSANDRA-12803)
 * Use different build directories for Eclipse and Ant (CASSANDRA-12466)
 * Avoid potential AttributeError in cqlsh due to no table metadata (CASSANDRA-12815)
 * Fix RandomReplicationAwareTokenAllocatorTest.testExistingCluster (CASSANDRA-12812)
 * Upgrade commons-codec to 1.9 (CASSANDRA-12790)
 * Make the fanout size for LeveledCompactionStrategy to be configurable (CASSANDRA-11550)
 * Add duration data type (CASSANDRA-11873)
 * Fix timeout in ReplicationAwareTokenAllocatorTest (CASSANDRA-12784)
 * Improve sum aggregate functions (CASSANDRA-12417)
 * Make cassandra.yaml docs for batch_size_*_threshold_in_kb reflect changes in CASSANDRA-10876 (CASSANDRA-12761)
 * cqlsh fails to format collections when using aliases (CASSANDRA-11534)
 * Check for hash conflicts in prepared statements (CASSANDRA-12733)
 * Exit query parsing upon first error (CASSANDRA-12598)
 * Fix cassandra-stress to use single seed in UUID generation (CASSANDRA-12729)
 * CQLSSTableWriter does not allow Update statement (CASSANDRA-12450)
 * Config class uses boxed types but DD exposes primitive types (CASSANDRA-12199)
 * Add pre- and post-shutdown hooks to Storage Service (CASSANDRA-12461)
 * Add hint delivery metrics (CASSANDRA-12693)
 * Remove IndexInfo cache from FileIndexInfoRetriever (CASSANDRA-12731)
 * ColumnIndex does not reuse buffer (CASSANDRA-12502)
 * cdc column addition still breaks schema migration tasks (CASSANDRA-12697)
 * Upgrade metrics-reporter dependencies (CASSANDRA-12089)
 * Tune compaction thread count via nodetool (CASSANDRA-12248)
 * Add +=/-= shortcut syntax for update queries (CASSANDRA-12232)
 * Include repair session IDs in repair start message (CASSANDRA-12532)
 * Add a blocking task to Index, run before joining the ring (CASSANDRA-12039)
 * Fix NPE when using CQLSSTableWriter (CASSANDRA-12667)
 * Support optional backpressure strategies at the coordinator (CASSANDRA-9318)
 * Make randompartitioner work with new vnode allocation (CASSANDRA-12647)
 * Fix cassandra-stress graphing (CASSANDRA-12237)
 * Allow filtering on partition key columns for queries without secondary indexes (CASSANDRA-11031)
 * Fix Cassandra Stress reporting thread model and precision (CASSANDRA-12585)
 * Add JMH benchmarks.jar (CASSANDRA-12586)
 * Cleanup uses of AlterTableStatementColumn (CASSANDRA-12567)
 * Add keep-alive to streaming (CASSANDRA-11841)
 * Tracing payload is passed through newSession(..) (CASSANDRA-11706)
 * avoid deleting non existing sstable files and improve related log messages (CASSANDRA-12261)
 * json/yaml output format for nodetool compactionhistory (CASSANDRA-12486)
 * Retry all internode messages once after a connection is
   closed and reopened (CASSANDRA-12192)
 * Add support to rebuild from targeted replica (CASSANDRA-9875)
 * Add sequence distribution type to cassandra stress (CASSANDRA-12490)
 * "SELECT * FROM foo LIMIT ;" does not error out (CASSANDRA-12154)
 * Define executeLocally() at the ReadQuery Level (CASSANDRA-12474)
 * Extend read/write failure messages with a map of replica addresses
   to error codes in the v5 native protocol (CASSANDRA-12311)
 * Fix rebuild of SASI indexes with existing index files (CASSANDRA-12374)
 * Let DatabaseDescriptor not implicitly startup services (CASSANDRA-9054, 12550)
 * Fix clustering indexes in presence of static columns in SASI (CASSANDRA-12378)
 * Fix queries on columns with reversed type on SASI indexes (CASSANDRA-12223)
 * Added slow query log (CASSANDRA-12403)
 * Count full coordinated request against timeout (CASSANDRA-12256)
 * Allow TTL with null value on insert and update (CASSANDRA-12216)
 * Make decommission operation resumable (CASSANDRA-12008)
 * Add support to one-way targeted repair (CASSANDRA-9876)
 * Remove clientutil jar (CASSANDRA-11635)
 * Fix compaction throughput throttle (CASSANDRA-12366, CASSANDRA-12717)
 * Delay releasing Memtable memory on flush until PostFlush has finished running (CASSANDRA-12358)
 * Cassandra stress should dump all setting on startup (CASSANDRA-11914)
 * Make it possible to compact a given token range (CASSANDRA-10643)
 * Allow updating DynamicEndpointSnitch properties via JMX (CASSANDRA-12179)
 * Collect metrics on queries by consistency level (CASSANDRA-7384)
 * Add support for GROUP BY to SELECT statement (CASSANDRA-10707)
 * Deprecate memtable_cleanup_threshold and update default for memtable_flush_writers (CASSANDRA-12228)
 * Upgrade to OHC 0.4.4 (CASSANDRA-12133)
 * Add version command to cassandra-stress (CASSANDRA-12258)
 * Create compaction-stress tool (CASSANDRA-11844)
 * Garbage-collecting compaction operation and schema option (CASSANDRA-7019)
 * Add beta protocol flag for v5 native protocol (CASSANDRA-12142)
 * Support filtering on non-PRIMARY KEY columns in the CREATE
   MATERIALIZED VIEW statement's WHERE clause (CASSANDRA-10368)
 * Unify STDOUT and SYSTEMLOG logback format (CASSANDRA-12004)
 * COPY FROM should raise error for non-existing input files (CASSANDRA-12174)
 * Faster write path (CASSANDRA-12269)
 * Option to leave omitted columns in INSERT JSON unset (CASSANDRA-11424)
 * Support json/yaml output in nodetool tpstats (CASSANDRA-12035)
 * Expose metrics for successful/failed authentication attempts (CASSANDRA-10635)
 * Prepend snapshot name with "truncated" or "dropped" when a snapshot
   is taken before truncating or dropping a table (CASSANDRA-12178)
 * Optimize RestrictionSet (CASSANDRA-12153)
 * cqlsh does not automatically downgrade CQL version (CASSANDRA-12150)
 * Omit (de)serialization of state variable in UDAs (CASSANDRA-9613)
 * Create a system table to expose prepared statements (CASSANDRA-8831)
 * Reuse DataOutputBuffer from ColumnIndex (CASSANDRA-11970)
 * Remove DatabaseDescriptor dependency from SegmentedFile (CASSANDRA-11580)
 * Add supplied username to authentication error messages (CASSANDRA-12076)
 * Remove pre-startup check for open JMX port (CASSANDRA-12074)
 * Remove compaction Severity from DynamicEndpointSnitch (CASSANDRA-11738)
 * Restore resumable hints delivery (CASSANDRA-11960)
 * Properly report LWT contention (CASSANDRA-12626)
Merged from 3.0:
=======
3.0.11
 * Nodetool should use a more sane max heap size (CASSANDRA-12739)
>>>>>>> 255505ea
 * LocalToken ensures token values are cloned on heap (CASSANDRA-12651)
 * AnticompactionRequestSerializer serializedSize is incorrect (CASSANDRA-12934)
 * Prevent reloading of logback.xml from UDF sandbox (CASSANDRA-12535)
 * Reenable HeapPool (CASSANDRA-12900)
 * Pass root cause to CorruptBlockException when uncompression failed (CASSANDRA-12889)
 * Batch with multiple conditional updates for the same partition causes AssertionError (CASSANDRA-12867)
 * Make AbstractReplicationStrategy extendable from outside its package (CASSANDRA-12788)
 * Don't tell users to turn off consistent rangemovements during rebuild. (CASSANDRA-12296)
 * Fix CommitLogTest.testDeleteIfNotDirty (CASSANDRA-12854)
 * Avoid deadlock due to MV lock contention (CASSANDRA-12689)
 * Fix for KeyCacheCqlTest flakiness (CASSANDRA-12801)
 * Include SSTable filename in compacting large row message (CASSANDRA-12384)
 * Fix potential socket leak (CASSANDRA-12329, CASSANDRA-12330)
 * Fix ViewTest.testCompaction (CASSANDRA-12789)
 * Improve avg aggregate functions (CASSANDRA-12417)
 * Preserve quoted reserved keyword column names in MV creation (CASSANDRA-11803)
 * nodetool stopdaemon errors out (CASSANDRA-12646)
 * Split materialized view mutations on build to prevent OOM (CASSANDRA-12268)
 * mx4j does not work in 3.0.8 (CASSANDRA-12274)
 * Abort cqlsh copy-from in case of no answer after prolonged period of time (CASSANDRA-12740)
 * Avoid sstable corrupt exception due to dropped static column (CASSANDRA-12582)
 * Make stress use client mode to avoid checking commit log size on startup (CASSANDRA-12478)
 * Fix exceptions with new vnode allocation (CASSANDRA-12715)
 * Unify drain and shutdown processes (CASSANDRA-12509)
 * Fix NPE in ComponentOfSlice.isEQ() (CASSANDRA-12706)
 * Fix failure in LogTransactionTest (CASSANDRA-12632)
 * Fix potentially incomplete non-frozen UDT values when querying with the
   full primary key specified (CASSANDRA-12605)
 * Make sure repaired tombstones are dropped when only_purge_repaired_tombstones is enabled (CASSANDRA-12703)
 * Skip writing MV mutations to commitlog on mutation.applyUnsafe() (CASSANDRA-11670)
 * Establish consistent distinction between non-existing partition and NULL value for LWTs on static columns (CASSANDRA-12060)
 * Extend ColumnIdentifier.internedInstances key to include the type that generated the byte buffer (CASSANDRA-12516)
 * Handle composite prefixes with final EOC=0 as in 2.x and refactor LegacyLayout.decodeBound (CASSANDRA-12423)
 * select_distinct_with_deletions_test failing on non-vnode environments (CASSANDRA-11126)
 * Stack Overflow returned to queries while upgrading (CASSANDRA-12527)
 * Fix legacy regex for temporary files from 2.2 (CASSANDRA-12565)
 * Add option to state current gc_grace_seconds to tools/bin/sstablemetadata (CASSANDRA-12208)
 * Fix file system race condition that may cause LogAwareFileLister to fail to classify files (CASSANDRA-11889)
 * Fix file handle leaks due to simultaneous compaction/repair and
   listing snapshots, calculating snapshot sizes, or making schema
   changes (CASSANDRA-11594)
 * Fix nodetool repair exits with 0 for some errors (CASSANDRA-12508)
 * Do not shut down BatchlogManager twice during drain (CASSANDRA-12504)
 * Disk failure policy should not be invoked on out of space (CASSANDRA-12385)
 * Calculate last compacted key on startup (CASSANDRA-6216)
 * Add schema to snapshot manifest, add USING TIMESTAMP clause to ALTER TABLE statements (CASSANDRA-7190)
 * If CF has no clustering columns, any row cache is full partition cache (CASSANDRA-12499)
 * Correct log message for statistics of offheap memtable flush (CASSANDRA-12776)
 * Explicitly set locale for string validation (CASSANDRA-12541,CASSANDRA-12542,CASSANDRA-12543,CASSANDRA-12545)
Merged from 2.2:
 * cqlsh: fix DESC TYPES errors (CASSANDRA-12914)
 * Fix leak on skipped SSTables in sstableupgrade (CASSANDRA-12899)
 * Avoid blocking gossip during pending range calculation (CASSANDRA-12281)
 * Fix purgeability of tombstones with max timestamp (CASSANDRA-12792)
 * Fail repair if participant dies during sync or anticompaction (CASSANDRA-12901)
 * cqlsh COPY: unprotected pk values before converting them if not using prepared statements (CASSANDRA-12863)
 * Fix Util.spinAssertEquals (CASSANDRA-12283)
 * Fix potential NPE for compactionstats (CASSANDRA-12462)
 * Prepare legacy authenticate statement if credentials table initialised after node startup (CASSANDRA-12813)
 * Change cassandra.wait_for_tracing_events_timeout_secs default to 0 (CASSANDRA-12754)
 * Clean up permissions when a UDA is dropped (CASSANDRA-12720)
 * Limit colUpdateTimeDelta histogram updates to reasonable deltas (CASSANDRA-11117)
 * Fix leak errors and execution rejected exceptions when draining (CASSANDRA-12457)
 * Fix merkle tree depth calculation (CASSANDRA-12580)
 * Make Collections deserialization more robust (CASSANDRA-12618)
 * Better handle invalid system roles table (CASSANDRA-12700)
 * Fix exceptions when enabling gossip on nodes that haven't joined the ring (CASSANDRA-12253)
 * Fix authentication problem when invoking cqlsh copy from a SOURCE command (CASSANDRA-12642)
 * Decrement pending range calculator jobs counter in finally block
 * cqlshlib tests: increase default execute timeout (CASSANDRA-12481)
 * Forward writes to replacement node when replace_address != broadcast_address (CASSANDRA-8523)
 * Fail repair on non-existing table (CASSANDRA-12279)
 * Enable repair -pr and -local together (fix regression of CASSANDRA-7450) (CASSANDRA-12522)
 * Split consistent range movement flag correction (CASSANDRA-12786)
Merged from 2.1:
 * Don't skip sstables based on maxLocalDeletionTime (CASSANDRA-12765)


3.8, 3.9
 * Fix value skipping with counter columns (CASSANDRA-11726)
 * Fix nodetool tablestats miss SSTable count (CASSANDRA-12205)
 * Fixed flacky SSTablesIteratedTest (CASSANDRA-12282)
 * Fixed flacky SSTableRewriterTest: check file counts before calling validateCFS (CASSANDRA-12348)
 * cqlsh: Fix handling of $$-escaped strings (CASSANDRA-12189)
 * Fix SSL JMX requiring truststore containing server cert (CASSANDRA-12109)
 * RTE from new CDC column breaks in flight queries (CASSANDRA-12236)
 * Fix hdr logging for single operation workloads (CASSANDRA-12145)
 * Fix SASI PREFIX search in CONTAINS mode with partial terms (CASSANDRA-12073)
 * Increase size of flushExecutor thread pool (CASSANDRA-12071)
 * Partial revert of CASSANDRA-11971, cannot recycle buffer in SP.sendMessagesToNonlocalDC (CASSANDRA-11950)
 * Upgrade netty to 4.0.39 (CASSANDRA-12032, CASSANDRA-12034)
 * Improve details in compaction log message (CASSANDRA-12080)
 * Allow unset values in CQLSSTableWriter (CASSANDRA-11911)
 * Chunk cache to request compressor-compatible buffers if pool space is exhausted (CASSANDRA-11993)
 * Remove DatabaseDescriptor dependencies from SequentialWriter (CASSANDRA-11579)
 * Move skip_stop_words filter before stemming (CASSANDRA-12078)
 * Support seek() in EncryptedFileSegmentInputStream (CASSANDRA-11957)
 * SSTable tools mishandling LocalPartitioner (CASSANDRA-12002)
 * When SEPWorker assigned work, set thread name to match pool (CASSANDRA-11966)
 * Add cross-DC latency metrics (CASSANDRA-11596)
 * Allow terms in selection clause (CASSANDRA-10783)
 * Add bind variables to trace (CASSANDRA-11719)
 * Switch counter shards' clock to timestamps (CASSANDRA-9811)
 * Introduce HdrHistogram and response/service/wait separation to stress tool (CASSANDRA-11853)
 * entry-weighers in QueryProcessor should respect partitionKeyBindIndexes field (CASSANDRA-11718)
 * Support older ant versions (CASSANDRA-11807)
 * Estimate compressed on disk size when deciding if sstable size limit reached (CASSANDRA-11623)
 * cassandra-stress profiles should support case sensitive schemas (CASSANDRA-11546)
 * Remove DatabaseDescriptor dependency from FileUtils (CASSANDRA-11578)
 * Faster streaming (CASSANDRA-9766)
 * Add prepared query parameter to trace for "Execute CQL3 prepared query" session (CASSANDRA-11425)
 * Add repaired percentage metric (CASSANDRA-11503)
 * Add Change-Data-Capture (CASSANDRA-8844)
Merged from 3.0:
 * Fix paging for 2.x to 3.x upgrades (CASSANDRA-11195)
 * Fix clean interval not sent to commit log for empty memtable flush (CASSANDRA-12436)
 * Fix potential resource leak in RMIServerSocketFactoryImpl (CASSANDRA-12331)
 * Make sure compaction stats are updated when compaction is interrupted (CASSANDRA-12100)
 * Change commitlog and sstables to track dirty and clean intervals (CASSANDRA-11828)
 * NullPointerException during compaction on table with static columns (CASSANDRA-12336)
 * Fixed ConcurrentModificationException when reading metrics in GraphiteReporter (CASSANDRA-11823)
 * Fix upgrade of super columns on thrift (CASSANDRA-12335)
 * Fixed flacky BlacklistingCompactionsTest, switched to fixed size types and increased corruption size (CASSANDRA-12359)
 * Rerun ReplicationAwareTokenAllocatorTest on failure to avoid flakiness (CASSANDRA-12277)
 * Exception when computing read-repair for range tombstones (CASSANDRA-12263)
 * Lost counter writes in compact table and static columns (CASSANDRA-12219)
 * AssertionError with MVs on updating a row that isn't indexed due to a null value (CASSANDRA-12247)
 * Disable RR and speculative retry with EACH_QUORUM reads (CASSANDRA-11980)
 * Add option to override compaction space check (CASSANDRA-12180)
 * Faster startup by only scanning each directory for temporary files once (CASSANDRA-12114)
 * Respond with v1/v2 protocol header when responding to driver that attempts
   to connect with too low of a protocol version (CASSANDRA-11464)
 * NullPointerExpception when reading/compacting table (CASSANDRA-11988)
 * Fix problem with undeleteable rows on upgrade to new sstable format (CASSANDRA-12144)
 * Fix potential bad messaging service message for paged range reads
   within mixed-version 3.x clusters (CASSANDRA-12249)
 * Fix paging logic for deleted partitions with static columns (CASSANDRA-12107)
 * Wait until the message is being send to decide which serializer must be used (CASSANDRA-11393)
 * Fix migration of static thrift column names with non-text comparators (CASSANDRA-12147)
 * Fix upgrading sparse tables that are incorrectly marked as dense (CASSANDRA-11315)
 * Fix reverse queries ignoring range tombstones (CASSANDRA-11733)
 * Avoid potential race when rebuilding CFMetaData (CASSANDRA-12098)
 * Avoid missing sstables when getting the canonical sstables (CASSANDRA-11996)
 * Always select the live sstables when getting sstables in bounds (CASSANDRA-11944)
 * Fix column ordering of results with static columns for Thrift requests in
   a mixed 2.x/3.x cluster, also fix potential non-resolved duplication of
   those static columns in query results (CASSANDRA-12123)
 * Avoid digest mismatch with empty but static rows (CASSANDRA-12090)
 * Fix EOF exception when altering column type (CASSANDRA-11820)
 * Fix potential race in schema during new table creation (CASSANDRA-12083)
 * cqlsh: fix error handling in rare COPY FROM failure scenario (CASSANDRA-12070)
 * Disable autocompaction during drain (CASSANDRA-11878)
 * Add a metrics timer to MemtablePool and use it to track time spent blocked on memory in MemtableAllocator (CASSANDRA-11327)
 * Fix upgrading schema with super columns with non-text subcomparators (CASSANDRA-12023)
 * Add TimeWindowCompactionStrategy (CASSANDRA-9666)
 * Fix JsonTransformer output of partition with deletion info (CASSANDRA-12418)
 * Fix NPE in SSTableLoader when specifying partial directory path (CASSANDRA-12609)
Merged from 2.2:
 * Add local address entry in PropertyFileSnitch (CASSANDRA-11332)
 * cqlsh copy: fix missing counter values (CASSANDRA-12476)
 * Move migration tasks to non-periodic queue, assure flush executor shutdown after non-periodic executor (CASSANDRA-12251)
 * cqlsh copy: fixed possible race in initializing feeding thread (CASSANDRA-11701)
 * Only set broadcast_rpc_address on Ec2MultiRegionSnitch if it's not set (CASSANDRA-11357)
 * Update StorageProxy range metrics for timeouts, failures and unavailables (CASSANDRA-9507)
 * Add Sigar to classes included in clientutil.jar (CASSANDRA-11635)
 * Add decay to histograms and timers used for metrics (CASSANDRA-11752)
 * Fix hanging stream session (CASSANDRA-10992)
 * Fix INSERT JSON, fromJson() support of smallint, tinyint types (CASSANDRA-12371)
 * Restore JVM metric export for metric reporters (CASSANDRA-12312)
 * Release sstables of failed stream sessions only when outgoing transfers are finished (CASSANDRA-11345)
 * Wait for tracing events before returning response and query at same consistency level client side (CASSANDRA-11465)
 * cqlsh copyutil should get host metadata by connected address (CASSANDRA-11979)
 * Fixed cqlshlib.test.remove_test_db (CASSANDRA-12214)
 * Synchronize ThriftServer::stop() (CASSANDRA-12105)
 * Use dedicated thread for JMX notifications (CASSANDRA-12146)
 * Improve streaming synchronization and fault tolerance (CASSANDRA-11414)
 * MemoryUtil.getShort() should return an unsigned short also for architectures not supporting unaligned memory accesses (CASSANDRA-11973)
 * Allow nodetool info to run with readonly JMX access (CASSANDRA-11755)
 * Validate bloom_filter_fp_chance against lowest supported
   value when the table is created (CASSANDRA-11920)
 * Don't send erroneous NEW_NODE notifications on restart (CASSANDRA-11038)
 * StorageService shutdown hook should use a volatile variable (CASSANDRA-11984)
Merged from 2.1:
 * Add system property to set the max number of native transport requests in queue (CASSANDRA-11363)
 * Fix queries with empty ByteBuffer values in clustering column restrictions (CASSANDRA-12127) 
 * Disable passing control to post-flush after flush failure to prevent data loss (CASSANDRA-11828)
 * Allow STCS-in-L0 compactions to reduce scope with LCS (CASSANDRA-12040)
 * cannot use cql since upgrading python to 2.7.11+ (CASSANDRA-11850)
 * Fix filtering on clustering columns when 2i is used (CASSANDRA-11907)
 * Avoid stalling paxos when the paxos state expires (CASSANDRA-12043)
 * Remove finished incoming streaming connections from MessagingService (CASSANDRA-11854)
 * Don't try to get sstables for non-repairing column families (CASSANDRA-12077)
 * Avoid marking too many sstables as repaired (CASSANDRA-11696)
 * Prevent select statements with clustering key > 64k (CASSANDRA-11882)
 * Fix clock skew corrupting other nodes with paxos (CASSANDRA-11991)
 * Remove distinction between non-existing static columns and existing but null in LWTs (CASSANDRA-9842)
 * Cache local ranges when calculating repair neighbors (CASSANDRA-11934)
 * Allow LWT operation on static column with only partition keys (CASSANDRA-10532)
 * Create interval tree over canonical sstables to avoid missing sstables during streaming (CASSANDRA-11886)
 * cqlsh COPY FROM: shutdown parent cluster after forking, to avoid corrupting SSL connections (CASSANDRA-11749)


3.7
 * Support multiple folders for user defined compaction tasks (CASSANDRA-11765)
 * Fix race in CompactionStrategyManager's pause/resume (CASSANDRA-11922)
Merged from 3.0:
 * Fix legacy serialization of Thrift-generated non-compound range tombstones
   when communicating with 2.x nodes (CASSANDRA-11930)
 * Fix Directories instantiations where CFS.initialDirectories should be used (CASSANDRA-11849)
 * Avoid referencing DatabaseDescriptor in AbstractType (CASSANDRA-11912)
 * Don't use static dataDirectories field in Directories instances (CASSANDRA-11647)
 * Fix sstables not being protected from removal during index build (CASSANDRA-11905)
 * cqlsh: Suppress stack trace from Read/WriteFailures (CASSANDRA-11032)
 * Remove unneeded code to repair index summaries that have
   been improperly down-sampled (CASSANDRA-11127)
 * Avoid WriteTimeoutExceptions during commit log replay due to materialized
   view lock contention (CASSANDRA-11891)
 * Prevent OOM failures on SSTable corruption, improve tests for corruption detection (CASSANDRA-9530)
 * Use CFS.initialDirectories when clearing snapshots (CASSANDRA-11705)
 * Allow compaction strategies to disable early open (CASSANDRA-11754)
 * Refactor Materialized View code (CASSANDRA-11475)
 * Update Java Driver (CASSANDRA-11615)
Merged from 2.2:
 * Persist local metadata earlier in startup sequence (CASSANDRA-11742)
 * cqlsh: fix tab completion for case-sensitive identifiers (CASSANDRA-11664)
 * Avoid showing estimated key as -1 in tablestats (CASSANDRA-11587)
 * Fix possible race condition in CommitLog.recover (CASSANDRA-11743)
 * Enable client encryption in sstableloader with cli options (CASSANDRA-11708)
 * Possible memory leak in NIODataInputStream (CASSANDRA-11867)
 * Add seconds to cqlsh tracing session duration (CASSANDRA-11753)
 * Fix commit log replay after out-of-order flush completion (CASSANDRA-9669)
 * Prohibit Reversed Counter type as part of the PK (CASSANDRA-9395)
 * cqlsh: correctly handle non-ascii chars in error messages (CASSANDRA-11626)
Merged from 2.1:
 * Run CommitLog tests with different compression settings (CASSANDRA-9039)
 * cqlsh: apply current keyspace to source command (CASSANDRA-11152)
 * Clear out parent repair session if repair coordinator dies (CASSANDRA-11824)
 * Set default streaming_socket_timeout_in_ms to 24 hours (CASSANDRA-11840)
 * Do not consider local node a valid source during replace (CASSANDRA-11848)
 * Add message dropped tasks to nodetool netstats (CASSANDRA-11855)
 * Avoid holding SSTableReaders for duration of incremental repair (CASSANDRA-11739)


3.6
 * Correctly migrate schema for frozen UDTs during 2.x -> 3.x upgrades
   (does not affect any released versions) (CASSANDRA-11613)
 * Allow server startup if JMX is configured directly (CASSANDRA-11725)
 * Prevent direct memory OOM on buffer pool allocations (CASSANDRA-11710)
 * Enhanced Compaction Logging (CASSANDRA-10805)
 * Make prepared statement cache size configurable (CASSANDRA-11555)
 * Integrated JMX authentication and authorization (CASSANDRA-10091)
 * Add units to stress ouput (CASSANDRA-11352)
 * Fix PER PARTITION LIMIT for single and multi partitions queries (CASSANDRA-11603)
 * Add uncompressed chunk cache for RandomAccessReader (CASSANDRA-5863)
 * Clarify ClusteringPrefix hierarchy (CASSANDRA-11213)
 * Always perform collision check before joining ring (CASSANDRA-10134)
 * SSTableWriter output discrepancy (CASSANDRA-11646)
 * Fix potential timeout in NativeTransportService.testConcurrentDestroys (CASSANDRA-10756)
 * Support large partitions on the 3.0 sstable format (CASSANDRA-11206,11763)
 * Add support to rebuild from specific range (CASSANDRA-10406)
 * Optimize the overlapping lookup by calculating all the
   bounds in advance (CASSANDRA-11571)
 * Support json/yaml output in nodetool tablestats (CASSANDRA-5977)
 * (stress) Add datacenter option to -node options (CASSANDRA-11591)
 * Fix handling of empty slices (CASSANDRA-11513)
 * Make number of cores used by cqlsh COPY visible to testing code (CASSANDRA-11437)
 * Allow filtering on clustering columns for queries without secondary indexes (CASSANDRA-11310)
 * Refactor Restriction hierarchy (CASSANDRA-11354)
 * Eliminate allocations in R/W path (CASSANDRA-11421)
 * Update Netty to 4.0.36 (CASSANDRA-11567)
 * Fix PER PARTITION LIMIT for queries requiring post-query ordering (CASSANDRA-11556)
 * Allow instantiation of UDTs and tuples in UDFs (CASSANDRA-10818)
 * Support UDT in CQLSSTableWriter (CASSANDRA-10624)
 * Support for non-frozen user-defined types, updating
   individual fields of user-defined types (CASSANDRA-7423)
 * Make LZ4 compression level configurable (CASSANDRA-11051)
 * Allow per-partition LIMIT clause in CQL (CASSANDRA-7017)
 * Make custom filtering more extensible with UserExpression (CASSANDRA-11295)
 * Improve field-checking and error reporting in cassandra.yaml (CASSANDRA-10649)
 * Print CAS stats in nodetool proxyhistograms (CASSANDRA-11507)
 * More user friendly error when providing an invalid token to nodetool (CASSANDRA-9348)
 * Add static column support to SASI index (CASSANDRA-11183)
 * Support EQ/PREFIX queries in SASI CONTAINS mode without tokenization (CASSANDRA-11434)
 * Support LIKE operator in prepared statements (CASSANDRA-11456)
 * Add a command to see if a Materialized View has finished building (CASSANDRA-9967)
 * Log endpoint and port associated with streaming operation (CASSANDRA-8777)
 * Print sensible units for all log messages (CASSANDRA-9692)
 * Upgrade Netty to version 4.0.34 (CASSANDRA-11096)
 * Break the CQL grammar into separate Parser and Lexer (CASSANDRA-11372)
 * Compress only inter-dc traffic by default (CASSANDRA-8888)
 * Add metrics to track write amplification (CASSANDRA-11420)
 * cassandra-stress: cannot handle "value-less" tables (CASSANDRA-7739)
 * Add/drop multiple columns in one ALTER TABLE statement (CASSANDRA-10411)
 * Add require_endpoint_verification opt for internode encryption (CASSANDRA-9220)
 * Add auto import java.util for UDF code block (CASSANDRA-11392)
 * Add --hex-format option to nodetool getsstables (CASSANDRA-11337)
 * sstablemetadata should print sstable min/max token (CASSANDRA-7159)
 * Do not wrap CassandraException in TriggerExecutor (CASSANDRA-9421)
 * COPY TO should have higher double precision (CASSANDRA-11255)
 * Stress should exit with non-zero status after failure (CASSANDRA-10340)
 * Add client to cqlsh SHOW_SESSION (CASSANDRA-8958)
 * Fix nodetool tablestats keyspace level metrics (CASSANDRA-11226)
 * Store repair options in parent_repair_history (CASSANDRA-11244)
 * Print current leveling in sstableofflinerelevel (CASSANDRA-9588)
 * Change repair message for keyspaces with RF 1 (CASSANDRA-11203)
 * Remove hard-coded SSL cipher suites and protocols (CASSANDRA-10508)
 * Improve concurrency in CompactionStrategyManager (CASSANDRA-10099)
 * (cqlsh) interpret CQL type for formatting blobs (CASSANDRA-11274)
 * Refuse to start and print txn log information in case of disk
   corruption (CASSANDRA-10112)
 * Resolve some eclipse-warnings (CASSANDRA-11086)
 * (cqlsh) Show static columns in a different color (CASSANDRA-11059)
 * Allow to remove TTLs on table with default_time_to_live (CASSANDRA-11207)
Merged from 3.0:
 * Disallow creating view with a static column (CASSANDRA-11602)
 * Reduce the amount of object allocations caused by the getFunctions methods (CASSANDRA-11593)
 * Potential error replaying commitlog with smallint/tinyint/date/time types (CASSANDRA-11618)
 * Fix queries with filtering on counter columns (CASSANDRA-11629)
 * Improve tombstone printing in sstabledump (CASSANDRA-11655)
 * Fix paging for range queries where all clustering columns are specified (CASSANDRA-11669)
 * Don't require HEAP_NEW_SIZE to be set when using G1 (CASSANDRA-11600)
 * Fix sstabledump not showing cells after tombstone marker (CASSANDRA-11654)
 * Ignore all LocalStrategy keyspaces for streaming and other related
   operations (CASSANDRA-11627)
 * Ensure columnfilter covers indexed columns for thrift 2i queries (CASSANDRA-11523)
 * Only open one sstable scanner per sstable (CASSANDRA-11412)
 * Option to specify ProtocolVersion in cassandra-stress (CASSANDRA-11410)
 * ArithmeticException in avgFunctionForDecimal (CASSANDRA-11485)
 * LogAwareFileLister should only use OLD sstable files in current folder to determine disk consistency (CASSANDRA-11470)
 * Notify indexers of expired rows during compaction (CASSANDRA-11329)
 * Properly respond with ProtocolError when a v1/v2 native protocol
   header is received (CASSANDRA-11464)
 * Validate that num_tokens and initial_token are consistent with one another (CASSANDRA-10120)
Merged from 2.2:
 * Exit JVM if JMX server fails to startup (CASSANDRA-11540)
 * Produce a heap dump when exiting on OOM (CASSANDRA-9861)
 * Restore ability to filter on clustering columns when using a 2i (CASSANDRA-11510)
 * JSON datetime formatting needs timezone (CASSANDRA-11137)
 * Fix is_dense recalculation for Thrift-updated tables (CASSANDRA-11502)
 * Remove unnescessary file existence check during anticompaction (CASSANDRA-11660)
 * Add missing files to debian packages (CASSANDRA-11642)
 * Avoid calling Iterables::concat in loops during ModificationStatement::getFunctions (CASSANDRA-11621)
 * cqlsh: COPY FROM should use regular inserts for single statement batches and
   report errors correctly if workers processes crash on initialization (CASSANDRA-11474)
 * Always close cluster with connection in CqlRecordWriter (CASSANDRA-11553)
 * Allow only DISTINCT queries with partition keys restrictions (CASSANDRA-11339)
 * CqlConfigHelper no longer requires both a keystore and truststore to work (CASSANDRA-11532)
 * Make deprecated repair methods backward-compatible with previous notification service (CASSANDRA-11430)
 * IncomingStreamingConnection version check message wrong (CASSANDRA-11462)
Merged from 2.1:
 * Support mlockall on IBM POWER arch (CASSANDRA-11576)
 * Add option to disable use of severity in DynamicEndpointSnitch (CASSANDRA-11737)
 * cqlsh COPY FROM fails for null values with non-prepared statements (CASSANDRA-11631)
 * Make cython optional in pylib/setup.py (CASSANDRA-11630)
 * Change order of directory searching for cassandra.in.sh to favor local one (CASSANDRA-11628)
 * cqlsh COPY FROM fails with []{} chars in UDT/tuple fields/values (CASSANDRA-11633)
 * clqsh: COPY FROM throws TypeError with Cython extensions enabled (CASSANDRA-11574)
 * cqlsh: COPY FROM ignores NULL values in conversion (CASSANDRA-11549)
 * Validate levels when building LeveledScanner to avoid overlaps with orphaned sstables (CASSANDRA-9935)


3.5
 * StaticTokenTreeBuilder should respect posibility of duplicate tokens (CASSANDRA-11525)
 * Correctly fix potential assertion error during compaction (CASSANDRA-11353)
 * Avoid index segment stitching in RAM which lead to OOM on big SSTable files (CASSANDRA-11383)
 * Fix clustering and row filters for LIKE queries on clustering columns (CASSANDRA-11397)
Merged from 3.0:
 * Fix rare NPE on schema upgrade from 2.x to 3.x (CASSANDRA-10943)
 * Improve backoff policy for cqlsh COPY FROM (CASSANDRA-11320)
 * Improve IF NOT EXISTS check in CREATE INDEX (CASSANDRA-11131)
 * Upgrade ohc to 0.4.3
 * Enable SO_REUSEADDR for JMX RMI server sockets (CASSANDRA-11093)
 * Allocate merkletrees with the correct size (CASSANDRA-11390)
 * Support streaming pre-3.0 sstables (CASSANDRA-10990)
 * Add backpressure to compressed or encrypted commit log (CASSANDRA-10971)
 * SSTableExport supports secondary index tables (CASSANDRA-11330)
 * Fix sstabledump to include missing info in debug output (CASSANDRA-11321)
 * Establish and implement canonical bulk reading workload(s) (CASSANDRA-10331)
 * Fix paging for IN queries on tables without clustering columns (CASSANDRA-11208)
 * Remove recursive call from CompositesSearcher (CASSANDRA-11304)
 * Fix filtering on non-primary key columns for queries without index (CASSANDRA-6377)
 * Fix sstableloader fail when using materialized view (CASSANDRA-11275)
Merged from 2.2:
 * DatabaseDescriptor should log stacktrace in case of Eception during seed provider creation (CASSANDRA-11312)
 * Use canonical path for directory in SSTable descriptor (CASSANDRA-10587)
 * Add cassandra-stress keystore option (CASSANDRA-9325)
 * Dont mark sstables as repairing with sub range repairs (CASSANDRA-11451)
 * Notify when sstables change after cancelling compaction (CASSANDRA-11373)
 * cqlsh: COPY FROM should check that explicit column names are valid (CASSANDRA-11333)
 * Add -Dcassandra.start_gossip startup option (CASSANDRA-10809)
 * Fix UTF8Validator.validate() for modified UTF-8 (CASSANDRA-10748)
 * Clarify that now() function is calculated on the coordinator node in CQL documentation (CASSANDRA-10900)
 * Fix bloom filter sizing with LCS (CASSANDRA-11344)
 * (cqlsh) Fix error when result is 0 rows with EXPAND ON (CASSANDRA-11092)
 * Add missing newline at end of bin/cqlsh (CASSANDRA-11325)
 * Unresolved hostname leads to replace being ignored (CASSANDRA-11210)
 * Only log yaml config once, at startup (CASSANDRA-11217)
 * Reference leak with parallel repairs on the same table (CASSANDRA-11215)
Merged from 2.1:
 * Add a -j parameter to scrub/cleanup/upgradesstables to state how
   many threads to use (CASSANDRA-11179)
 * COPY FROM on large datasets: fix progress report and debug performance (CASSANDRA-11053)
 * InvalidateKeys should have a weak ref to key cache (CASSANDRA-11176)


3.4
 * (cqlsh) add cqlshrc option to always connect using ssl (CASSANDRA-10458)
 * Cleanup a few resource warnings (CASSANDRA-11085)
 * Allow custom tracing implementations (CASSANDRA-10392)
 * Extract LoaderOptions to be able to be used from outside (CASSANDRA-10637)
 * fix OnDiskIndexTest to properly treat empty ranges (CASSANDRA-11205)
 * fix TrackerTest to handle new notifications (CASSANDRA-11178)
 * add SASI validation for partitioner and complex columns (CASSANDRA-11169)
 * Add caching of encrypted credentials in PasswordAuthenticator (CASSANDRA-7715)
 * fix SASI memtable switching on flush (CASSANDRA-11159)
 * Remove duplicate offline compaction tracking (CASSANDRA-11148)
 * fix EQ semantics of analyzed SASI indexes (CASSANDRA-11130)
 * Support long name output for nodetool commands (CASSANDRA-7950)
 * Encrypted hints (CASSANDRA-11040)
 * SASI index options validation (CASSANDRA-11136)
 * Optimize disk seek using min/max column name meta data when the LIMIT clause is used
   (CASSANDRA-8180)
 * Add LIKE support to CQL3 (CASSANDRA-11067)
 * Generic Java UDF types (CASSANDRA-10819)
 * cqlsh: Include sub-second precision in timestamps by default (CASSANDRA-10428)
 * Set javac encoding to utf-8 (CASSANDRA-11077)
 * Integrate SASI index into Cassandra (CASSANDRA-10661)
 * Add --skip-flush option to nodetool snapshot
 * Skip values for non-queried columns (CASSANDRA-10657)
 * Add support for secondary indexes on static columns (CASSANDRA-8103)
 * CommitLogUpgradeTestMaker creates broken commit logs (CASSANDRA-11051)
 * Add metric for number of dropped mutations (CASSANDRA-10866)
 * Simplify row cache invalidation code (CASSANDRA-10396)
 * Support user-defined compaction through nodetool (CASSANDRA-10660)
 * Stripe view locks by key and table ID to reduce contention (CASSANDRA-10981)
 * Add nodetool gettimeout and settimeout commands (CASSANDRA-10953)
 * Add 3.0 metadata to sstablemetadata output (CASSANDRA-10838)
Merged from 3.0:
 * MV should only query complex columns included in the view (CASSANDRA-11069)
 * Failed aggregate creation breaks server permanently (CASSANDRA-11064)
 * Add sstabledump tool (CASSANDRA-7464)
 * Introduce backpressure for hints (CASSANDRA-10972)
 * Fix ClusteringPrefix not being able to read tombstone range boundaries (CASSANDRA-11158)
 * Prevent logging in sandboxed state (CASSANDRA-11033)
 * Disallow drop/alter operations of UDTs used by UDAs (CASSANDRA-10721)
 * Add query time validation method on Index (CASSANDRA-11043)
 * Avoid potential AssertionError in mixed version cluster (CASSANDRA-11128)
 * Properly handle hinted handoff after topology changes (CASSANDRA-5902)
 * AssertionError when listing sstable files on inconsistent disk state (CASSANDRA-11156)
 * Fix wrong rack counting and invalid conditions check for TokenAllocation
   (CASSANDRA-11139)
 * Avoid creating empty hint files (CASSANDRA-11090)
 * Fix leak detection strong reference loop using weak reference (CASSANDRA-11120)
 * Configurie BatchlogManager to stop delayed tasks on shutdown (CASSANDRA-11062)
 * Hadoop integration is incompatible with Cassandra Driver 3.0.0 (CASSANDRA-11001)
 * Add dropped_columns to the list of schema table so it gets handled
   properly (CASSANDRA-11050)
 * Fix NPE when using forceRepairRangeAsync without DC (CASSANDRA-11239)
Merged from 2.2:
 * Preserve order for preferred SSL cipher suites (CASSANDRA-11164)
 * Range.compareTo() violates the contract of Comparable (CASSANDRA-11216)
 * Avoid NPE when serializing ErrorMessage with null message (CASSANDRA-11167)
 * Replacing an aggregate with a new version doesn't reset INITCOND (CASSANDRA-10840)
 * (cqlsh) cqlsh cannot be called through symlink (CASSANDRA-11037)
 * fix ohc and java-driver pom dependencies in build.xml (CASSANDRA-10793)
 * Protect from keyspace dropped during repair (CASSANDRA-11065)
 * Handle adding fields to a UDT in SELECT JSON and toJson() (CASSANDRA-11146)
 * Better error message for cleanup (CASSANDRA-10991)
 * cqlsh pg-style-strings broken if line ends with ';' (CASSANDRA-11123)
 * Always persist upsampled index summaries (CASSANDRA-10512)
 * (cqlsh) Fix inconsistent auto-complete (CASSANDRA-10733)
 * Make SELECT JSON and toJson() threadsafe (CASSANDRA-11048)
 * Fix SELECT on tuple relations for mixed ASC/DESC clustering order (CASSANDRA-7281)
 * Use cloned TokenMetadata in size estimates to avoid race against membership check
   (CASSANDRA-10736)
 * (cqlsh) Support utf-8/cp65001 encoding on Windows (CASSANDRA-11030)
 * Fix paging on DISTINCT queries repeats result when first row in partition changes
   (CASSANDRA-10010)
 * (cqlsh) Support timezone conversion using pytz (CASSANDRA-10397)
 * cqlsh: change default encoding to UTF-8 (CASSANDRA-11124)
Merged from 2.1:
 * Checking if an unlogged batch is local is inefficient (CASSANDRA-11529)
 * Fix out-of-space error treatment in memtable flushing (CASSANDRA-11448).
 * Don't do defragmentation if reading from repaired sstables (CASSANDRA-10342)
 * Fix streaming_socket_timeout_in_ms not enforced (CASSANDRA-11286)
 * Avoid dropping message too quickly due to missing unit conversion (CASSANDRA-11302)
 * Don't remove FailureDetector history on removeEndpoint (CASSANDRA-10371)
 * Only notify if repair status changed (CASSANDRA-11172)
 * Use logback setting for 'cassandra -v' command (CASSANDRA-10767)
 * Fix sstableloader to unthrottle streaming by default (CASSANDRA-9714)
 * Fix incorrect warning in 'nodetool status' (CASSANDRA-10176)
 * Properly release sstable ref when doing offline scrub (CASSANDRA-10697)
 * Improve nodetool status performance for large cluster (CASSANDRA-7238)
 * Gossiper#isEnabled is not thread safe (CASSANDRA-11116)
 * Avoid major compaction mixing repaired and unrepaired sstables in DTCS (CASSANDRA-11113)
 * Make it clear what DTCS timestamp_resolution is used for (CASSANDRA-11041)
 * (cqlsh) Display milliseconds when datetime overflows (CASSANDRA-10625)


3.3
 * Avoid infinite loop if owned range is smaller than number of
   data dirs (CASSANDRA-11034)
 * Avoid bootstrap hanging when existing nodes have no data to stream (CASSANDRA-11010)
Merged from 3.0:
 * Remove double initialization of newly added tables (CASSANDRA-11027)
 * Filter keys searcher results by target range (CASSANDRA-11104)
 * Fix deserialization of legacy read commands (CASSANDRA-11087)
 * Fix incorrect computation of deletion time in sstable metadata (CASSANDRA-11102)
 * Avoid memory leak when collecting sstable metadata (CASSANDRA-11026)
 * Mutations do not block for completion under view lock contention (CASSANDRA-10779)
 * Invalidate legacy schema tables when unloading them (CASSANDRA-11071)
 * (cqlsh) handle INSERT and UPDATE statements with LWT conditions correctly
   (CASSANDRA-11003)
 * Fix DISTINCT queries in mixed version clusters (CASSANDRA-10762)
 * Migrate build status for indexes along with legacy schema (CASSANDRA-11046)
 * Ensure SSTables for legacy KEYS indexes can be read (CASSANDRA-11045)
 * Added support for IBM zSystems architecture (CASSANDRA-11054)
 * Update CQL documentation (CASSANDRA-10899)
 * Check the column name, not cell name, for dropped columns when reading
   legacy sstables (CASSANDRA-11018)
 * Don't attempt to index clustering values of static rows (CASSANDRA-11021)
 * Remove checksum files after replaying hints (CASSANDRA-10947)
 * Support passing base table metadata to custom 2i validation (CASSANDRA-10924)
 * Ensure stale index entries are purged during reads (CASSANDRA-11013)
 * (cqlsh) Also apply --connect-timeout to control connection
   timeout (CASSANDRA-10959)
 * Fix AssertionError when removing from list using UPDATE (CASSANDRA-10954)
 * Fix UnsupportedOperationException when reading old sstable with range
   tombstone (CASSANDRA-10743)
 * MV should use the maximum timestamp of the primary key (CASSANDRA-10910)
 * Fix potential assertion error during compaction (CASSANDRA-10944)
Merged from 2.2:
 * maxPurgeableTimestamp needs to check memtables too (CASSANDRA-9949)
 * Apply change to compaction throughput in real time (CASSANDRA-10025)
 * (cqlsh) encode input correctly when saving history
 * Fix potential NPE on ORDER BY queries with IN (CASSANDRA-10955)
 * Start L0 STCS-compactions even if there is a L0 -> L1 compaction
   going (CASSANDRA-10979)
 * Make UUID LSB unique per process (CASSANDRA-7925)
 * Avoid NPE when performing sstable tasks (scrub etc.) (CASSANDRA-10980)
 * Make sure client gets tombstone overwhelmed warning (CASSANDRA-9465)
 * Fix error streaming section more than 2GB (CASSANDRA-10961)
 * Histogram buckets exposed in jmx are sorted incorrectly (CASSANDRA-10975)
 * Enable GC logging by default (CASSANDRA-10140)
 * Optimize pending range computation (CASSANDRA-9258)
 * Skip commit log and saved cache directories in SSTable version startup check (CASSANDRA-10902)
 * drop/alter user should be case sensitive (CASSANDRA-10817)
Merged from 2.1:
 * test_bulk_round_trip_blogposts is failing occasionally (CASSANDRA-10938)
 * Fix isJoined return true only after becoming cluster member (CASANDRA-11007)
 * Fix bad gossip generation seen in long-running clusters (CASSANDRA-10969)
 * Avoid NPE when incremental repair fails (CASSANDRA-10909)
 * Unmark sstables compacting once they are done in cleanup/scrub/upgradesstables (CASSANDRA-10829)
 * Allow simultaneous bootstrapping with strict consistency when no vnodes are used (CASSANDRA-11005)
 * Log a message when major compaction does not result in a single file (CASSANDRA-10847)
 * (cqlsh) fix cqlsh_copy_tests when vnodes are disabled (CASSANDRA-10997)
 * (cqlsh) Add request timeout option to cqlsh (CASSANDRA-10686)
 * Avoid AssertionError while submitting hint with LWT (CASSANDRA-10477)
 * If CompactionMetadata is not in stats file, use index summary instead (CASSANDRA-10676)
 * Retry sending gossip syn multiple times during shadow round (CASSANDRA-8072)
 * Fix pending range calculation during moves (CASSANDRA-10887)
 * Sane default (200Mbps) for inter-DC streaming througput (CASSANDRA-8708)



3.2
 * Make sure tokens don't exist in several data directories (CASSANDRA-6696)
 * Add requireAuthorization method to IAuthorizer (CASSANDRA-10852)
 * Move static JVM options to conf/jvm.options file (CASSANDRA-10494)
 * Fix CassandraVersion to accept x.y version string (CASSANDRA-10931)
 * Add forceUserDefinedCleanup to allow more flexible cleanup (CASSANDRA-10708)
 * (cqlsh) allow setting TTL with COPY (CASSANDRA-9494)
 * Fix counting of received sstables in streaming (CASSANDRA-10949)
 * Implement hints compression (CASSANDRA-9428)
 * Fix potential assertion error when reading static columns (CASSANDRA-10903)
 * Fix EstimatedHistogram creation in nodetool tablehistograms (CASSANDRA-10859)
 * Establish bootstrap stream sessions sequentially (CASSANDRA-6992)
 * Sort compactionhistory output by timestamp (CASSANDRA-10464)
 * More efficient BTree removal (CASSANDRA-9991)
 * Make tablehistograms accept the same syntax as tablestats (CASSANDRA-10149)
 * Group pending compactions based on table (CASSANDRA-10718)
 * Add compressor name in sstablemetadata output (CASSANDRA-9879)
 * Fix type casting for counter columns (CASSANDRA-10824)
 * Prevent running Cassandra as root (CASSANDRA-8142)
 * bound maximum in-flight commit log replay mutation bytes to 64 megabytes (CASSANDRA-8639)
 * Normalize all scripts (CASSANDRA-10679)
 * Make compression ratio much more accurate (CASSANDRA-10225)
 * Optimize building of Clustering object when only one is created (CASSANDRA-10409)
 * Make index building pluggable (CASSANDRA-10681)
 * Add sstable flush observer (CASSANDRA-10678)
 * Improve NTS endpoints calculation (CASSANDRA-10200)
 * Improve performance of the folderSize function (CASSANDRA-10677)
 * Add support for type casting in selection clause (CASSANDRA-10310)
 * Added graphing option to cassandra-stress (CASSANDRA-7918)
 * Abort in-progress queries that time out (CASSANDRA-7392)
 * Add transparent data encryption core classes (CASSANDRA-9945)
Merged from 3.0:
 * Better handling of SSL connection errors inter-node (CASSANDRA-10816)
 * Avoid NoSuchElementException when executing empty batch (CASSANDRA-10711)
 * Avoid building PartitionUpdate in toString (CASSANDRA-10897)
 * Reduce heap spent when receiving many SSTables (CASSANDRA-10797)
 * Add back support for 3rd party auth providers to bulk loader (CASSANDRA-10873)
 * Eliminate the dependency on jgrapht for UDT resolution (CASSANDRA-10653)
 * (Hadoop) Close Clusters and Sessions in Hadoop Input/Output classes (CASSANDRA-10837)
 * Fix sstableloader not working with upper case keyspace name (CASSANDRA-10806)
Merged from 2.2:
 * jemalloc detection fails due to quoting issues in regexv (CASSANDRA-10946)
 * (cqlsh) show correct column names for empty result sets (CASSANDRA-9813)
 * Add new types to Stress (CASSANDRA-9556)
 * Add property to allow listening on broadcast interface (CASSANDRA-9748)
Merged from 2.1:
 * Match cassandra-loader options in COPY FROM (CASSANDRA-9303)
 * Fix binding to any address in CqlBulkRecordWriter (CASSANDRA-9309)
 * cqlsh fails to decode utf-8 characters for text typed columns (CASSANDRA-10875)
 * Log error when stream session fails (CASSANDRA-9294)
 * Fix bugs in commit log archiving startup behavior (CASSANDRA-10593)
 * (cqlsh) further optimise COPY FROM (CASSANDRA-9302)
 * Allow CREATE TABLE WITH ID (CASSANDRA-9179)
 * Make Stress compiles within eclipse (CASSANDRA-10807)
 * Cassandra Daemon should print JVM arguments (CASSANDRA-10764)
 * Allow cancellation of index summary redistribution (CASSANDRA-8805)


3.1.1
Merged from 3.0:
  * Fix upgrade data loss due to range tombstone deleting more data than then should
    (CASSANDRA-10822)


3.1
Merged from 3.0:
 * Avoid MV race during node decommission (CASSANDRA-10674)
 * Disable reloading of GossipingPropertyFileSnitch (CASSANDRA-9474)
 * Handle single-column deletions correction in materialized views
   when the column is part of the view primary key (CASSANDRA-10796)
 * Fix issue with datadir migration on upgrade (CASSANDRA-10788)
 * Fix bug with range tombstones on reverse queries and test coverage for
   AbstractBTreePartition (CASSANDRA-10059)
 * Remove 64k limit on collection elements (CASSANDRA-10374)
 * Remove unclear Indexer.indexes() method (CASSANDRA-10690)
 * Fix NPE on stream read error (CASSANDRA-10771)
 * Normalize cqlsh DESC output (CASSANDRA-10431)
 * Rejects partition range deletions when columns are specified (CASSANDRA-10739)
 * Fix error when saving cached key for old format sstable (CASSANDRA-10778)
 * Invalidate prepared statements on DROP INDEX (CASSANDRA-10758)
 * Fix SELECT statement with IN restrictions on partition key,
   ORDER BY and LIMIT (CASSANDRA-10729)
 * Improve stress performance over 1k threads (CASSANDRA-7217)
 * Wait for migration responses to complete before bootstrapping (CASSANDRA-10731)
 * Unable to create a function with argument of type Inet (CASSANDRA-10741)
 * Fix backward incompatibiliy in CqlInputFormat (CASSANDRA-10717)
 * Correctly preserve deletion info on updated rows when notifying indexers
   of single-row deletions (CASSANDRA-10694)
 * Notify indexers of partition delete during cleanup (CASSANDRA-10685)
 * Keep the file open in trySkipCache (CASSANDRA-10669)
 * Updated trigger example (CASSANDRA-10257)
Merged from 2.2:
 * Verify tables in pseudo-system keyspaces at startup (CASSANDRA-10761)
 * Fix IllegalArgumentException in DataOutputBuffer.reallocate for large buffers (CASSANDRA-10592)
 * Show CQL help in cqlsh in web browser (CASSANDRA-7225)
 * Serialize on disk the proper SSTable compression ratio (CASSANDRA-10775)
 * Reject index queries while the index is building (CASSANDRA-8505)
 * CQL.textile syntax incorrectly includes optional keyspace for aggregate SFUNC and FINALFUNC (CASSANDRA-10747)
 * Fix JSON update with prepared statements (CASSANDRA-10631)
 * Don't do anticompaction after subrange repair (CASSANDRA-10422)
 * Fix SimpleDateType type compatibility (CASSANDRA-10027)
 * (Hadoop) fix splits calculation (CASSANDRA-10640)
 * (Hadoop) ensure that Cluster instances are always closed (CASSANDRA-10058)
Merged from 2.1:
 * Fix Stress profile parsing on Windows (CASSANDRA-10808)
 * Fix incremental repair hang when replica is down (CASSANDRA-10288)
 * Optimize the way we check if a token is repaired in anticompaction (CASSANDRA-10768)
 * Add proper error handling to stream receiver (CASSANDRA-10774)
 * Warn or fail when changing cluster topology live (CASSANDRA-10243)
 * Status command in debian/ubuntu init script doesn't work (CASSANDRA-10213)
 * Some DROP ... IF EXISTS incorrectly result in exceptions on non-existing KS (CASSANDRA-10658)
 * DeletionTime.compareTo wrong in rare cases (CASSANDRA-10749)
 * Force encoding when computing statement ids (CASSANDRA-10755)
 * Properly reject counters as map keys (CASSANDRA-10760)
 * Fix the sstable-needs-cleanup check (CASSANDRA-10740)
 * (cqlsh) Print column names before COPY operation (CASSANDRA-8935)
 * Fix CompressedInputStream for proper cleanup (CASSANDRA-10012)
 * (cqlsh) Support counters in COPY commands (CASSANDRA-9043)
 * Try next replica if not possible to connect to primary replica on
   ColumnFamilyRecordReader (CASSANDRA-2388)
 * Limit window size in DTCS (CASSANDRA-10280)
 * sstableloader does not use MAX_HEAP_SIZE env parameter (CASSANDRA-10188)
 * (cqlsh) Improve COPY TO performance and error handling (CASSANDRA-9304)
 * Create compression chunk for sending file only (CASSANDRA-10680)
 * Forbid compact clustering column type changes in ALTER TABLE (CASSANDRA-8879)
 * Reject incremental repair with subrange repair (CASSANDRA-10422)
 * Add a nodetool command to refresh size_estimates (CASSANDRA-9579)
 * Invalidate cache after stream receive task is completed (CASSANDRA-10341)
 * Reject counter writes in CQLSSTableWriter (CASSANDRA-10258)
 * Remove superfluous COUNTER_MUTATION stage mapping (CASSANDRA-10605)


3.0
 * Fix AssertionError while flushing memtable due to materialized views
   incorrectly inserting empty rows (CASSANDRA-10614)
 * Store UDA initcond as CQL literal in the schema table, instead of a blob (CASSANDRA-10650)
 * Don't use -1 for the position of partition key in schema (CASSANDRA-10491)
 * Fix distinct queries in mixed version cluster (CASSANDRA-10573)
 * Skip sstable on clustering in names query (CASSANDRA-10571)
 * Remove value skipping as it breaks read-repair (CASSANDRA-10655)
 * Fix bootstrapping with MVs (CASSANDRA-10621)
 * Make sure EACH_QUORUM reads are using NTS (CASSANDRA-10584)
 * Fix MV replica filtering for non-NetworkTopologyStrategy (CASSANDRA-10634)
 * (Hadoop) fix CIF describeSplits() not handling 0 size estimates (CASSANDRA-10600)
 * Fix reading of legacy sstables (CASSANDRA-10590)
 * Use CQL type names in schema metadata tables (CASSANDRA-10365)
 * Guard batchlog replay against integer division by zero (CASSANDRA-9223)
 * Fix bug when adding a column to thrift with the same name than a primary key (CASSANDRA-10608)
 * Add client address argument to IAuthenticator::newSaslNegotiator (CASSANDRA-8068)
 * Fix implementation of LegacyLayout.LegacyBoundComparator (CASSANDRA-10602)
 * Don't use 'names query' read path for counters (CASSANDRA-10572)
 * Fix backward compatibility for counters (CASSANDRA-10470)
 * Remove memory_allocator paramter from cassandra.yaml (CASSANDRA-10581,10628)
 * Execute the metadata reload task of all registered indexes on CFS::reload (CASSANDRA-10604)
 * Fix thrift cas operations with defined columns (CASSANDRA-10576)
 * Fix PartitionUpdate.operationCount()for updates with static column operations (CASSANDRA-10606)
 * Fix thrift get() queries with defined columns (CASSANDRA-10586)
 * Fix marking of indexes as built and removed (CASSANDRA-10601)
 * Skip initialization of non-registered 2i instances, remove Index::getIndexName (CASSANDRA-10595)
 * Fix batches on multiple tables (CASSANDRA-10554)
 * Ensure compaction options are validated when updating KeyspaceMetadata (CASSANDRA-10569)
 * Flatten Iterator Transformation Hierarchy (CASSANDRA-9975)
 * Remove token generator (CASSANDRA-5261)
 * RolesCache should not be created for any authenticator that does not requireAuthentication (CASSANDRA-10562)
 * Fix LogTransaction checking only a single directory for files (CASSANDRA-10421)
 * Fix handling of range tombstones when reading old format sstables (CASSANDRA-10360)
 * Aggregate with Initial Condition fails with C* 3.0 (CASSANDRA-10367)
Merged from 2.2:
 * (cqlsh) show partial trace if incomplete after max_trace_wait (CASSANDRA-7645)
 * Use most up-to-date version of schema for system tables (CASSANDRA-10652)
 * Deprecate memory_allocator in cassandra.yaml (CASSANDRA-10581,10628)
 * Expose phi values from failure detector via JMX and tweak debug
   and trace logging (CASSANDRA-9526)
 * Fix IllegalArgumentException in DataOutputBuffer.reallocate for large buffers (CASSANDRA-10592)
Merged from 2.1:
 * Shutdown compaction in drain to prevent leak (CASSANDRA-10079)
 * (cqlsh) fix COPY using wrong variable name for time_format (CASSANDRA-10633)
 * Do not run SizeEstimatesRecorder if a node is not a member of the ring (CASSANDRA-9912)
 * Improve handling of dead nodes in gossip (CASSANDRA-10298)
 * Fix logback-tools.xml incorrectly configured for outputing to System.err
   (CASSANDRA-9937)
 * Fix streaming to catch exception so retry not fail (CASSANDRA-10557)
 * Add validation method to PerRowSecondaryIndex (CASSANDRA-10092)
 * Support encrypted and plain traffic on the same port (CASSANDRA-10559)
 * Do STCS in DTCS windows (CASSANDRA-10276)
 * Avoid repetition of JVM_OPTS in debian package (CASSANDRA-10251)
 * Fix potential NPE from handling result of SIM.highestSelectivityIndex (CASSANDRA-10550)
 * Fix paging issues with partitions containing only static columns data (CASSANDRA-10381)
 * Fix conditions on static columns (CASSANDRA-10264)
 * AssertionError: attempted to delete non-existing file CommitLog (CASSANDRA-10377)
 * Fix sorting for queries with an IN condition on partition key columns (CASSANDRA-10363)


3.0-rc2
 * Fix SELECT DISTINCT queries between 2.2.2 nodes and 3.0 nodes (CASSANDRA-10473)
 * Remove circular references in SegmentedFile (CASSANDRA-10543)
 * Ensure validation of indexed values only occurs once per-partition (CASSANDRA-10536)
 * Fix handling of static columns for range tombstones in thrift (CASSANDRA-10174)
 * Support empty ColumnFilter for backward compatility on empty IN (CASSANDRA-10471)
 * Remove Pig support (CASSANDRA-10542)
 * Fix LogFile throws Exception when assertion is disabled (CASSANDRA-10522)
 * Revert CASSANDRA-7486, make CMS default GC, move GC config to
   conf/jvm.options (CASSANDRA-10403)
 * Fix TeeingAppender causing some logs to be truncated/empty (CASSANDRA-10447)
 * Allow EACH_QUORUM for reads (CASSANDRA-9602)
 * Fix potential ClassCastException while upgrading (CASSANDRA-10468)
 * Fix NPE in MVs on update (CASSANDRA-10503)
 * Only include modified cell data in indexing deltas (CASSANDRA-10438)
 * Do not load keyspace when creating sstable writer (CASSANDRA-10443)
 * If node is not yet gossiping write all MV updates to batchlog only (CASSANDRA-10413)
 * Re-populate token metadata after commit log recovery (CASSANDRA-10293)
 * Provide additional metrics for materialized views (CASSANDRA-10323)
 * Flush system schema tables after local schema changes (CASSANDRA-10429)
Merged from 2.2:
 * Reduce contention getting instances of CompositeType (CASSANDRA-10433)
 * Fix the regression when using LIMIT with aggregates (CASSANDRA-10487)
 * Avoid NoClassDefFoundError during DataDescriptor initialization on windows (CASSANDRA-10412)
 * Preserve case of quoted Role & User names (CASSANDRA-10394)
 * cqlsh pg-style-strings broken (CASSANDRA-10484)
 * cqlsh prompt includes name of keyspace after failed `use` statement (CASSANDRA-10369)
Merged from 2.1:
 * (cqlsh) Distinguish negative and positive infinity in output (CASSANDRA-10523)
 * (cqlsh) allow custom time_format for COPY TO (CASSANDRA-8970)
 * Don't allow startup if the node's rack has changed (CASSANDRA-10242)
 * (cqlsh) show partial trace if incomplete after max_trace_wait (CASSANDRA-7645)
 * Allow LOCAL_JMX to be easily overridden (CASSANDRA-10275)
 * Mark nodes as dead even if they've already left (CASSANDRA-10205)


3.0.0-rc1
 * Fix mixed version read request compatibility for compact static tables
   (CASSANDRA-10373)
 * Fix paging of DISTINCT with static and IN (CASSANDRA-10354)
 * Allow MATERIALIZED VIEW's SELECT statement to restrict primary key
   columns (CASSANDRA-9664)
 * Move crc_check_chance out of compression options (CASSANDRA-9839)
 * Fix descending iteration past end of BTreeSearchIterator (CASSANDRA-10301)
 * Transfer hints to a different node on decommission (CASSANDRA-10198)
 * Check partition keys for CAS operations during stmt validation (CASSANDRA-10338)
 * Add custom query expressions to SELECT (CASSANDRA-10217)
 * Fix minor bugs in MV handling (CASSANDRA-10362)
 * Allow custom indexes with 0,1 or multiple target columns (CASSANDRA-10124)
 * Improve MV schema representation (CASSANDRA-9921)
 * Add flag to enable/disable coordinator batchlog for MV writes (CASSANDRA-10230)
 * Update cqlsh COPY for new internal driver serialization interface (CASSANDRA-10318)
 * Give index implementations more control over rebuild operations (CASSANDRA-10312)
 * Update index file format (CASSANDRA-10314)
 * Add "shadowable" row tombstones to deal with mv timestamp issues (CASSANDRA-10261)
 * CFS.loadNewSSTables() broken for pre-3.0 sstables
 * Cache selected index in read command to reduce lookups (CASSANDRA-10215)
 * Small optimizations of sstable index serialization (CASSANDRA-10232)
 * Support for both encrypted and unencrypted native transport connections (CASSANDRA-9590)
Merged from 2.2:
 * Configurable page size in cqlsh (CASSANDRA-9855)
 * Defer default role manager setup until all nodes are on 2.2+ (CASSANDRA-9761)
 * Handle missing RoleManager in config after upgrade to 2.2 (CASSANDRA-10209)
Merged from 2.1:
 * Bulk Loader API could not tolerate even node failure (CASSANDRA-10347)
 * Avoid misleading pushed notifications when multiple nodes
   share an rpc_address (CASSANDRA-10052)
 * Fix dropping undroppable when message queue is full (CASSANDRA-10113)
 * Fix potential ClassCastException during paging (CASSANDRA-10352)
 * Prevent ALTER TYPE from creating circular references (CASSANDRA-10339)
 * Fix cache handling of 2i and base tables (CASSANDRA-10155, 10359)
 * Fix NPE in nodetool compactionhistory (CASSANDRA-9758)
 * (Pig) support BulkOutputFormat as a URL parameter (CASSANDRA-7410)
 * BATCH statement is broken in cqlsh (CASSANDRA-10272)
 * (cqlsh) Make cqlsh PEP8 Compliant (CASSANDRA-10066)
 * (cqlsh) Fix error when starting cqlsh with --debug (CASSANDRA-10282)
 * Scrub, Cleanup and Upgrade do not unmark compacting until all operations
   have completed, regardless of the occurence of exceptions (CASSANDRA-10274)


3.0.0-beta2
 * Fix columns returned by AbstractBtreePartitions (CASSANDRA-10220)
 * Fix backward compatibility issue due to AbstractBounds serialization bug (CASSANDRA-9857)
 * Fix startup error when upgrading nodes (CASSANDRA-10136)
 * Base table PRIMARY KEY can be assumed to be NOT NULL in MV creation (CASSANDRA-10147)
 * Improve batchlog write patch (CASSANDRA-9673)
 * Re-apply MaterializedView updates on commitlog replay (CASSANDRA-10164)
 * Require AbstractType.isByteOrderComparable declaration in constructor (CASSANDRA-9901)
 * Avoid digest mismatch on upgrade to 3.0 (CASSANDRA-9554)
 * Fix Materialized View builder when adding multiple MVs (CASSANDRA-10156)
 * Choose better poolingOptions for protocol v4 in cassandra-stress (CASSANDRA-10182)
 * Fix LWW bug affecting Materialized Views (CASSANDRA-10197)
 * Ensures frozen sets and maps are always sorted (CASSANDRA-10162)
 * Don't deadlock when flushing CFS backed custom indexes (CASSANDRA-10181)
 * Fix double flushing of secondary index tables (CASSANDRA-10180)
 * Fix incorrect handling of range tombstones in thrift (CASSANDRA-10046)
 * Only use batchlog when paired materialized view replica is remote (CASSANDRA-10061)
 * Reuse TemporalRow when updating multiple MaterializedViews (CASSANDRA-10060)
 * Validate gc_grace_seconds for batchlog writes and MVs (CASSANDRA-9917)
 * Fix sstablerepairedset (CASSANDRA-10132)
Merged from 2.2:
 * Cancel transaction for sstables we wont redistribute index summary
   for (CASSANDRA-10270)
 * Retry snapshot deletion after compaction and gc on Windows (CASSANDRA-10222)
 * Fix failure to start with space in directory path on Windows (CASSANDRA-10239)
 * Fix repair hang when snapshot failed (CASSANDRA-10057)
 * Fall back to 1/4 commitlog volume for commitlog_total_space on small disks
   (CASSANDRA-10199)
Merged from 2.1:
 * Added configurable warning threshold for GC duration (CASSANDRA-8907)
 * Fix handling of streaming EOF (CASSANDRA-10206)
 * Only check KeyCache when it is enabled
 * Change streaming_socket_timeout_in_ms default to 1 hour (CASSANDRA-8611)
 * (cqlsh) update list of CQL keywords (CASSANDRA-9232)
 * Add nodetool gettraceprobability command (CASSANDRA-10234)
Merged from 2.0:
 * Fix rare race where older gossip states can be shadowed (CASSANDRA-10366)
 * Fix consolidating racks violating the RF contract (CASSANDRA-10238)
 * Disallow decommission when node is in drained state (CASSANDRA-8741)


2.2.1
 * Fix race during construction of commit log (CASSANDRA-10049)
 * Fix LeveledCompactionStrategyTest (CASSANDRA-9757)
 * Fix broken UnbufferedDataOutputStreamPlus.writeUTF (CASSANDRA-10203)
 * (cqlsh) default load-from-file encoding to utf-8 (CASSANDRA-9898)
 * Avoid returning Permission.NONE when failing to query users table (CASSANDRA-10168)
 * (cqlsh) add CLEAR command (CASSANDRA-10086)
 * Support string literals as Role names for compatibility (CASSANDRA-10135)
Merged from 2.1:
 * Only check KeyCache when it is enabled
 * Change streaming_socket_timeout_in_ms default to 1 hour (CASSANDRA-8611)
 * (cqlsh) update list of CQL keywords (CASSANDRA-9232)


3.0.0-beta1
 * Redesign secondary index API (CASSANDRA-9459, 7771, 9041)
 * Fix throwing ReadFailure instead of ReadTimeout on range queries (CASSANDRA-10125)
 * Rewrite hinted handoff (CASSANDRA-6230)
 * Fix query on static compact tables (CASSANDRA-10093)
 * Fix race during construction of commit log (CASSANDRA-10049)
 * Add option to only purge repaired tombstones (CASSANDRA-6434)
 * Change authorization handling for MVs (CASSANDRA-9927)
 * Add custom JMX enabled executor for UDF sandbox (CASSANDRA-10026)
 * Fix row deletion bug for Materialized Views (CASSANDRA-10014)
 * Support mixed-version clusters with Cassandra 2.1 and 2.2 (CASSANDRA-9704)
 * Fix multiple slices on RowSearchers (CASSANDRA-10002)
 * Fix bug in merging of collections (CASSANDRA-10001)
 * Optimize batchlog replay to avoid full scans (CASSANDRA-7237)
 * Repair improvements when using vnodes (CASSANDRA-5220)
 * Disable scripted UDFs by default (CASSANDRA-9889)
 * Bytecode inspection for Java-UDFs (CASSANDRA-9890)
 * Use byte to serialize MT hash length (CASSANDRA-9792)
 * Replace usage of Adler32 with CRC32 (CASSANDRA-8684)
 * Fix migration to new format from 2.1 SSTable (CASSANDRA-10006)
 * SequentialWriter should extend BufferedDataOutputStreamPlus (CASSANDRA-9500)
 * Use the same repairedAt timestamp within incremental repair session (CASSANDRA-9111)
Merged from 2.2:
 * Allow count(*) and count(1) to be use as normal aggregation (CASSANDRA-10114)
 * An NPE is thrown if the column name is unknown for an IN relation (CASSANDRA-10043)
 * Apply commit_failure_policy to more errors on startup (CASSANDRA-9749)
 * Fix histogram overflow exception (CASSANDRA-9973)
 * Route gossip messages over dedicated socket (CASSANDRA-9237)
 * Add checksum to saved cache files (CASSANDRA-9265)
 * Log warning when using an aggregate without partition key (CASSANDRA-9737)
Merged from 2.1:
 * (cqlsh) Allow encoding to be set through command line (CASSANDRA-10004)
 * Add new JMX methods to change local compaction strategy (CASSANDRA-9965)
 * Write hints for paxos commits (CASSANDRA-7342)
 * (cqlsh) Fix timestamps before 1970 on Windows, always
   use UTC for timestamp display (CASSANDRA-10000)
 * (cqlsh) Avoid overwriting new config file with old config
   when both exist (CASSANDRA-9777)
 * Release snapshot selfRef when doing snapshot repair (CASSANDRA-9998)
 * Cannot replace token does not exist - DN node removed as Fat Client (CASSANDRA-9871)
Merged from 2.0:
 * Don't cast expected bf size to an int (CASSANDRA-9959)
 * Make getFullyExpiredSSTables less expensive (CASSANDRA-9882)


3.0.0-alpha1
 * Implement proper sandboxing for UDFs (CASSANDRA-9402)
 * Simplify (and unify) cleanup of compaction leftovers (CASSANDRA-7066)
 * Allow extra schema definitions in cassandra-stress yaml (CASSANDRA-9850)
 * Metrics should use up to date nomenclature (CASSANDRA-9448)
 * Change CREATE/ALTER TABLE syntax for compression (CASSANDRA-8384)
 * Cleanup crc and adler code for java 8 (CASSANDRA-9650)
 * Storage engine refactor (CASSANDRA-8099, 9743, 9746, 9759, 9781, 9808, 9825,
   9848, 9705, 9859, 9867, 9874, 9828, 9801)
 * Update Guava to 18.0 (CASSANDRA-9653)
 * Bloom filter false positive ratio is not honoured (CASSANDRA-8413)
 * New option for cassandra-stress to leave a ratio of columns null (CASSANDRA-9522)
 * Change hinted_handoff_enabled yaml setting, JMX (CASSANDRA-9035)
 * Add algorithmic token allocation (CASSANDRA-7032)
 * Add nodetool command to replay batchlog (CASSANDRA-9547)
 * Make file buffer cache independent of paths being read (CASSANDRA-8897)
 * Remove deprecated legacy Hadoop code (CASSANDRA-9353)
 * Decommissioned nodes will not rejoin the cluster (CASSANDRA-8801)
 * Change gossip stabilization to use endpoit size (CASSANDRA-9401)
 * Change default garbage collector to G1 (CASSANDRA-7486)
 * Populate TokenMetadata early during startup (CASSANDRA-9317)
 * Undeprecate cache recentHitRate (CASSANDRA-6591)
 * Add support for selectively varint encoding fields (CASSANDRA-9499, 9865)
 * Materialized Views (CASSANDRA-6477)
Merged from 2.2:
 * Avoid grouping sstables for anticompaction with DTCS (CASSANDRA-9900)
 * UDF / UDA execution time in trace (CASSANDRA-9723)
 * Fix broken internode SSL (CASSANDRA-9884)
Merged from 2.1:
 * Add new JMX methods to change local compaction strategy (CASSANDRA-9965)
 * Fix handling of enable/disable autocompaction (CASSANDRA-9899)
 * Add consistency level to tracing ouput (CASSANDRA-9827)
 * Remove repair snapshot leftover on startup (CASSANDRA-7357)
 * Use random nodes for batch log when only 2 racks (CASSANDRA-8735)
 * Ensure atomicity inside thrift and stream session (CASSANDRA-7757)
 * Fix nodetool info error when the node is not joined (CASSANDRA-9031)
Merged from 2.0:
 * Log when messages are dropped due to cross_node_timeout (CASSANDRA-9793)
 * Don't track hotness when opening from snapshot for validation (CASSANDRA-9382)


2.2.0
 * Allow the selection of columns together with aggregates (CASSANDRA-9767)
 * Fix cqlsh copy methods and other windows specific issues (CASSANDRA-9795)
 * Don't wrap byte arrays in SequentialWriter (CASSANDRA-9797)
 * sum() and avg() functions missing for smallint and tinyint types (CASSANDRA-9671)
 * Revert CASSANDRA-9542 (allow native functions in UDA) (CASSANDRA-9771)
Merged from 2.1:
 * Fix MarshalException when upgrading superColumn family (CASSANDRA-9582)
 * Fix broken logging for "empty" flushes in Memtable (CASSANDRA-9837)
 * Handle corrupt files on startup (CASSANDRA-9686)
 * Fix clientutil jar and tests (CASSANDRA-9760)
 * (cqlsh) Allow the SSL protocol version to be specified through the
    config file or environment variables (CASSANDRA-9544)
Merged from 2.0:
 * Add tool to find why expired sstables are not getting dropped (CASSANDRA-10015)
 * Remove erroneous pending HH tasks from tpstats/jmx (CASSANDRA-9129)
 * Don't cast expected bf size to an int (CASSANDRA-9959)
 * checkForEndpointCollision fails for legitimate collisions (CASSANDRA-9765)
 * Complete CASSANDRA-8448 fix (CASSANDRA-9519)
 * Don't include auth credentials in debug log (CASSANDRA-9682)
 * Can't transition from write survey to normal mode (CASSANDRA-9740)
 * Scrub (recover) sstables even when -Index.db is missing (CASSANDRA-9591)
 * Fix growing pending background compaction (CASSANDRA-9662)


2.2.0-rc2
 * Re-enable memory-mapped I/O on Windows (CASSANDRA-9658)
 * Warn when an extra-large partition is compacted (CASSANDRA-9643)
 * (cqlsh) Allow setting the initial connection timeout (CASSANDRA-9601)
 * BulkLoader has --transport-factory option but does not use it (CASSANDRA-9675)
 * Allow JMX over SSL directly from nodetool (CASSANDRA-9090)
 * Update cqlsh for UDFs (CASSANDRA-7556)
 * Change Windows kernel default timer resolution (CASSANDRA-9634)
 * Deprected sstable2json and json2sstable (CASSANDRA-9618)
 * Allow native functions in user-defined aggregates (CASSANDRA-9542)
 * Don't repair system_distributed by default (CASSANDRA-9621)
 * Fix mixing min, max, and count aggregates for blob type (CASSANRA-9622)
 * Rename class for DATE type in Java driver (CASSANDRA-9563)
 * Duplicate compilation of UDFs on coordinator (CASSANDRA-9475)
 * Fix connection leak in CqlRecordWriter (CASSANDRA-9576)
 * Mlockall before opening system sstables & remove boot_without_jna option (CASSANDRA-9573)
 * Add functions to convert timeuuid to date or time, deprecate dateOf and unixTimestampOf (CASSANDRA-9229)
 * Make sure we cancel non-compacting sstables from LifecycleTransaction (CASSANDRA-9566)
 * Fix deprecated repair JMX API (CASSANDRA-9570)
 * Add logback metrics (CASSANDRA-9378)
 * Update and refactor ant test/test-compression to run the tests in parallel (CASSANDRA-9583)
 * Fix upgrading to new directory for secondary index (CASSANDRA-9687)
Merged from 2.1:
 * (cqlsh) Fix bad check for CQL compatibility when DESCRIBE'ing
   COMPACT STORAGE tables with no clustering columns
 * Eliminate strong self-reference chains in sstable ref tidiers (CASSANDRA-9656)
 * Ensure StreamSession uses canonical sstable reader instances (CASSANDRA-9700)
 * Ensure memtable book keeping is not corrupted in the event we shrink usage (CASSANDRA-9681)
 * Update internal python driver for cqlsh (CASSANDRA-9064)
 * Fix IndexOutOfBoundsException when inserting tuple with too many
   elements using the string literal notation (CASSANDRA-9559)
 * Enable describe on indices (CASSANDRA-7814)
 * Fix incorrect result for IN queries where column not found (CASSANDRA-9540)
 * ColumnFamilyStore.selectAndReference may block during compaction (CASSANDRA-9637)
 * Fix bug in cardinality check when compacting (CASSANDRA-9580)
 * Fix memory leak in Ref due to ConcurrentLinkedQueue.remove() behaviour (CASSANDRA-9549)
 * Make rebuild only run one at a time (CASSANDRA-9119)
Merged from 2.0:
 * Avoid NPE in AuthSuccess#decode (CASSANDRA-9727)
 * Add listen_address to system.local (CASSANDRA-9603)
 * Bug fixes to resultset metadata construction (CASSANDRA-9636)
 * Fix setting 'durable_writes' in ALTER KEYSPACE (CASSANDRA-9560)
 * Avoids ballot clash in Paxos (CASSANDRA-9649)
 * Improve trace messages for RR (CASSANDRA-9479)
 * Fix suboptimal secondary index selection when restricted
   clustering column is also indexed (CASSANDRA-9631)
 * (cqlsh) Add min_threshold to DTCS option autocomplete (CASSANDRA-9385)
 * Fix error message when attempting to create an index on a column
   in a COMPACT STORAGE table with clustering columns (CASSANDRA-9527)
 * 'WITH WITH' in alter keyspace statements causes NPE (CASSANDRA-9565)
 * Expose some internals of SelectStatement for inspection (CASSANDRA-9532)
 * ArrivalWindow should use primitives (CASSANDRA-9496)
 * Periodically submit background compaction tasks (CASSANDRA-9592)
 * Set HAS_MORE_PAGES flag to false when PagingState is null (CASSANDRA-9571)


2.2.0-rc1
 * Compressed commit log should measure compressed space used (CASSANDRA-9095)
 * Fix comparison bug in CassandraRoleManager#collectRoles (CASSANDRA-9551)
 * Add tinyint,smallint,time,date support for UDFs (CASSANDRA-9400)
 * Deprecates SSTableSimpleWriter and SSTableSimpleUnsortedWriter (CASSANDRA-9546)
 * Empty INITCOND treated as null in aggregate (CASSANDRA-9457)
 * Remove use of Cell in Thrift MapReduce classes (CASSANDRA-8609)
 * Integrate pre-release Java Driver 2.2-rc1, custom build (CASSANDRA-9493)
 * Clean up gossiper logic for old versions (CASSANDRA-9370)
 * Fix custom payload coding/decoding to match the spec (CASSANDRA-9515)
 * ant test-all results incomplete when parsed (CASSANDRA-9463)
 * Disallow frozen<> types in function arguments and return types for
   clarity (CASSANDRA-9411)
 * Static Analysis to warn on unsafe use of Autocloseable instances (CASSANDRA-9431)
 * Update commitlog archiving examples now that commitlog segments are
   not recycled (CASSANDRA-9350)
 * Extend Transactional API to sstable lifecycle management (CASSANDRA-8568)
 * (cqlsh) Add support for native protocol 4 (CASSANDRA-9399)
 * Ensure that UDF and UDAs are keyspace-isolated (CASSANDRA-9409)
 * Revert CASSANDRA-7807 (tracing completion client notifications) (CASSANDRA-9429)
 * Add ability to stop compaction by ID (CASSANDRA-7207)
 * Let CassandraVersion handle SNAPSHOT version (CASSANDRA-9438)
Merged from 2.1:
 * (cqlsh) Fix using COPY through SOURCE or -f (CASSANDRA-9083)
 * Fix occasional lack of `system` keyspace in schema tables (CASSANDRA-8487)
 * Use ProtocolError code instead of ServerError code for native protocol
   error responses to unsupported protocol versions (CASSANDRA-9451)
 * Default commitlog_sync_batch_window_in_ms changed to 2ms (CASSANDRA-9504)
 * Fix empty partition assertion in unsorted sstable writing tools (CASSANDRA-9071)
 * Ensure truncate without snapshot cannot produce corrupt responses (CASSANDRA-9388)
 * Consistent error message when a table mixes counter and non-counter
   columns (CASSANDRA-9492)
 * Avoid getting unreadable keys during anticompaction (CASSANDRA-9508)
 * (cqlsh) Better float precision by default (CASSANDRA-9224)
 * Improve estimated row count (CASSANDRA-9107)
 * Optimize range tombstone memory footprint (CASSANDRA-8603)
 * Use configured gcgs in anticompaction (CASSANDRA-9397)
Merged from 2.0:
 * Don't accumulate more range than necessary in RangeTombstone.Tracker (CASSANDRA-9486)
 * Add broadcast and rpc addresses to system.local (CASSANDRA-9436)
 * Always mark sstable suspect when corrupted (CASSANDRA-9478)
 * Add database users and permissions to CQL3 documentation (CASSANDRA-7558)
 * Allow JVM_OPTS to be passed to standalone tools (CASSANDRA-5969)
 * Fix bad condition in RangeTombstoneList (CASSANDRA-9485)
 * Fix potential StackOverflow when setting CrcCheckChance over JMX (CASSANDRA-9488)
 * Fix null static columns in pages after the first, paged reversed
   queries (CASSANDRA-8502)
 * Fix counting cache serialization in request metrics (CASSANDRA-9466)
 * Add option not to validate atoms during scrub (CASSANDRA-9406)


2.2.0-beta1
 * Introduce Transactional API for internal state changes (CASSANDRA-8984)
 * Add a flag in cassandra.yaml to enable UDFs (CASSANDRA-9404)
 * Better support of null for UDF (CASSANDRA-8374)
 * Use ecj instead of javassist for UDFs (CASSANDRA-8241)
 * faster async logback configuration for tests (CASSANDRA-9376)
 * Add `smallint` and `tinyint` data types (CASSANDRA-8951)
 * Avoid thrift schema creation when native driver is used in stress tool (CASSANDRA-9374)
 * Make Functions.declared thread-safe
 * Add client warnings to native protocol v4 (CASSANDRA-8930)
 * Allow roles cache to be invalidated (CASSANDRA-8967)
 * Upgrade Snappy (CASSANDRA-9063)
 * Don't start Thrift rpc by default (CASSANDRA-9319)
 * Only stream from unrepaired sstables with incremental repair (CASSANDRA-8267)
 * Aggregate UDFs allow SFUNC return type to differ from STYPE if FFUNC specified (CASSANDRA-9321)
 * Remove Thrift dependencies in bundled tools (CASSANDRA-8358)
 * Disable memory mapping of hsperfdata file for JVM statistics (CASSANDRA-9242)
 * Add pre-startup checks to detect potential incompatibilities (CASSANDRA-8049)
 * Distinguish between null and unset in protocol v4 (CASSANDRA-7304)
 * Add user/role permissions for user-defined functions (CASSANDRA-7557)
 * Allow cassandra config to be updated to restart daemon without unloading classes (CASSANDRA-9046)
 * Don't initialize compaction writer before checking if iter is empty (CASSANDRA-9117)
 * Don't execute any functions at prepare-time (CASSANDRA-9037)
 * Share file handles between all instances of a SegmentedFile (CASSANDRA-8893)
 * Make it possible to major compact LCS (CASSANDRA-7272)
 * Make FunctionExecutionException extend RequestExecutionException
   (CASSANDRA-9055)
 * Add support for SELECT JSON, INSERT JSON syntax and new toJson(), fromJson()
   functions (CASSANDRA-7970)
 * Optimise max purgeable timestamp calculation in compaction (CASSANDRA-8920)
 * Constrain internode message buffer sizes, and improve IO class hierarchy (CASSANDRA-8670)
 * New tool added to validate all sstables in a node (CASSANDRA-5791)
 * Push notification when tracing completes for an operation (CASSANDRA-7807)
 * Delay "node up" and "node added" notifications until native protocol server is started (CASSANDRA-8236)
 * Compressed Commit Log (CASSANDRA-6809)
 * Optimise IntervalTree (CASSANDRA-8988)
 * Add a key-value payload for third party usage (CASSANDRA-8553, 9212)
 * Bump metrics-reporter-config dependency for metrics 3.0 (CASSANDRA-8149)
 * Partition intra-cluster message streams by size, not type (CASSANDRA-8789)
 * Add WriteFailureException to native protocol, notify coordinator of
   write failures (CASSANDRA-8592)
 * Convert SequentialWriter to nio (CASSANDRA-8709)
 * Add role based access control (CASSANDRA-7653, 8650, 7216, 8760, 8849, 8761, 8850)
 * Record client ip address in tracing sessions (CASSANDRA-8162)
 * Indicate partition key columns in response metadata for prepared
   statements (CASSANDRA-7660)
 * Merge UUIDType and TimeUUIDType parse logic (CASSANDRA-8759)
 * Avoid memory allocation when searching index summary (CASSANDRA-8793)
 * Optimise (Time)?UUIDType Comparisons (CASSANDRA-8730)
 * Make CRC32Ex into a separate maven dependency (CASSANDRA-8836)
 * Use preloaded jemalloc w/ Unsafe (CASSANDRA-8714, 9197)
 * Avoid accessing partitioner through StorageProxy (CASSANDRA-8244, 8268)
 * Upgrade Metrics library and remove depricated metrics (CASSANDRA-5657)
 * Serializing Row cache alternative, fully off heap (CASSANDRA-7438)
 * Duplicate rows returned when in clause has repeated values (CASSANDRA-6706)
 * Make CassandraException unchecked, extend RuntimeException (CASSANDRA-8560)
 * Support direct buffer decompression for reads (CASSANDRA-8464)
 * DirectByteBuffer compatible LZ4 methods (CASSANDRA-7039)
 * Group sstables for anticompaction correctly (CASSANDRA-8578)
 * Add ReadFailureException to native protocol, respond
   immediately when replicas encounter errors while handling
   a read request (CASSANDRA-7886)
 * Switch CommitLogSegment from RandomAccessFile to nio (CASSANDRA-8308)
 * Allow mixing token and partition key restrictions (CASSANDRA-7016)
 * Support index key/value entries on map collections (CASSANDRA-8473)
 * Modernize schema tables (CASSANDRA-8261)
 * Support for user-defined aggregation functions (CASSANDRA-8053)
 * Fix NPE in SelectStatement with empty IN values (CASSANDRA-8419)
 * Refactor SelectStatement, return IN results in natural order instead
   of IN value list order and ignore duplicate values in partition key IN restrictions (CASSANDRA-7981)
 * Support UDTs, tuples, and collections in user-defined
   functions (CASSANDRA-7563)
 * Fix aggregate fn results on empty selection, result column name,
   and cqlsh parsing (CASSANDRA-8229)
 * Mark sstables as repaired after full repair (CASSANDRA-7586)
 * Extend Descriptor to include a format value and refactor reader/writer
   APIs (CASSANDRA-7443)
 * Integrate JMH for microbenchmarks (CASSANDRA-8151)
 * Keep sstable levels when bootstrapping (CASSANDRA-7460)
 * Add Sigar library and perform basic OS settings check on startup (CASSANDRA-7838)
 * Support for aggregation functions (CASSANDRA-4914)
 * Remove cassandra-cli (CASSANDRA-7920)
 * Accept dollar quoted strings in CQL (CASSANDRA-7769)
 * Make assassinate a first class command (CASSANDRA-7935)
 * Support IN clause on any partition key column (CASSANDRA-7855)
 * Support IN clause on any clustering column (CASSANDRA-4762)
 * Improve compaction logging (CASSANDRA-7818)
 * Remove YamlFileNetworkTopologySnitch (CASSANDRA-7917)
 * Do anticompaction in groups (CASSANDRA-6851)
 * Support user-defined functions (CASSANDRA-7395, 7526, 7562, 7740, 7781, 7929,
   7924, 7812, 8063, 7813, 7708)
 * Permit configurable timestamps with cassandra-stress (CASSANDRA-7416)
 * Move sstable RandomAccessReader to nio2, which allows using the
   FILE_SHARE_DELETE flag on Windows (CASSANDRA-4050)
 * Remove CQL2 (CASSANDRA-5918)
 * Optimize fetching multiple cells by name (CASSANDRA-6933)
 * Allow compilation in java 8 (CASSANDRA-7028)
 * Make incremental repair default (CASSANDRA-7250)
 * Enable code coverage thru JaCoCo (CASSANDRA-7226)
 * Switch external naming of 'column families' to 'tables' (CASSANDRA-4369)
 * Shorten SSTable path (CASSANDRA-6962)
 * Use unsafe mutations for most unit tests (CASSANDRA-6969)
 * Fix race condition during calculation of pending ranges (CASSANDRA-7390)
 * Fail on very large batch sizes (CASSANDRA-8011)
 * Improve concurrency of repair (CASSANDRA-6455, 8208, 9145)
 * Select optimal CRC32 implementation at runtime (CASSANDRA-8614)
 * Evaluate MurmurHash of Token once per query (CASSANDRA-7096)
 * Generalize progress reporting (CASSANDRA-8901)
 * Resumable bootstrap streaming (CASSANDRA-8838, CASSANDRA-8942)
 * Allow scrub for secondary index (CASSANDRA-5174)
 * Save repair data to system table (CASSANDRA-5839)
 * fix nodetool names that reference column families (CASSANDRA-8872)
 Merged from 2.1:
 * Warn on misuse of unlogged batches (CASSANDRA-9282)
 * Failure detector detects and ignores local pauses (CASSANDRA-9183)
 * Add utility class to support for rate limiting a given log statement (CASSANDRA-9029)
 * Add missing consistency levels to cassandra-stess (CASSANDRA-9361)
 * Fix commitlog getCompletedTasks to not increment (CASSANDRA-9339)
 * Fix for harmless exceptions logged as ERROR (CASSANDRA-8564)
 * Delete processed sstables in sstablesplit/sstableupgrade (CASSANDRA-8606)
 * Improve sstable exclusion from partition tombstones (CASSANDRA-9298)
 * Validate the indexed column rather than the cell's contents for 2i (CASSANDRA-9057)
 * Add support for top-k custom 2i queries (CASSANDRA-8717)
 * Fix error when dropping table during compaction (CASSANDRA-9251)
 * cassandra-stress supports validation operations over user profiles (CASSANDRA-8773)
 * Add support for rate limiting log messages (CASSANDRA-9029)
 * Log the partition key with tombstone warnings (CASSANDRA-8561)
 * Reduce runWithCompactionsDisabled poll interval to 1ms (CASSANDRA-9271)
 * Fix PITR commitlog replay (CASSANDRA-9195)
 * GCInspector logs very different times (CASSANDRA-9124)
 * Fix deleting from an empty list (CASSANDRA-9198)
 * Update tuple and collection types that use a user-defined type when that UDT
   is modified (CASSANDRA-9148, CASSANDRA-9192)
 * Use higher timeout for prepair and snapshot in repair (CASSANDRA-9261)
 * Fix anticompaction blocking ANTI_ENTROPY stage (CASSANDRA-9151)
 * Repair waits for anticompaction to finish (CASSANDRA-9097)
 * Fix streaming not holding ref when stream error (CASSANDRA-9295)
 * Fix canonical view returning early opened SSTables (CASSANDRA-9396)
Merged from 2.0:
 * (cqlsh) Add LOGIN command to switch users (CASSANDRA-7212)
 * Clone SliceQueryFilter in AbstractReadCommand implementations (CASSANDRA-8940)
 * Push correct protocol notification for DROP INDEX (CASSANDRA-9310)
 * token-generator - generated tokens too long (CASSANDRA-9300)
 * Fix counting of tombstones for TombstoneOverwhelmingException (CASSANDRA-9299)
 * Fix ReconnectableSnitch reconnecting to peers during upgrade (CASSANDRA-6702)
 * Include keyspace and table name in error log for collections over the size
   limit (CASSANDRA-9286)
 * Avoid potential overlap in LCS with single-partition sstables (CASSANDRA-9322)
 * Log warning message when a table is queried before the schema has fully
   propagated (CASSANDRA-9136)
 * Overload SecondaryIndex#indexes to accept the column definition (CASSANDRA-9314)
 * (cqlsh) Add SERIAL and LOCAL_SERIAL consistency levels (CASSANDRA-8051)
 * Fix index selection during rebuild with certain table layouts (CASSANDRA-9281)
 * Fix partition-level-delete-only workload accounting (CASSANDRA-9194)
 * Allow scrub to handle corrupted compressed chunks (CASSANDRA-9140)
 * Fix assertion error when resetlocalschema is run during repair (CASSANDRA-9249)
 * Disable single sstable tombstone compactions for DTCS by default (CASSANDRA-9234)
 * IncomingTcpConnection thread is not named (CASSANDRA-9262)
 * Close incoming connections when MessagingService is stopped (CASSANDRA-9238)
 * Fix streaming hang when retrying (CASSANDRA-9132)


2.1.5
 * Re-add deprecated cold_reads_to_omit param for backwards compat (CASSANDRA-9203)
 * Make anticompaction visible in compactionstats (CASSANDRA-9098)
 * Improve nodetool getendpoints documentation about the partition
   key parameter (CASSANDRA-6458)
 * Don't check other keyspaces for schema changes when an user-defined
   type is altered (CASSANDRA-9187)
 * Add generate-idea-files target to build.xml (CASSANDRA-9123)
 * Allow takeColumnFamilySnapshot to take a list of tables (CASSANDRA-8348)
 * Limit major sstable operations to their canonical representation (CASSANDRA-8669)
 * cqlsh: Add tests for INSERT and UPDATE tab completion (CASSANDRA-9125)
 * cqlsh: quote column names when needed in COPY FROM inserts (CASSANDRA-9080)
 * Do not load read meter for offline operations (CASSANDRA-9082)
 * cqlsh: Make CompositeType data readable (CASSANDRA-8919)
 * cqlsh: Fix display of triggers (CASSANDRA-9081)
 * Fix NullPointerException when deleting or setting an element by index on
   a null list collection (CASSANDRA-9077)
 * Buffer bloom filter serialization (CASSANDRA-9066)
 * Fix anti-compaction target bloom filter size (CASSANDRA-9060)
 * Make FROZEN and TUPLE unreserved keywords in CQL (CASSANDRA-9047)
 * Prevent AssertionError from SizeEstimatesRecorder (CASSANDRA-9034)
 * Avoid overwriting index summaries for sstables with an older format that
   does not support downsampling; rebuild summaries on startup when this
   is detected (CASSANDRA-8993)
 * Fix potential data loss in CompressedSequentialWriter (CASSANDRA-8949)
 * Make PasswordAuthenticator number of hashing rounds configurable (CASSANDRA-8085)
 * Fix AssertionError when binding nested collections in DELETE (CASSANDRA-8900)
 * Check for overlap with non-early sstables in LCS (CASSANDRA-8739)
 * Only calculate max purgable timestamp if we have to (CASSANDRA-8914)
 * (cqlsh) Greatly improve performance of COPY FROM (CASSANDRA-8225)
 * IndexSummary effectiveIndexInterval is now a guideline, not a rule (CASSANDRA-8993)
 * Use correct bounds for page cache eviction of compressed files (CASSANDRA-8746)
 * SSTableScanner enforces its bounds (CASSANDRA-8946)
 * Cleanup cell equality (CASSANDRA-8947)
 * Introduce intra-cluster message coalescing (CASSANDRA-8692)
 * DatabaseDescriptor throws NPE when rpc_interface is used (CASSANDRA-8839)
 * Don't check if an sstable is live for offline compactions (CASSANDRA-8841)
 * Don't set clientMode in SSTableLoader (CASSANDRA-8238)
 * Fix SSTableRewriter with disabled early open (CASSANDRA-8535)
 * Fix cassandra-stress so it respects the CL passed in user mode (CASSANDRA-8948)
 * Fix rare NPE in ColumnDefinition#hasIndexOption() (CASSANDRA-8786)
 * cassandra-stress reports per-operation statistics, plus misc (CASSANDRA-8769)
 * Add SimpleDate (cql date) and Time (cql time) types (CASSANDRA-7523)
 * Use long for key count in cfstats (CASSANDRA-8913)
 * Make SSTableRewriter.abort() more robust to failure (CASSANDRA-8832)
 * Remove cold_reads_to_omit from STCS (CASSANDRA-8860)
 * Make EstimatedHistogram#percentile() use ceil instead of floor (CASSANDRA-8883)
 * Fix top partitions reporting wrong cardinality (CASSANDRA-8834)
 * Fix rare NPE in KeyCacheSerializer (CASSANDRA-8067)
 * Pick sstables for validation as late as possible inc repairs (CASSANDRA-8366)
 * Fix commitlog getPendingTasks to not increment (CASSANDRA-8862)
 * Fix parallelism adjustment in range and secondary index queries
   when the first fetch does not satisfy the limit (CASSANDRA-8856)
 * Check if the filtered sstables is non-empty in STCS (CASSANDRA-8843)
 * Upgrade java-driver used for cassandra-stress (CASSANDRA-8842)
 * Fix CommitLog.forceRecycleAllSegments() memory access error (CASSANDRA-8812)
 * Improve assertions in Memory (CASSANDRA-8792)
 * Fix SSTableRewriter cleanup (CASSANDRA-8802)
 * Introduce SafeMemory for CompressionMetadata.Writer (CASSANDRA-8758)
 * 'nodetool info' prints exception against older node (CASSANDRA-8796)
 * Ensure SSTableReader.last corresponds exactly with the file end (CASSANDRA-8750)
 * Make SSTableWriter.openEarly more robust and obvious (CASSANDRA-8747)
 * Enforce SSTableReader.first/last (CASSANDRA-8744)
 * Cleanup SegmentedFile API (CASSANDRA-8749)
 * Avoid overlap with early compaction replacement (CASSANDRA-8683)
 * Safer Resource Management++ (CASSANDRA-8707)
 * Write partition size estimates into a system table (CASSANDRA-7688)
 * cqlsh: Fix keys() and full() collection indexes in DESCRIBE output
   (CASSANDRA-8154)
 * Show progress of streaming in nodetool netstats (CASSANDRA-8886)
 * IndexSummaryBuilder utilises offheap memory, and shares data between
   each IndexSummary opened from it (CASSANDRA-8757)
 * markCompacting only succeeds if the exact SSTableReader instances being
   marked are in the live set (CASSANDRA-8689)
 * cassandra-stress support for varint (CASSANDRA-8882)
 * Fix Adler32 digest for compressed sstables (CASSANDRA-8778)
 * Add nodetool statushandoff/statusbackup (CASSANDRA-8912)
 * Use stdout for progress and stats in sstableloader (CASSANDRA-8982)
 * Correctly identify 2i datadir from older versions (CASSANDRA-9116)
Merged from 2.0:
 * Ignore gossip SYNs after shutdown (CASSANDRA-9238)
 * Avoid overflow when calculating max sstable size in LCS (CASSANDRA-9235)
 * Make sstable blacklisting work with compression (CASSANDRA-9138)
 * Do not attempt to rebuild indexes if no index accepts any column (CASSANDRA-9196)
 * Don't initiate snitch reconnection for dead states (CASSANDRA-7292)
 * Fix ArrayIndexOutOfBoundsException in CQLSSTableWriter (CASSANDRA-8978)
 * Add shutdown gossip state to prevent timeouts during rolling restarts (CASSANDRA-8336)
 * Fix running with java.net.preferIPv6Addresses=true (CASSANDRA-9137)
 * Fix failed bootstrap/replace attempts being persisted in system.peers (CASSANDRA-9180)
 * Flush system.IndexInfo after marking index built (CASSANDRA-9128)
 * Fix updates to min/max_compaction_threshold through cassandra-cli
   (CASSANDRA-8102)
 * Don't include tmp files when doing offline relevel (CASSANDRA-9088)
 * Use the proper CAS WriteType when finishing a previous round during Paxos
   preparation (CASSANDRA-8672)
 * Avoid race in cancelling compactions (CASSANDRA-9070)
 * More aggressive check for expired sstables in DTCS (CASSANDRA-8359)
 * Fix ignored index_interval change in ALTER TABLE statements (CASSANDRA-7976)
 * Do more aggressive compaction in old time windows in DTCS (CASSANDRA-8360)
 * java.lang.AssertionError when reading saved cache (CASSANDRA-8740)
 * "disk full" when running cleanup (CASSANDRA-9036)
 * Lower logging level from ERROR to DEBUG when a scheduled schema pull
   cannot be completed due to a node being down (CASSANDRA-9032)
 * Fix MOVED_NODE client event (CASSANDRA-8516)
 * Allow overriding MAX_OUTSTANDING_REPLAY_COUNT (CASSANDRA-7533)
 * Fix malformed JMX ObjectName containing IPv6 addresses (CASSANDRA-9027)
 * (cqlsh) Allow increasing CSV field size limit through
   cqlshrc config option (CASSANDRA-8934)
 * Stop logging range tombstones when exceeding the threshold
   (CASSANDRA-8559)
 * Fix NullPointerException when nodetool getendpoints is run
   against invalid keyspaces or tables (CASSANDRA-8950)
 * Allow specifying the tmp dir (CASSANDRA-7712)
 * Improve compaction estimated tasks estimation (CASSANDRA-8904)
 * Fix duplicate up/down messages sent to native clients (CASSANDRA-7816)
 * Expose commit log archive status via JMX (CASSANDRA-8734)
 * Provide better exceptions for invalid replication strategy parameters
   (CASSANDRA-8909)
 * Fix regression in mixed single and multi-column relation support for
   SELECT statements (CASSANDRA-8613)
 * Add ability to limit number of native connections (CASSANDRA-8086)
 * Fix CQLSSTableWriter throwing exception and spawning threads
   (CASSANDRA-8808)
 * Fix MT mismatch between empty and GC-able data (CASSANDRA-8979)
 * Fix incorrect validation when snapshotting single table (CASSANDRA-8056)
 * Add offline tool to relevel sstables (CASSANDRA-8301)
 * Preserve stream ID for more protocol errors (CASSANDRA-8848)
 * Fix combining token() function with multi-column relations on
   clustering columns (CASSANDRA-8797)
 * Make CFS.markReferenced() resistant to bad refcounting (CASSANDRA-8829)
 * Fix StreamTransferTask abort/complete bad refcounting (CASSANDRA-8815)
 * Fix AssertionError when querying a DESC clustering ordered
   table with ASC ordering and paging (CASSANDRA-8767)
 * AssertionError: "Memory was freed" when running cleanup (CASSANDRA-8716)
 * Make it possible to set max_sstable_age to fractional days (CASSANDRA-8406)
 * Fix some multi-column relations with indexes on some clustering
   columns (CASSANDRA-8275)
 * Fix memory leak in SSTableSimple*Writer and SSTableReader.validate()
   (CASSANDRA-8748)
 * Throw OOM if allocating memory fails to return a valid pointer (CASSANDRA-8726)
 * Fix SSTableSimpleUnsortedWriter ConcurrentModificationException (CASSANDRA-8619)
 * 'nodetool info' prints exception against older node (CASSANDRA-8796)
 * Ensure SSTableSimpleUnsortedWriter.close() terminates if
   disk writer has crashed (CASSANDRA-8807)


2.1.4
 * Bind JMX to localhost unless explicitly configured otherwise (CASSANDRA-9085)


2.1.3
 * Fix HSHA/offheap_objects corruption (CASSANDRA-8719)
 * Upgrade libthrift to 0.9.2 (CASSANDRA-8685)
 * Don't use the shared ref in sstableloader (CASSANDRA-8704)
 * Purge internal prepared statements if related tables or
   keyspaces are dropped (CASSANDRA-8693)
 * (cqlsh) Handle unicode BOM at start of files (CASSANDRA-8638)
 * Stop compactions before exiting offline tools (CASSANDRA-8623)
 * Update tools/stress/README.txt to match current behaviour (CASSANDRA-7933)
 * Fix schema from Thrift conversion with empty metadata (CASSANDRA-8695)
 * Safer Resource Management (CASSANDRA-7705)
 * Make sure we compact highly overlapping cold sstables with
   STCS (CASSANDRA-8635)
 * rpc_interface and listen_interface generate NPE on startup when specified
   interface doesn't exist (CASSANDRA-8677)
 * Fix ArrayIndexOutOfBoundsException in nodetool cfhistograms (CASSANDRA-8514)
 * Switch from yammer metrics for nodetool cf/proxy histograms (CASSANDRA-8662)
 * Make sure we don't add tmplink files to the compaction
   strategy (CASSANDRA-8580)
 * (cqlsh) Handle maps with blob keys (CASSANDRA-8372)
 * (cqlsh) Handle DynamicCompositeType schemas correctly (CASSANDRA-8563)
 * Duplicate rows returned when in clause has repeated values (CASSANDRA-6706)
 * Add tooling to detect hot partitions (CASSANDRA-7974)
 * Fix cassandra-stress user-mode truncation of partition generation (CASSANDRA-8608)
 * Only stream from unrepaired sstables during inc repair (CASSANDRA-8267)
 * Don't allow starting multiple inc repairs on the same sstables (CASSANDRA-8316)
 * Invalidate prepared BATCH statements when related tables
   or keyspaces are dropped (CASSANDRA-8652)
 * Fix missing results in secondary index queries on collections
   with ALLOW FILTERING (CASSANDRA-8421)
 * Expose EstimatedHistogram metrics for range slices (CASSANDRA-8627)
 * (cqlsh) Escape clqshrc passwords properly (CASSANDRA-8618)
 * Fix NPE when passing wrong argument in ALTER TABLE statement (CASSANDRA-8355)
 * Pig: Refactor and deprecate CqlStorage (CASSANDRA-8599)
 * Don't reuse the same cleanup strategy for all sstables (CASSANDRA-8537)
 * Fix case-sensitivity of index name on CREATE and DROP INDEX
   statements (CASSANDRA-8365)
 * Better detection/logging for corruption in compressed sstables (CASSANDRA-8192)
 * Use the correct repairedAt value when closing writer (CASSANDRA-8570)
 * (cqlsh) Handle a schema mismatch being detected on startup (CASSANDRA-8512)
 * Properly calculate expected write size during compaction (CASSANDRA-8532)
 * Invalidate affected prepared statements when a table's columns
   are altered (CASSANDRA-7910)
 * Stress - user defined writes should populate sequentally (CASSANDRA-8524)
 * Fix regression in SSTableRewriter causing some rows to become unreadable
   during compaction (CASSANDRA-8429)
 * Run major compactions for repaired/unrepaired in parallel (CASSANDRA-8510)
 * (cqlsh) Fix compression options in DESCRIBE TABLE output when compression
   is disabled (CASSANDRA-8288)
 * (cqlsh) Fix DESCRIBE output after keyspaces are altered (CASSANDRA-7623)
 * Make sure we set lastCompactedKey correctly (CASSANDRA-8463)
 * (cqlsh) Fix output of CONSISTENCY command (CASSANDRA-8507)
 * (cqlsh) Fixed the handling of LIST statements (CASSANDRA-8370)
 * Make sstablescrub check leveled manifest again (CASSANDRA-8432)
 * Check first/last keys in sstable when giving out positions (CASSANDRA-8458)
 * Disable mmap on Windows (CASSANDRA-6993)
 * Add missing ConsistencyLevels to cassandra-stress (CASSANDRA-8253)
 * Add auth support to cassandra-stress (CASSANDRA-7985)
 * Fix ArrayIndexOutOfBoundsException when generating error message
   for some CQL syntax errors (CASSANDRA-8455)
 * Scale memtable slab allocation logarithmically (CASSANDRA-7882)
 * cassandra-stress simultaneous inserts over same seed (CASSANDRA-7964)
 * Reduce cassandra-stress sampling memory requirements (CASSANDRA-7926)
 * Ensure memtable flush cannot expire commit log entries from its future (CASSANDRA-8383)
 * Make read "defrag" async to reclaim memtables (CASSANDRA-8459)
 * Remove tmplink files for offline compactions (CASSANDRA-8321)
 * Reduce maxHintsInProgress (CASSANDRA-8415)
 * BTree updates may call provided update function twice (CASSANDRA-8018)
 * Release sstable references after anticompaction (CASSANDRA-8386)
 * Handle abort() in SSTableRewriter properly (CASSANDRA-8320)
 * Centralize shared executors (CASSANDRA-8055)
 * Fix filtering for CONTAINS (KEY) relations on frozen collection
   clustering columns when the query is restricted to a single
   partition (CASSANDRA-8203)
 * Do more aggressive entire-sstable TTL expiry checks (CASSANDRA-8243)
 * Add more log info if readMeter is null (CASSANDRA-8238)
 * add check of the system wall clock time at startup (CASSANDRA-8305)
 * Support for frozen collections (CASSANDRA-7859)
 * Fix overflow on histogram computation (CASSANDRA-8028)
 * Have paxos reuse the timestamp generation of normal queries (CASSANDRA-7801)
 * Fix incremental repair not remove parent session on remote (CASSANDRA-8291)
 * Improve JBOD disk utilization (CASSANDRA-7386)
 * Log failed host when preparing incremental repair (CASSANDRA-8228)
 * Force config client mode in CQLSSTableWriter (CASSANDRA-8281)
 * Fix sstableupgrade throws exception (CASSANDRA-8688)
 * Fix hang when repairing empty keyspace (CASSANDRA-8694)
Merged from 2.0:
 * Fix IllegalArgumentException in dynamic snitch (CASSANDRA-8448)
 * Add support for UPDATE ... IF EXISTS (CASSANDRA-8610)
 * Fix reversal of list prepends (CASSANDRA-8733)
 * Prevent non-zero default_time_to_live on tables with counters
   (CASSANDRA-8678)
 * Fix SSTableSimpleUnsortedWriter ConcurrentModificationException
   (CASSANDRA-8619)
 * Round up time deltas lower than 1ms in BulkLoader (CASSANDRA-8645)
 * Add batch remove iterator to ABSC (CASSANDRA-8414, 8666)
 * Round up time deltas lower than 1ms in BulkLoader (CASSANDRA-8645)
 * Fix isClientMode check in Keyspace (CASSANDRA-8687)
 * Use more efficient slice size for querying internal secondary
   index tables (CASSANDRA-8550)
 * Fix potentially returning deleted rows with range tombstone (CASSANDRA-8558)
 * Check for available disk space before starting a compaction (CASSANDRA-8562)
 * Fix DISTINCT queries with LIMITs or paging when some partitions
   contain only tombstones (CASSANDRA-8490)
 * Introduce background cache refreshing to permissions cache
   (CASSANDRA-8194)
 * Fix race condition in StreamTransferTask that could lead to
   infinite loops and premature sstable deletion (CASSANDRA-7704)
 * Add an extra version check to MigrationTask (CASSANDRA-8462)
 * Ensure SSTableWriter cleans up properly after failure (CASSANDRA-8499)
 * Increase bf true positive count on key cache hit (CASSANDRA-8525)
 * Move MeteredFlusher to its own thread (CASSANDRA-8485)
 * Fix non-distinct results in DISTNCT queries on static columns when
   paging is enabled (CASSANDRA-8087)
 * Move all hints related tasks to hints internal executor (CASSANDRA-8285)
 * Fix paging for multi-partition IN queries (CASSANDRA-8408)
 * Fix MOVED_NODE topology event never being emitted when a node
   moves its token (CASSANDRA-8373)
 * Fix validation of indexes in COMPACT tables (CASSANDRA-8156)
 * Avoid StackOverflowError when a large list of IN values
   is used for a clustering column (CASSANDRA-8410)
 * Fix NPE when writetime() or ttl() calls are wrapped by
   another function call (CASSANDRA-8451)
 * Fix NPE after dropping a keyspace (CASSANDRA-8332)
 * Fix error message on read repair timeouts (CASSANDRA-7947)
 * Default DTCS base_time_seconds changed to 60 (CASSANDRA-8417)
 * Refuse Paxos operation with more than one pending endpoint (CASSANDRA-8346, 8640)
 * Throw correct exception when trying to bind a keyspace or table
   name (CASSANDRA-6952)
 * Make HHOM.compact synchronized (CASSANDRA-8416)
 * cancel latency-sampling task when CF is dropped (CASSANDRA-8401)
 * don't block SocketThread for MessagingService (CASSANDRA-8188)
 * Increase quarantine delay on replacement (CASSANDRA-8260)
 * Expose off-heap memory usage stats (CASSANDRA-7897)
 * Ignore Paxos commits for truncated tables (CASSANDRA-7538)
 * Validate size of indexed column values (CASSANDRA-8280)
 * Make LCS split compaction results over all data directories (CASSANDRA-8329)
 * Fix some failing queries that use multi-column relations
   on COMPACT STORAGE tables (CASSANDRA-8264)
 * Fix InvalidRequestException with ORDER BY (CASSANDRA-8286)
 * Disable SSLv3 for POODLE (CASSANDRA-8265)
 * Fix millisecond timestamps in Tracing (CASSANDRA-8297)
 * Include keyspace name in error message when there are insufficient
   live nodes to stream from (CASSANDRA-8221)
 * Avoid overlap in L1 when L0 contains many nonoverlapping
   sstables (CASSANDRA-8211)
 * Improve PropertyFileSnitch logging (CASSANDRA-8183)
 * Add DC-aware sequential repair (CASSANDRA-8193)
 * Use live sstables in snapshot repair if possible (CASSANDRA-8312)
 * Fix hints serialized size calculation (CASSANDRA-8587)


2.1.2
 * (cqlsh) parse_for_table_meta errors out on queries with undefined
   grammars (CASSANDRA-8262)
 * (cqlsh) Fix SELECT ... TOKEN() function broken in C* 2.1.1 (CASSANDRA-8258)
 * Fix Cassandra crash when running on JDK8 update 40 (CASSANDRA-8209)
 * Optimize partitioner tokens (CASSANDRA-8230)
 * Improve compaction of repaired/unrepaired sstables (CASSANDRA-8004)
 * Make cache serializers pluggable (CASSANDRA-8096)
 * Fix issues with CONTAINS (KEY) queries on secondary indexes
   (CASSANDRA-8147)
 * Fix read-rate tracking of sstables for some queries (CASSANDRA-8239)
 * Fix default timestamp in QueryOptions (CASSANDRA-8246)
 * Set socket timeout when reading remote version (CASSANDRA-8188)
 * Refactor how we track live size (CASSANDRA-7852)
 * Make sure unfinished compaction files are removed (CASSANDRA-8124)
 * Fix shutdown when run as Windows service (CASSANDRA-8136)
 * Fix DESCRIBE TABLE with custom indexes (CASSANDRA-8031)
 * Fix race in RecoveryManagerTest (CASSANDRA-8176)
 * Avoid IllegalArgumentException while sorting sstables in
   IndexSummaryManager (CASSANDRA-8182)
 * Shutdown JVM on file descriptor exhaustion (CASSANDRA-7579)
 * Add 'die' policy for commit log and disk failure (CASSANDRA-7927)
 * Fix installing as service on Windows (CASSANDRA-8115)
 * Fix CREATE TABLE for CQL2 (CASSANDRA-8144)
 * Avoid boxing in ColumnStats min/max trackers (CASSANDRA-8109)
Merged from 2.0:
 * Correctly handle non-text column names in cql3 (CASSANDRA-8178)
 * Fix deletion for indexes on primary key columns (CASSANDRA-8206)
 * Add 'nodetool statusgossip' (CASSANDRA-8125)
 * Improve client notification that nodes are ready for requests (CASSANDRA-7510)
 * Handle negative timestamp in writetime method (CASSANDRA-8139)
 * Pig: Remove errant LIMIT clause in CqlNativeStorage (CASSANDRA-8166)
 * Throw ConfigurationException when hsha is used with the default
   rpc_max_threads setting of 'unlimited' (CASSANDRA-8116)
 * Allow concurrent writing of the same table in the same JVM using
   CQLSSTableWriter (CASSANDRA-7463)
 * Fix totalDiskSpaceUsed calculation (CASSANDRA-8205)


2.1.1
 * Fix spin loop in AtomicSortedColumns (CASSANDRA-7546)
 * Dont notify when replacing tmplink files (CASSANDRA-8157)
 * Fix validation with multiple CONTAINS clause (CASSANDRA-8131)
 * Fix validation of collections in TriggerExecutor (CASSANDRA-8146)
 * Fix IllegalArgumentException when a list of IN values containing tuples
   is passed as a single arg to a prepared statement with the v1 or v2
   protocol (CASSANDRA-8062)
 * Fix ClassCastException in DISTINCT query on static columns with
   query paging (CASSANDRA-8108)
 * Fix NPE on null nested UDT inside a set (CASSANDRA-8105)
 * Fix exception when querying secondary index on set items or map keys
   when some clustering columns are specified (CASSANDRA-8073)
 * Send proper error response when there is an error during native
   protocol message decode (CASSANDRA-8118)
 * Gossip should ignore generation numbers too far in the future (CASSANDRA-8113)
 * Fix NPE when creating a table with frozen sets, lists (CASSANDRA-8104)
 * Fix high memory use due to tracking reads on incrementally opened sstable
   readers (CASSANDRA-8066)
 * Fix EXECUTE request with skipMetadata=false returning no metadata
   (CASSANDRA-8054)
 * Allow concurrent use of CQLBulkOutputFormat (CASSANDRA-7776)
 * Shutdown JVM on OOM (CASSANDRA-7507)
 * Upgrade netty version and enable epoll event loop (CASSANDRA-7761)
 * Don't duplicate sstables smaller than split size when using
   the sstablesplitter tool (CASSANDRA-7616)
 * Avoid re-parsing already prepared statements (CASSANDRA-7923)
 * Fix some Thrift slice deletions and updates of COMPACT STORAGE
   tables with some clustering columns omitted (CASSANDRA-7990)
 * Fix filtering for CONTAINS on sets (CASSANDRA-8033)
 * Properly track added size (CASSANDRA-7239)
 * Allow compilation in java 8 (CASSANDRA-7208)
 * Fix Assertion error on RangeTombstoneList diff (CASSANDRA-8013)
 * Release references to overlapping sstables during compaction (CASSANDRA-7819)
 * Send notification when opening compaction results early (CASSANDRA-8034)
 * Make native server start block until properly bound (CASSANDRA-7885)
 * (cqlsh) Fix IPv6 support (CASSANDRA-7988)
 * Ignore fat clients when checking for endpoint collision (CASSANDRA-7939)
 * Make sstablerepairedset take a list of files (CASSANDRA-7995)
 * (cqlsh) Tab completeion for indexes on map keys (CASSANDRA-7972)
 * (cqlsh) Fix UDT field selection in select clause (CASSANDRA-7891)
 * Fix resource leak in event of corrupt sstable
 * (cqlsh) Add command line option for cqlshrc file path (CASSANDRA-7131)
 * Provide visibility into prepared statements churn (CASSANDRA-7921, CASSANDRA-7930)
 * Invalidate prepared statements when their keyspace or table is
   dropped (CASSANDRA-7566)
 * cassandra-stress: fix support for NetworkTopologyStrategy (CASSANDRA-7945)
 * Fix saving caches when a table is dropped (CASSANDRA-7784)
 * Add better error checking of new stress profile (CASSANDRA-7716)
 * Use ThreadLocalRandom and remove FBUtilities.threadLocalRandom (CASSANDRA-7934)
 * Prevent operator mistakes due to simultaneous bootstrap (CASSANDRA-7069)
 * cassandra-stress supports whitelist mode for node config (CASSANDRA-7658)
 * GCInspector more closely tracks GC; cassandra-stress and nodetool report it (CASSANDRA-7916)
 * nodetool won't output bogus ownership info without a keyspace (CASSANDRA-7173)
 * Add human readable option to nodetool commands (CASSANDRA-5433)
 * Don't try to set repairedAt on old sstables (CASSANDRA-7913)
 * Add metrics for tracking PreparedStatement use (CASSANDRA-7719)
 * (cqlsh) tab-completion for triggers (CASSANDRA-7824)
 * (cqlsh) Support for query paging (CASSANDRA-7514)
 * (cqlsh) Show progress of COPY operations (CASSANDRA-7789)
 * Add syntax to remove multiple elements from a map (CASSANDRA-6599)
 * Support non-equals conditions in lightweight transactions (CASSANDRA-6839)
 * Add IF [NOT] EXISTS to create/drop triggers (CASSANDRA-7606)
 * (cqlsh) Display the current logged-in user (CASSANDRA-7785)
 * (cqlsh) Don't ignore CTRL-C during COPY FROM execution (CASSANDRA-7815)
 * (cqlsh) Order UDTs according to cross-type dependencies in DESCRIBE
   output (CASSANDRA-7659)
 * (cqlsh) Fix handling of CAS statement results (CASSANDRA-7671)
 * (cqlsh) COPY TO/FROM improvements (CASSANDRA-7405)
 * Support list index operations with conditions (CASSANDRA-7499)
 * Add max live/tombstoned cells to nodetool cfstats output (CASSANDRA-7731)
 * Validate IPv6 wildcard addresses properly (CASSANDRA-7680)
 * (cqlsh) Error when tracing query (CASSANDRA-7613)
 * Avoid IOOBE when building SyntaxError message snippet (CASSANDRA-7569)
 * SSTableExport uses correct validator to create string representation of partition
   keys (CASSANDRA-7498)
 * Avoid NPEs when receiving type changes for an unknown keyspace (CASSANDRA-7689)
 * Add support for custom 2i validation (CASSANDRA-7575)
 * Pig support for hadoop CqlInputFormat (CASSANDRA-6454)
 * Add duration mode to cassandra-stress (CASSANDRA-7468)
 * Add listen_interface and rpc_interface options (CASSANDRA-7417)
 * Improve schema merge performance (CASSANDRA-7444)
 * Adjust MT depth based on # of partition validating (CASSANDRA-5263)
 * Optimise NativeCell comparisons (CASSANDRA-6755)
 * Configurable client timeout for cqlsh (CASSANDRA-7516)
 * Include snippet of CQL query near syntax error in messages (CASSANDRA-7111)
 * Make repair -pr work with -local (CASSANDRA-7450)
 * Fix error in sstableloader with -cph > 1 (CASSANDRA-8007)
 * Fix snapshot repair error on indexed tables (CASSANDRA-8020)
 * Do not exit nodetool repair when receiving JMX NOTIF_LOST (CASSANDRA-7909)
 * Stream to private IP when available (CASSANDRA-8084)
Merged from 2.0:
 * Reject conditions on DELETE unless full PK is given (CASSANDRA-6430)
 * Properly reject the token function DELETE (CASSANDRA-7747)
 * Force batchlog replay before decommissioning a node (CASSANDRA-7446)
 * Fix hint replay with many accumulated expired hints (CASSANDRA-6998)
 * Fix duplicate results in DISTINCT queries on static columns with query
   paging (CASSANDRA-8108)
 * Add DateTieredCompactionStrategy (CASSANDRA-6602)
 * Properly validate ascii and utf8 string literals in CQL queries (CASSANDRA-8101)
 * (cqlsh) Fix autocompletion for alter keyspace (CASSANDRA-8021)
 * Create backup directories for commitlog archiving during startup (CASSANDRA-8111)
 * Reduce totalBlockFor() for LOCAL_* consistency levels (CASSANDRA-8058)
 * Fix merging schemas with re-dropped keyspaces (CASSANDRA-7256)
 * Fix counters in supercolumns during live upgrades from 1.2 (CASSANDRA-7188)
 * Notify DT subscribers when a column family is truncated (CASSANDRA-8088)
 * Add sanity check of $JAVA on startup (CASSANDRA-7676)
 * Schedule fat client schema pull on join (CASSANDRA-7993)
 * Don't reset nodes' versions when closing IncomingTcpConnections
   (CASSANDRA-7734)
 * Record the real messaging version in all cases in OutboundTcpConnection
   (CASSANDRA-8057)
 * SSL does not work in cassandra-cli (CASSANDRA-7899)
 * Fix potential exception when using ReversedType in DynamicCompositeType
   (CASSANDRA-7898)
 * Better validation of collection values (CASSANDRA-7833)
 * Track min/max timestamps correctly (CASSANDRA-7969)
 * Fix possible overflow while sorting CL segments for replay (CASSANDRA-7992)
 * Increase nodetool Xmx (CASSANDRA-7956)
 * Archive any commitlog segments present at startup (CASSANDRA-6904)
 * CrcCheckChance should adjust based on live CFMetadata not
   sstable metadata (CASSANDRA-7978)
 * token() should only accept columns in the partitioning
   key order (CASSANDRA-6075)
 * Add method to invalidate permission cache via JMX (CASSANDRA-7977)
 * Allow propagating multiple gossip states atomically (CASSANDRA-6125)
 * Log exceptions related to unclean native protocol client disconnects
   at DEBUG or INFO (CASSANDRA-7849)
 * Allow permissions cache to be set via JMX (CASSANDRA-7698)
 * Include schema_triggers CF in readable system resources (CASSANDRA-7967)
 * Fix RowIndexEntry to report correct serializedSize (CASSANDRA-7948)
 * Make CQLSSTableWriter sync within partitions (CASSANDRA-7360)
 * Potentially use non-local replicas in CqlConfigHelper (CASSANDRA-7906)
 * Explicitly disallow mixing multi-column and single-column
   relations on clustering columns (CASSANDRA-7711)
 * Better error message when condition is set on PK column (CASSANDRA-7804)
 * Don't send schema change responses and events for no-op DDL
   statements (CASSANDRA-7600)
 * (Hadoop) fix cluster initialisation for a split fetching (CASSANDRA-7774)
 * Throw InvalidRequestException when queries contain relations on entire
   collection columns (CASSANDRA-7506)
 * (cqlsh) enable CTRL-R history search with libedit (CASSANDRA-7577)
 * (Hadoop) allow ACFRW to limit nodes to local DC (CASSANDRA-7252)
 * (cqlsh) cqlsh should automatically disable tracing when selecting
   from system_traces (CASSANDRA-7641)
 * (Hadoop) Add CqlOutputFormat (CASSANDRA-6927)
 * Don't depend on cassandra config for nodetool ring (CASSANDRA-7508)
 * (cqlsh) Fix failing cqlsh formatting tests (CASSANDRA-7703)
 * Fix IncompatibleClassChangeError from hadoop2 (CASSANDRA-7229)
 * Add 'nodetool sethintedhandoffthrottlekb' (CASSANDRA-7635)
 * (cqlsh) Add tab-completion for CREATE/DROP USER IF [NOT] EXISTS (CASSANDRA-7611)
 * Catch errors when the JVM pulls the rug out from GCInspector (CASSANDRA-5345)
 * cqlsh fails when version number parts are not int (CASSANDRA-7524)
 * Fix NPE when table dropped during streaming (CASSANDRA-7946)
 * Fix wrong progress when streaming uncompressed (CASSANDRA-7878)
 * Fix possible infinite loop in creating repair range (CASSANDRA-7983)
 * Fix unit in nodetool for streaming throughput (CASSANDRA-7375)
Merged from 1.2:
 * Don't index tombstones (CASSANDRA-7828)
 * Improve PasswordAuthenticator default super user setup (CASSANDRA-7788)


2.1.0
 * (cqlsh) Removed "ALTER TYPE <name> RENAME TO <name>" from tab-completion
   (CASSANDRA-7895)
 * Fixed IllegalStateException in anticompaction (CASSANDRA-7892)
 * cqlsh: DESCRIBE support for frozen UDTs, tuples (CASSANDRA-7863)
 * Avoid exposing internal classes over JMX (CASSANDRA-7879)
 * Add null check for keys when freezing collection (CASSANDRA-7869)
 * Improve stress workload realism (CASSANDRA-7519)
Merged from 2.0:
 * Configure system.paxos with LeveledCompactionStrategy (CASSANDRA-7753)
 * Fix ALTER clustering column type from DateType to TimestampType when
   using DESC clustering order (CASSANRDA-7797)
 * Throw EOFException if we run out of chunks in compressed datafile
   (CASSANDRA-7664)
 * Fix PRSI handling of CQL3 row markers for row cleanup (CASSANDRA-7787)
 * Fix dropping collection when it's the last regular column (CASSANDRA-7744)
 * Make StreamReceiveTask thread safe and gc friendly (CASSANDRA-7795)
 * Validate empty cell names from counter updates (CASSANDRA-7798)
Merged from 1.2:
 * Don't allow compacted sstables to be marked as compacting (CASSANDRA-7145)
 * Track expired tombstones (CASSANDRA-7810)


2.1.0-rc7
 * Add frozen keyword and require UDT to be frozen (CASSANDRA-7857)
 * Track added sstable size correctly (CASSANDRA-7239)
 * (cqlsh) Fix case insensitivity (CASSANDRA-7834)
 * Fix failure to stream ranges when moving (CASSANDRA-7836)
 * Correctly remove tmplink files (CASSANDRA-7803)
 * (cqlsh) Fix column name formatting for functions, CAS operations,
   and UDT field selections (CASSANDRA-7806)
 * (cqlsh) Fix COPY FROM handling of null/empty primary key
   values (CASSANDRA-7792)
 * Fix ordering of static cells (CASSANDRA-7763)
Merged from 2.0:
 * Forbid re-adding dropped counter columns (CASSANDRA-7831)
 * Fix CFMetaData#isThriftCompatible() for PK-only tables (CASSANDRA-7832)
 * Always reject inequality on the partition key without token()
   (CASSANDRA-7722)
 * Always send Paxos commit to all replicas (CASSANDRA-7479)
 * Make disruptor_thrift_server invocation pool configurable (CASSANDRA-7594)
 * Make repair no-op when RF=1 (CASSANDRA-7864)


2.1.0-rc6
 * Fix OOM issue from netty caching over time (CASSANDRA-7743)
 * json2sstable couldn't import JSON for CQL table (CASSANDRA-7477)
 * Invalidate all caches on table drop (CASSANDRA-7561)
 * Skip strict endpoint selection for ranges if RF == nodes (CASSANRA-7765)
 * Fix Thrift range filtering without 2ary index lookups (CASSANDRA-7741)
 * Add tracing entries about concurrent range requests (CASSANDRA-7599)
 * (cqlsh) Fix DESCRIBE for NTS keyspaces (CASSANDRA-7729)
 * Remove netty buffer ref-counting (CASSANDRA-7735)
 * Pass mutated cf to index updater for use by PRSI (CASSANDRA-7742)
 * Include stress yaml example in release and deb (CASSANDRA-7717)
 * workaround for netty issue causing corrupted data off the wire (CASSANDRA-7695)
 * cqlsh DESC CLUSTER fails retrieving ring information (CASSANDRA-7687)
 * Fix binding null values inside UDT (CASSANDRA-7685)
 * Fix UDT field selection with empty fields (CASSANDRA-7670)
 * Bogus deserialization of static cells from sstable (CASSANDRA-7684)
 * Fix NPE on compaction leftover cleanup for dropped table (CASSANDRA-7770)
Merged from 2.0:
 * Fix race condition in StreamTransferTask that could lead to
   infinite loops and premature sstable deletion (CASSANDRA-7704)
 * (cqlsh) Wait up to 10 sec for a tracing session (CASSANDRA-7222)
 * Fix NPE in FileCacheService.sizeInBytes (CASSANDRA-7756)
 * Remove duplicates from StorageService.getJoiningNodes (CASSANDRA-7478)
 * Clone token map outside of hot gossip loops (CASSANDRA-7758)
 * Fix MS expiring map timeout for Paxos messages (CASSANDRA-7752)
 * Do not flush on truncate if durable_writes is false (CASSANDRA-7750)
 * Give CRR a default input_cql Statement (CASSANDRA-7226)
 * Better error message when adding a collection with the same name
   than a previously dropped one (CASSANDRA-6276)
 * Fix validation when adding static columns (CASSANDRA-7730)
 * (Thrift) fix range deletion of supercolumns (CASSANDRA-7733)
 * Fix potential AssertionError in RangeTombstoneList (CASSANDRA-7700)
 * Validate arguments of blobAs* functions (CASSANDRA-7707)
 * Fix potential AssertionError with 2ndary indexes (CASSANDRA-6612)
 * Avoid logging CompactionInterrupted at ERROR (CASSANDRA-7694)
 * Minor leak in sstable2jon (CASSANDRA-7709)
 * Add cassandra.auto_bootstrap system property (CASSANDRA-7650)
 * Update java driver (for hadoop) (CASSANDRA-7618)
 * Remove CqlPagingRecordReader/CqlPagingInputFormat (CASSANDRA-7570)
 * Support connecting to ipv6 jmx with nodetool (CASSANDRA-7669)


2.1.0-rc5
 * Reject counters inside user types (CASSANDRA-7672)
 * Switch to notification-based GCInspector (CASSANDRA-7638)
 * (cqlsh) Handle nulls in UDTs and tuples correctly (CASSANDRA-7656)
 * Don't use strict consistency when replacing (CASSANDRA-7568)
 * Fix min/max cell name collection on 2.0 SSTables with range
   tombstones (CASSANDRA-7593)
 * Tolerate min/max cell names of different lengths (CASSANDRA-7651)
 * Filter cached results correctly (CASSANDRA-7636)
 * Fix tracing on the new SEPExecutor (CASSANDRA-7644)
 * Remove shuffle and taketoken (CASSANDRA-7601)
 * Clean up Windows batch scripts (CASSANDRA-7619)
 * Fix native protocol drop user type notification (CASSANDRA-7571)
 * Give read access to system.schema_usertypes to all authenticated users
   (CASSANDRA-7578)
 * (cqlsh) Fix cqlsh display when zero rows are returned (CASSANDRA-7580)
 * Get java version correctly when JAVA_TOOL_OPTIONS is set (CASSANDRA-7572)
 * Fix NPE when dropping index from non-existent keyspace, AssertionError when
   dropping non-existent index with IF EXISTS (CASSANDRA-7590)
 * Fix sstablelevelresetter hang (CASSANDRA-7614)
 * (cqlsh) Fix deserialization of blobs (CASSANDRA-7603)
 * Use "keyspace updated" schema change message for UDT changes in v1 and
   v2 protocols (CASSANDRA-7617)
 * Fix tracing of range slices and secondary index lookups that are local
   to the coordinator (CASSANDRA-7599)
 * Set -Dcassandra.storagedir for all tool shell scripts (CASSANDRA-7587)
 * Don't swap max/min col names when mutating sstable metadata (CASSANDRA-7596)
 * (cqlsh) Correctly handle paged result sets (CASSANDRA-7625)
 * (cqlsh) Improve waiting for a trace to complete (CASSANDRA-7626)
 * Fix tracing of concurrent range slices and 2ary index queries (CASSANDRA-7626)
 * Fix scrub against collection type (CASSANDRA-7665)
Merged from 2.0:
 * Set gc_grace_seconds to seven days for system schema tables (CASSANDRA-7668)
 * SimpleSeedProvider no longer caches seeds forever (CASSANDRA-7663)
 * Always flush on truncate (CASSANDRA-7511)
 * Fix ReversedType(DateType) mapping to native protocol (CASSANDRA-7576)
 * Always merge ranges owned by a single node (CASSANDRA-6930)
 * Track max/min timestamps for range tombstones (CASSANDRA-7647)
 * Fix NPE when listing saved caches dir (CASSANDRA-7632)


2.1.0-rc4
 * Fix word count hadoop example (CASSANDRA-7200)
 * Updated memtable_cleanup_threshold and memtable_flush_writers defaults
   (CASSANDRA-7551)
 * (Windows) fix startup when WMI memory query fails (CASSANDRA-7505)
 * Anti-compaction proceeds if any part of the repair failed (CASSANDRA-7521)
 * Add missing table name to DROP INDEX responses and notifications (CASSANDRA-7539)
 * Bump CQL version to 3.2.0 and update CQL documentation (CASSANDRA-7527)
 * Fix configuration error message when running nodetool ring (CASSANDRA-7508)
 * Support conditional updates, tuple type, and the v3 protocol in cqlsh (CASSANDRA-7509)
 * Handle queries on multiple secondary index types (CASSANDRA-7525)
 * Fix cqlsh authentication with v3 native protocol (CASSANDRA-7564)
 * Fix NPE when unknown prepared statement ID is used (CASSANDRA-7454)
Merged from 2.0:
 * (Windows) force range-based repair to non-sequential mode (CASSANDRA-7541)
 * Fix range merging when DES scores are zero (CASSANDRA-7535)
 * Warn when SSL certificates have expired (CASSANDRA-7528)
 * Fix error when doing reversed queries with static columns (CASSANDRA-7490)
Merged from 1.2:
 * Set correct stream ID on responses when non-Exception Throwables
   are thrown while handling native protocol messages (CASSANDRA-7470)


2.1.0-rc3
 * Consider expiry when reconciling otherwise equal cells (CASSANDRA-7403)
 * Introduce CQL support for stress tool (CASSANDRA-6146)
 * Fix ClassCastException processing expired messages (CASSANDRA-7496)
 * Fix prepared marker for collections inside UDT (CASSANDRA-7472)
 * Remove left-over populate_io_cache_on_flush and replicate_on_write
   uses (CASSANDRA-7493)
 * (Windows) handle spaces in path names (CASSANDRA-7451)
 * Ensure writes have completed after dropping a table, before recycling
   commit log segments (CASSANDRA-7437)
 * Remove left-over rows_per_partition_to_cache (CASSANDRA-7493)
 * Fix error when CONTAINS is used with a bind marker (CASSANDRA-7502)
 * Properly reject unknown UDT field (CASSANDRA-7484)
Merged from 2.0:
 * Fix CC#collectTimeOrderedData() tombstone optimisations (CASSANDRA-7394)
 * Support DISTINCT for static columns and fix behaviour when DISTINC is
   not use (CASSANDRA-7305).
 * Workaround JVM NPE on JMX bind failure (CASSANDRA-7254)
 * Fix race in FileCacheService RemovalListener (CASSANDRA-7278)
 * Fix inconsistent use of consistencyForCommit that allowed LOCAL_QUORUM
   operations to incorrect become full QUORUM (CASSANDRA-7345)
 * Properly handle unrecognized opcodes and flags (CASSANDRA-7440)
 * (Hadoop) close CqlRecordWriter clients when finished (CASSANDRA-7459)
 * Commit disk failure policy (CASSANDRA-7429)
 * Make sure high level sstables get compacted (CASSANDRA-7414)
 * Fix AssertionError when using empty clustering columns and static columns
   (CASSANDRA-7455)
 * Add option to disable STCS in L0 (CASSANDRA-6621)
 * Upgrade to snappy-java 1.0.5.2 (CASSANDRA-7476)


2.1.0-rc2
 * Fix heap size calculation for CompoundSparseCellName and
   CompoundSparseCellName.WithCollection (CASSANDRA-7421)
 * Allow counter mutations in UNLOGGED batches (CASSANDRA-7351)
 * Modify reconcile logic to always pick a tombstone over a counter cell
   (CASSANDRA-7346)
 * Avoid incremental compaction on Windows (CASSANDRA-7365)
 * Fix exception when querying a composite-keyed table with a collection index
   (CASSANDRA-7372)
 * Use node's host id in place of counter ids (CASSANDRA-7366)
 * Fix error when doing reversed queries with static columns (CASSANDRA-7490)
 * Backport CASSANDRA-6747 (CASSANDRA-7560)
 * Track max/min timestamps for range tombstones (CASSANDRA-7647)
 * Fix NPE when listing saved caches dir (CASSANDRA-7632)
 * Fix sstableloader unable to connect encrypted node (CASSANDRA-7585)
Merged from 1.2:
 * Clone token map outside of hot gossip loops (CASSANDRA-7758)
 * Add stop method to EmbeddedCassandraService (CASSANDRA-7595)
 * Support connecting to ipv6 jmx with nodetool (CASSANDRA-7669)
 * Set gc_grace_seconds to seven days for system schema tables (CASSANDRA-7668)
 * SimpleSeedProvider no longer caches seeds forever (CASSANDRA-7663)
 * Set correct stream ID on responses when non-Exception Throwables
   are thrown while handling native protocol messages (CASSANDRA-7470)
 * Fix row size miscalculation in LazilyCompactedRow (CASSANDRA-7543)
 * Fix race in background compaction check (CASSANDRA-7745)
 * Don't clear out range tombstones during compaction (CASSANDRA-7808)


2.1.0-rc1
 * Revert flush directory (CASSANDRA-6357)
 * More efficient executor service for fast operations (CASSANDRA-4718)
 * Move less common tools into a new cassandra-tools package (CASSANDRA-7160)
 * Support more concurrent requests in native protocol (CASSANDRA-7231)
 * Add tab-completion to debian nodetool packaging (CASSANDRA-6421)
 * Change concurrent_compactors defaults (CASSANDRA-7139)
 * Add PowerShell Windows launch scripts (CASSANDRA-7001)
 * Make commitlog archive+restore more robust (CASSANDRA-6974)
 * Fix marking commitlogsegments clean (CASSANDRA-6959)
 * Add snapshot "manifest" describing files included (CASSANDRA-6326)
 * Parallel streaming for sstableloader (CASSANDRA-3668)
 * Fix bugs in supercolumns handling (CASSANDRA-7138)
 * Fix ClassClassException on composite dense tables (CASSANDRA-7112)
 * Cleanup and optimize collation and slice iterators (CASSANDRA-7107)
 * Upgrade NBHM lib (CASSANDRA-7128)
 * Optimize netty server (CASSANDRA-6861)
 * Fix repair hang when given CF does not exist (CASSANDRA-7189)
 * Allow c* to be shutdown in an embedded mode (CASSANDRA-5635)
 * Add server side batching to native transport (CASSANDRA-5663)
 * Make batchlog replay asynchronous (CASSANDRA-6134)
 * remove unused classes (CASSANDRA-7197)
 * Limit user types to the keyspace they are defined in (CASSANDRA-6643)
 * Add validate method to CollectionType (CASSANDRA-7208)
 * New serialization format for UDT values (CASSANDRA-7209, CASSANDRA-7261)
 * Fix nodetool netstats (CASSANDRA-7270)
 * Fix potential ClassCastException in HintedHandoffManager (CASSANDRA-7284)
 * Use prepared statements internally (CASSANDRA-6975)
 * Fix broken paging state with prepared statement (CASSANDRA-7120)
 * Fix IllegalArgumentException in CqlStorage (CASSANDRA-7287)
 * Allow nulls/non-existant fields in UDT (CASSANDRA-7206)
 * Add Thrift MultiSliceRequest (CASSANDRA-6757, CASSANDRA-7027)
 * Handle overlapping MultiSlices (CASSANDRA-7279)
 * Fix DataOutputTest on Windows (CASSANDRA-7265)
 * Embedded sets in user defined data-types are not updating (CASSANDRA-7267)
 * Add tuple type to CQL/native protocol (CASSANDRA-7248)
 * Fix CqlPagingRecordReader on tables with few rows (CASSANDRA-7322)
Merged from 2.0:
 * Copy compaction options to make sure they are reloaded (CASSANDRA-7290)
 * Add option to do more aggressive tombstone compactions (CASSANDRA-6563)
 * Don't try to compact already-compacting files in HHOM (CASSANDRA-7288)
 * Always reallocate buffers in HSHA (CASSANDRA-6285)
 * (Hadoop) support authentication in CqlRecordReader (CASSANDRA-7221)
 * (Hadoop) Close java driver Cluster in CQLRR.close (CASSANDRA-7228)
 * Warn when 'USING TIMESTAMP' is used on a CAS BATCH (CASSANDRA-7067)
 * return all cpu values from BackgroundActivityMonitor.readAndCompute (CASSANDRA-7183)
 * Correctly delete scheduled range xfers (CASSANDRA-7143)
 * return all cpu values from BackgroundActivityMonitor.readAndCompute (CASSANDRA-7183)
 * reduce garbage creation in calculatePendingRanges (CASSANDRA-7191)
 * fix c* launch issues on Russian os's due to output of linux 'free' cmd (CASSANDRA-6162)
 * Fix disabling autocompaction (CASSANDRA-7187)
 * Fix potential NumberFormatException when deserializing IntegerType (CASSANDRA-7088)
 * cqlsh can't tab-complete disabling compaction (CASSANDRA-7185)
 * cqlsh: Accept and execute CQL statement(s) from command-line parameter (CASSANDRA-7172)
 * Fix IllegalStateException in CqlPagingRecordReader (CASSANDRA-7198)
 * Fix the InvertedIndex trigger example (CASSANDRA-7211)
 * Add --resolve-ip option to 'nodetool ring' (CASSANDRA-7210)
 * reduce garbage on codec flag deserialization (CASSANDRA-7244)
 * Fix duplicated error messages on directory creation error at startup (CASSANDRA-5818)
 * Proper null handle for IF with map element access (CASSANDRA-7155)
 * Improve compaction visibility (CASSANDRA-7242)
 * Correctly delete scheduled range xfers (CASSANDRA-7143)
 * Make batchlog replica selection rack-aware (CASSANDRA-6551)
 * Fix CFMetaData#getColumnDefinitionFromColumnName() (CASSANDRA-7074)
 * Fix writetime/ttl functions for static columns (CASSANDRA-7081)
 * Suggest CTRL-C or semicolon after three blank lines in cqlsh (CASSANDRA-7142)
 * Fix 2ndary index queries with DESC clustering order (CASSANDRA-6950)
 * Invalid key cache entries on DROP (CASSANDRA-6525)
 * Fix flapping RecoveryManagerTest (CASSANDRA-7084)
 * Add missing iso8601 patterns for date strings (CASSANDRA-6973)
 * Support selecting multiple rows in a partition using IN (CASSANDRA-6875)
 * Add authentication support to shuffle (CASSANDRA-6484)
 * Swap local and global default read repair chances (CASSANDRA-7320)
 * Add conditional CREATE/DROP USER support (CASSANDRA-7264)
 * Cqlsh counts non-empty lines for "Blank lines" warning (CASSANDRA-7325)
Merged from 1.2:
 * Add Cloudstack snitch (CASSANDRA-7147)
 * Update system.peers correctly when relocating tokens (CASSANDRA-7126)
 * Add Google Compute Engine snitch (CASSANDRA-7132)
 * remove duplicate query for local tokens (CASSANDRA-7182)
 * exit CQLSH with error status code if script fails (CASSANDRA-6344)
 * Fix bug with some IN queries missig results (CASSANDRA-7105)
 * Fix availability validation for LOCAL_ONE CL (CASSANDRA-7319)
 * Hint streaming can cause decommission to fail (CASSANDRA-7219)


2.1.0-beta2
 * Increase default CL space to 8GB (CASSANDRA-7031)
 * Add range tombstones to read repair digests (CASSANDRA-6863)
 * Fix BTree.clear for large updates (CASSANDRA-6943)
 * Fail write instead of logging a warning when unable to append to CL
   (CASSANDRA-6764)
 * Eliminate possibility of CL segment appearing twice in active list
   (CASSANDRA-6557)
 * Apply DONTNEED fadvise to commitlog segments (CASSANDRA-6759)
 * Switch CRC component to Adler and include it for compressed sstables
   (CASSANDRA-4165)
 * Allow cassandra-stress to set compaction strategy options (CASSANDRA-6451)
 * Add broadcast_rpc_address option to cassandra.yaml (CASSANDRA-5899)
 * Auto reload GossipingPropertyFileSnitch config (CASSANDRA-5897)
 * Fix overflow of memtable_total_space_in_mb (CASSANDRA-6573)
 * Fix ABTC NPE and apply update function correctly (CASSANDRA-6692)
 * Allow nodetool to use a file or prompt for password (CASSANDRA-6660)
 * Fix AIOOBE when concurrently accessing ABSC (CASSANDRA-6742)
 * Fix assertion error in ALTER TYPE RENAME (CASSANDRA-6705)
 * Scrub should not always clear out repaired status (CASSANDRA-5351)
 * Improve handling of range tombstone for wide partitions (CASSANDRA-6446)
 * Fix ClassCastException for compact table with composites (CASSANDRA-6738)
 * Fix potentially repairing with wrong nodes (CASSANDRA-6808)
 * Change caching option syntax (CASSANDRA-6745)
 * Fix stress to do proper counter reads (CASSANDRA-6835)
 * Fix help message for stress counter_write (CASSANDRA-6824)
 * Fix stress smart Thrift client to pick servers correctly (CASSANDRA-6848)
 * Add logging levels (minimal, normal or verbose) to stress tool (CASSANDRA-6849)
 * Fix race condition in Batch CLE (CASSANDRA-6860)
 * Improve cleanup/scrub/upgradesstables failure handling (CASSANDRA-6774)
 * ByteBuffer write() methods for serializing sstables (CASSANDRA-6781)
 * Proper compare function for CollectionType (CASSANDRA-6783)
 * Update native server to Netty 4 (CASSANDRA-6236)
 * Fix off-by-one error in stress (CASSANDRA-6883)
 * Make OpOrder AutoCloseable (CASSANDRA-6901)
 * Remove sync repair JMX interface (CASSANDRA-6900)
 * Add multiple memory allocation options for memtables (CASSANDRA-6689, 6694)
 * Remove adjusted op rate from stress output (CASSANDRA-6921)
 * Add optimized CF.hasColumns() implementations (CASSANDRA-6941)
 * Serialize batchlog mutations with the version of the target node
   (CASSANDRA-6931)
 * Optimize CounterColumn#reconcile() (CASSANDRA-6953)
 * Properly remove 1.2 sstable support in 2.1 (CASSANDRA-6869)
 * Lock counter cells, not partitions (CASSANDRA-6880)
 * Track presence of legacy counter shards in sstables (CASSANDRA-6888)
 * Ensure safe resource cleanup when replacing sstables (CASSANDRA-6912)
 * Add failure handler to async callback (CASSANDRA-6747)
 * Fix AE when closing SSTable without releasing reference (CASSANDRA-7000)
 * Clean up IndexInfo on keyspace/table drops (CASSANDRA-6924)
 * Only snapshot relative SSTables when sequential repair (CASSANDRA-7024)
 * Require nodetool rebuild_index to specify index names (CASSANDRA-7038)
 * fix cassandra stress errors on reads with native protocol (CASSANDRA-7033)
 * Use OpOrder to guard sstable references for reads (CASSANDRA-6919)
 * Preemptive opening of compaction result (CASSANDRA-6916)
 * Multi-threaded scrub/cleanup/upgradesstables (CASSANDRA-5547)
 * Optimize cellname comparison (CASSANDRA-6934)
 * Native protocol v3 (CASSANDRA-6855)
 * Optimize Cell liveness checks and clean up Cell (CASSANDRA-7119)
 * Support consistent range movements (CASSANDRA-2434)
 * Display min timestamp in sstablemetadata viewer (CASSANDRA-6767)
Merged from 2.0:
 * Avoid race-prone second "scrub" of system keyspace (CASSANDRA-6797)
 * Pool CqlRecordWriter clients by inetaddress rather than Range
   (CASSANDRA-6665)
 * Fix compaction_history timestamps (CASSANDRA-6784)
 * Compare scores of full replica ordering in DES (CASSANDRA-6683)
 * fix CME in SessionInfo updateProgress affecting netstats (CASSANDRA-6577)
 * Allow repairing between specific replicas (CASSANDRA-6440)
 * Allow per-dc enabling of hints (CASSANDRA-6157)
 * Add compatibility for Hadoop 0.2.x (CASSANDRA-5201)
 * Fix EstimatedHistogram races (CASSANDRA-6682)
 * Failure detector correctly converts initial value to nanos (CASSANDRA-6658)
 * Add nodetool taketoken to relocate vnodes (CASSANDRA-4445)
 * Expose bulk loading progress over JMX (CASSANDRA-4757)
 * Correctly handle null with IF conditions and TTL (CASSANDRA-6623)
 * Account for range/row tombstones in tombstone drop
   time histogram (CASSANDRA-6522)
 * Stop CommitLogSegment.close() from calling sync() (CASSANDRA-6652)
 * Make commitlog failure handling configurable (CASSANDRA-6364)
 * Avoid overlaps in LCS (CASSANDRA-6688)
 * Improve support for paginating over composites (CASSANDRA-4851)
 * Fix count(*) queries in a mixed cluster (CASSANDRA-6707)
 * Improve repair tasks(snapshot, differencing) concurrency (CASSANDRA-6566)
 * Fix replaying pre-2.0 commit logs (CASSANDRA-6714)
 * Add static columns to CQL3 (CASSANDRA-6561)
 * Optimize single partition batch statements (CASSANDRA-6737)
 * Disallow post-query re-ordering when paging (CASSANDRA-6722)
 * Fix potential paging bug with deleted columns (CASSANDRA-6748)
 * Fix NPE on BulkLoader caused by losing StreamEvent (CASSANDRA-6636)
 * Fix truncating compression metadata (CASSANDRA-6791)
 * Add CMSClassUnloadingEnabled JVM option (CASSANDRA-6541)
 * Catch memtable flush exceptions during shutdown (CASSANDRA-6735)
 * Fix upgradesstables NPE for non-CF-based indexes (CASSANDRA-6645)
 * Fix UPDATE updating PRIMARY KEY columns implicitly (CASSANDRA-6782)
 * Fix IllegalArgumentException when updating from 1.2 with SuperColumns
   (CASSANDRA-6733)
 * FBUtilities.singleton() should use the CF comparator (CASSANDRA-6778)
 * Fix CQLSStableWriter.addRow(Map<String, Object>) (CASSANDRA-6526)
 * Fix HSHA server introducing corrupt data (CASSANDRA-6285)
 * Fix CAS conditions for COMPACT STORAGE tables (CASSANDRA-6813)
 * Starting threads in OutboundTcpConnectionPool constructor causes race conditions (CASSANDRA-7177)
 * Allow overriding cassandra-rackdc.properties file (CASSANDRA-7072)
 * Set JMX RMI port to 7199 (CASSANDRA-7087)
 * Use LOCAL_QUORUM for data reads at LOCAL_SERIAL (CASSANDRA-6939)
 * Log a warning for large batches (CASSANDRA-6487)
 * Put nodes in hibernate when join_ring is false (CASSANDRA-6961)
 * Avoid early loading of non-system keyspaces before compaction-leftovers
   cleanup at startup (CASSANDRA-6913)
 * Restrict Windows to parallel repairs (CASSANDRA-6907)
 * (Hadoop) Allow manually specifying start/end tokens in CFIF (CASSANDRA-6436)
 * Fix NPE in MeteredFlusher (CASSANDRA-6820)
 * Fix race processing range scan responses (CASSANDRA-6820)
 * Allow deleting snapshots from dropped keyspaces (CASSANDRA-6821)
 * Add uuid() function (CASSANDRA-6473)
 * Omit tombstones from schema digests (CASSANDRA-6862)
 * Include correct consistencyLevel in LWT timeout (CASSANDRA-6884)
 * Lower chances for losing new SSTables during nodetool refresh and
   ColumnFamilyStore.loadNewSSTables (CASSANDRA-6514)
 * Add support for DELETE ... IF EXISTS to CQL3 (CASSANDRA-5708)
 * Update hadoop_cql3_word_count example (CASSANDRA-6793)
 * Fix handling of RejectedExecution in sync Thrift server (CASSANDRA-6788)
 * Log more information when exceeding tombstone_warn_threshold (CASSANDRA-6865)
 * Fix truncate to not abort due to unreachable fat clients (CASSANDRA-6864)
 * Fix schema concurrency exceptions (CASSANDRA-6841)
 * Fix leaking validator FH in StreamWriter (CASSANDRA-6832)
 * Fix saving triggers to schema (CASSANDRA-6789)
 * Fix trigger mutations when base mutation list is immutable (CASSANDRA-6790)
 * Fix accounting in FileCacheService to allow re-using RAR (CASSANDRA-6838)
 * Fix static counter columns (CASSANDRA-6827)
 * Restore expiring->deleted (cell) compaction optimization (CASSANDRA-6844)
 * Fix CompactionManager.needsCleanup (CASSANDRA-6845)
 * Correctly compare BooleanType values other than 0 and 1 (CASSANDRA-6779)
 * Read message id as string from earlier versions (CASSANDRA-6840)
 * Properly use the Paxos consistency for (non-protocol) batch (CASSANDRA-6837)
 * Add paranoid disk failure option (CASSANDRA-6646)
 * Improve PerRowSecondaryIndex performance (CASSANDRA-6876)
 * Extend triggers to support CAS updates (CASSANDRA-6882)
 * Static columns with IF NOT EXISTS don't always work as expected (CASSANDRA-6873)
 * Fix paging with SELECT DISTINCT (CASSANDRA-6857)
 * Fix UnsupportedOperationException on CAS timeout (CASSANDRA-6923)
 * Improve MeteredFlusher handling of MF-unaffected column families
   (CASSANDRA-6867)
 * Add CqlRecordReader using native pagination (CASSANDRA-6311)
 * Add QueryHandler interface (CASSANDRA-6659)
 * Track liveRatio per-memtable, not per-CF (CASSANDRA-6945)
 * Make sure upgradesstables keeps sstable level (CASSANDRA-6958)
 * Fix LIMIT with static columns (CASSANDRA-6956)
 * Fix clash with CQL column name in thrift validation (CASSANDRA-6892)
 * Fix error with super columns in mixed 1.2-2.0 clusters (CASSANDRA-6966)
 * Fix bad skip of sstables on slice query with composite start/finish (CASSANDRA-6825)
 * Fix unintended update with conditional statement (CASSANDRA-6893)
 * Fix map element access in IF (CASSANDRA-6914)
 * Avoid costly range calculations for range queries on system keyspaces
   (CASSANDRA-6906)
 * Fix SSTable not released if stream session fails (CASSANDRA-6818)
 * Avoid build failure due to ANTLR timeout (CASSANDRA-6991)
 * Queries on compact tables can return more rows that requested (CASSANDRA-7052)
 * USING TIMESTAMP for batches does not work (CASSANDRA-7053)
 * Fix performance regression from CASSANDRA-5614 (CASSANDRA-6949)
 * Ensure that batchlog and hint timeouts do not produce hints (CASSANDRA-7058)
 * Merge groupable mutations in TriggerExecutor#execute() (CASSANDRA-7047)
 * Plug holes in resource release when wiring up StreamSession (CASSANDRA-7073)
 * Re-add parameter columns to tracing session (CASSANDRA-6942)
 * Preserves CQL metadata when updating table from thrift (CASSANDRA-6831)
Merged from 1.2:
 * Fix nodetool display with vnodes (CASSANDRA-7082)
 * Add UNLOGGED, COUNTER options to BATCH documentation (CASSANDRA-6816)
 * add extra SSL cipher suites (CASSANDRA-6613)
 * fix nodetool getsstables for blob PK (CASSANDRA-6803)
 * Fix BatchlogManager#deleteBatch() use of millisecond timestamps
   (CASSANDRA-6822)
 * Continue assassinating even if the endpoint vanishes (CASSANDRA-6787)
 * Schedule schema pulls on change (CASSANDRA-6971)
 * Non-droppable verbs shouldn't be dropped from OTC (CASSANDRA-6980)
 * Shutdown batchlog executor in SS#drain() (CASSANDRA-7025)
 * Fix batchlog to account for CF truncation records (CASSANDRA-6999)
 * Fix CQLSH parsing of functions and BLOB literals (CASSANDRA-7018)
 * Properly load trustore in the native protocol (CASSANDRA-6847)
 * Always clean up references in SerializingCache (CASSANDRA-6994)
 * Don't shut MessagingService down when replacing a node (CASSANDRA-6476)
 * fix npe when doing -Dcassandra.fd_initial_value_ms (CASSANDRA-6751)


2.1.0-beta1
 * Add flush directory distinct from compaction directories (CASSANDRA-6357)
 * Require JNA by default (CASSANDRA-6575)
 * add listsnapshots command to nodetool (CASSANDRA-5742)
 * Introduce AtomicBTreeColumns (CASSANDRA-6271, 6692)
 * Multithreaded commitlog (CASSANDRA-3578)
 * allocate fixed index summary memory pool and resample cold index summaries
   to use less memory (CASSANDRA-5519)
 * Removed multithreaded compaction (CASSANDRA-6142)
 * Parallelize fetching rows for low-cardinality indexes (CASSANDRA-1337)
 * change logging from log4j to logback (CASSANDRA-5883)
 * switch to LZ4 compression for internode communication (CASSANDRA-5887)
 * Stop using Thrift-generated Index* classes internally (CASSANDRA-5971)
 * Remove 1.2 network compatibility code (CASSANDRA-5960)
 * Remove leveled json manifest migration code (CASSANDRA-5996)
 * Remove CFDefinition (CASSANDRA-6253)
 * Use AtomicIntegerFieldUpdater in RefCountedMemory (CASSANDRA-6278)
 * User-defined types for CQL3 (CASSANDRA-5590)
 * Use of o.a.c.metrics in nodetool (CASSANDRA-5871, 6406)
 * Batch read from OTC's queue and cleanup (CASSANDRA-1632)
 * Secondary index support for collections (CASSANDRA-4511, 6383)
 * SSTable metadata(Stats.db) format change (CASSANDRA-6356)
 * Push composites support in the storage engine
   (CASSANDRA-5417, CASSANDRA-6520)
 * Add snapshot space used to cfstats (CASSANDRA-6231)
 * Add cardinality estimator for key count estimation (CASSANDRA-5906)
 * CF id is changed to be non-deterministic. Data dir/key cache are created
   uniquely for CF id (CASSANDRA-5202)
 * New counters implementation (CASSANDRA-6504)
 * Replace UnsortedColumns, EmptyColumns, TreeMapBackedSortedColumns with new
   ArrayBackedSortedColumns (CASSANDRA-6630, CASSANDRA-6662, CASSANDRA-6690)
 * Add option to use row cache with a given amount of rows (CASSANDRA-5357)
 * Avoid repairing already repaired data (CASSANDRA-5351)
 * Reject counter updates with USING TTL/TIMESTAMP (CASSANDRA-6649)
 * Replace index_interval with min/max_index_interval (CASSANDRA-6379)
 * Lift limitation that order by columns must be selected for IN queries (CASSANDRA-4911)


2.0.5
 * Reduce garbage generated by bloom filter lookups (CASSANDRA-6609)
 * Add ks.cf names to tombstone logging (CASSANDRA-6597)
 * Use LOCAL_QUORUM for LWT operations at LOCAL_SERIAL (CASSANDRA-6495)
 * Wait for gossip to settle before accepting client connections (CASSANDRA-4288)
 * Delete unfinished compaction incrementally (CASSANDRA-6086)
 * Allow specifying custom secondary index options in CQL3 (CASSANDRA-6480)
 * Improve replica pinning for cache efficiency in DES (CASSANDRA-6485)
 * Fix LOCAL_SERIAL from thrift (CASSANDRA-6584)
 * Don't special case received counts in CAS timeout exceptions (CASSANDRA-6595)
 * Add support for 2.1 global counter shards (CASSANDRA-6505)
 * Fix NPE when streaming connection is not yet established (CASSANDRA-6210)
 * Avoid rare duplicate read repair triggering (CASSANDRA-6606)
 * Fix paging discardFirst (CASSANDRA-6555)
 * Fix ArrayIndexOutOfBoundsException in 2ndary index query (CASSANDRA-6470)
 * Release sstables upon rebuilding 2i (CASSANDRA-6635)
 * Add AbstractCompactionStrategy.startup() method (CASSANDRA-6637)
 * SSTableScanner may skip rows during cleanup (CASSANDRA-6638)
 * sstables from stalled repair sessions can resurrect deleted data (CASSANDRA-6503)
 * Switch stress to use ITransportFactory (CASSANDRA-6641)
 * Fix IllegalArgumentException during prepare (CASSANDRA-6592)
 * Fix possible loss of 2ndary index entries during compaction (CASSANDRA-6517)
 * Fix direct Memory on architectures that do not support unaligned long access
   (CASSANDRA-6628)
 * Let scrub optionally skip broken counter partitions (CASSANDRA-5930)
Merged from 1.2:
 * fsync compression metadata (CASSANDRA-6531)
 * Validate CF existence on execution for prepared statement (CASSANDRA-6535)
 * Add ability to throttle batchlog replay (CASSANDRA-6550)
 * Fix executing LOCAL_QUORUM with SimpleStrategy (CASSANDRA-6545)
 * Avoid StackOverflow when using large IN queries (CASSANDRA-6567)
 * Nodetool upgradesstables includes secondary indexes (CASSANDRA-6598)
 * Paginate batchlog replay (CASSANDRA-6569)
 * skip blocking on streaming during drain (CASSANDRA-6603)
 * Improve error message when schema doesn't match loaded sstable (CASSANDRA-6262)
 * Add properties to adjust FD initial value and max interval (CASSANDRA-4375)
 * Fix preparing with batch and delete from collection (CASSANDRA-6607)
 * Fix ABSC reverse iterator's remove() method (CASSANDRA-6629)
 * Handle host ID conflicts properly (CASSANDRA-6615)
 * Move handling of migration event source to solve bootstrap race. (CASSANDRA-6648)
 * Make sure compaction throughput value doesn't overflow with int math (CASSANDRA-6647)


2.0.4
 * Allow removing snapshots of no-longer-existing CFs (CASSANDRA-6418)
 * add StorageService.stopDaemon() (CASSANDRA-4268)
 * add IRE for invalid CF supplied to get_count (CASSANDRA-5701)
 * add client encryption support to sstableloader (CASSANDRA-6378)
 * Fix accept() loop for SSL sockets post-shutdown (CASSANDRA-6468)
 * Fix size-tiered compaction in LCS L0 (CASSANDRA-6496)
 * Fix assertion failure in filterColdSSTables (CASSANDRA-6483)
 * Fix row tombstones in larger-than-memory compactions (CASSANDRA-6008)
 * Fix cleanup ClassCastException (CASSANDRA-6462)
 * Reduce gossip memory use by interning VersionedValue strings (CASSANDRA-6410)
 * Allow specifying datacenters to participate in a repair (CASSANDRA-6218)
 * Fix divide-by-zero in PCI (CASSANDRA-6403)
 * Fix setting last compacted key in the wrong level for LCS (CASSANDRA-6284)
 * Add millisecond precision formats to the timestamp parser (CASSANDRA-6395)
 * Expose a total memtable size metric for a CF (CASSANDRA-6391)
 * cqlsh: handle symlinks properly (CASSANDRA-6425)
 * Fix potential infinite loop when paging query with IN (CASSANDRA-6464)
 * Fix assertion error in AbstractQueryPager.discardFirst (CASSANDRA-6447)
 * Fix streaming older SSTable yields unnecessary tombstones (CASSANDRA-6527)
Merged from 1.2:
 * Improved error message on bad properties in DDL queries (CASSANDRA-6453)
 * Randomize batchlog candidates selection (CASSANDRA-6481)
 * Fix thundering herd on endpoint cache invalidation (CASSANDRA-6345, 6485)
 * Improve batchlog write performance with vnodes (CASSANDRA-6488)
 * cqlsh: quote single quotes in strings inside collections (CASSANDRA-6172)
 * Improve gossip performance for typical messages (CASSANDRA-6409)
 * Throw IRE if a prepared statement has more markers than supported
   (CASSANDRA-5598)
 * Expose Thread metrics for the native protocol server (CASSANDRA-6234)
 * Change snapshot response message verb to INTERNAL to avoid dropping it
   (CASSANDRA-6415)
 * Warn when collection read has > 65K elements (CASSANDRA-5428)
 * Fix cache persistence when both row and key cache are enabled
   (CASSANDRA-6413)
 * (Hadoop) add describe_local_ring (CASSANDRA-6268)
 * Fix handling of concurrent directory creation failure (CASSANDRA-6459)
 * Allow executing CREATE statements multiple times (CASSANDRA-6471)
 * Don't send confusing info with timeouts (CASSANDRA-6491)
 * Don't resubmit counter mutation runnables internally (CASSANDRA-6427)
 * Don't drop local mutations without a hint (CASSANDRA-6510)
 * Don't allow null max_hint_window_in_ms (CASSANDRA-6419)
 * Validate SliceRange start and finish lengths (CASSANDRA-6521)


2.0.3
 * Fix FD leak on slice read path (CASSANDRA-6275)
 * Cancel read meter task when closing SSTR (CASSANDRA-6358)
 * free off-heap IndexSummary during bulk (CASSANDRA-6359)
 * Recover from IOException in accept() thread (CASSANDRA-6349)
 * Improve Gossip tolerance of abnormally slow tasks (CASSANDRA-6338)
 * Fix trying to hint timed out counter writes (CASSANDRA-6322)
 * Allow restoring specific columnfamilies from archived CL (CASSANDRA-4809)
 * Avoid flushing compaction_history after each operation (CASSANDRA-6287)
 * Fix repair assertion error when tombstones expire (CASSANDRA-6277)
 * Skip loading corrupt key cache (CASSANDRA-6260)
 * Fixes for compacting larger-than-memory rows (CASSANDRA-6274)
 * Compact hottest sstables first and optionally omit coldest from
   compaction entirely (CASSANDRA-6109)
 * Fix modifying column_metadata from thrift (CASSANDRA-6182)
 * cqlsh: fix LIST USERS output (CASSANDRA-6242)
 * Add IRequestSink interface (CASSANDRA-6248)
 * Update memtable size while flushing (CASSANDRA-6249)
 * Provide hooks around CQL2/CQL3 statement execution (CASSANDRA-6252)
 * Require Permission.SELECT for CAS updates (CASSANDRA-6247)
 * New CQL-aware SSTableWriter (CASSANDRA-5894)
 * Reject CAS operation when the protocol v1 is used (CASSANDRA-6270)
 * Correctly throw error when frame too large (CASSANDRA-5981)
 * Fix serialization bug in PagedRange with 2ndary indexes (CASSANDRA-6299)
 * Fix CQL3 table validation in Thrift (CASSANDRA-6140)
 * Fix bug missing results with IN clauses (CASSANDRA-6327)
 * Fix paging with reversed slices (CASSANDRA-6343)
 * Set minTimestamp correctly to be able to drop expired sstables (CASSANDRA-6337)
 * Support NaN and Infinity as float literals (CASSANDRA-6003)
 * Remove RF from nodetool ring output (CASSANDRA-6289)
 * Fix attempting to flush empty rows (CASSANDRA-6374)
 * Fix potential out of bounds exception when paging (CASSANDRA-6333)
Merged from 1.2:
 * Optimize FD phi calculation (CASSANDRA-6386)
 * Improve initial FD phi estimate when starting up (CASSANDRA-6385)
 * Don't list CQL3 table in CLI describe even if named explicitely
   (CASSANDRA-5750)
 * Invalidate row cache when dropping CF (CASSANDRA-6351)
 * add non-jamm path for cached statements (CASSANDRA-6293)
 * add windows bat files for shell commands (CASSANDRA-6145)
 * Require logging in for Thrift CQL2/3 statement preparation (CASSANDRA-6254)
 * restrict max_num_tokens to 1536 (CASSANDRA-6267)
 * Nodetool gets default JMX port from cassandra-env.sh (CASSANDRA-6273)
 * make calculatePendingRanges asynchronous (CASSANDRA-6244)
 * Remove blocking flushes in gossip thread (CASSANDRA-6297)
 * Fix potential socket leak in connectionpool creation (CASSANDRA-6308)
 * Allow LOCAL_ONE/LOCAL_QUORUM to work with SimpleStrategy (CASSANDRA-6238)
 * cqlsh: handle 'null' as session duration (CASSANDRA-6317)
 * Fix json2sstable handling of range tombstones (CASSANDRA-6316)
 * Fix missing one row in reverse query (CASSANDRA-6330)
 * Fix reading expired row value from row cache (CASSANDRA-6325)
 * Fix AssertionError when doing set element deletion (CASSANDRA-6341)
 * Make CL code for the native protocol match the one in C* 2.0
   (CASSANDRA-6347)
 * Disallow altering CQL3 table from thrift (CASSANDRA-6370)
 * Fix size computation of prepared statement (CASSANDRA-6369)


2.0.2
 * Update FailureDetector to use nanontime (CASSANDRA-4925)
 * Fix FileCacheService regressions (CASSANDRA-6149)
 * Never return WriteTimeout for CL.ANY (CASSANDRA-6132)
 * Fix race conditions in bulk loader (CASSANDRA-6129)
 * Add configurable metrics reporting (CASSANDRA-4430)
 * drop queries exceeding a configurable number of tombstones (CASSANDRA-6117)
 * Track and persist sstable read activity (CASSANDRA-5515)
 * Fixes for speculative retry (CASSANDRA-5932, CASSANDRA-6194)
 * Improve memory usage of metadata min/max column names (CASSANDRA-6077)
 * Fix thrift validation refusing row markers on CQL3 tables (CASSANDRA-6081)
 * Fix insertion of collections with CAS (CASSANDRA-6069)
 * Correctly send metadata on SELECT COUNT (CASSANDRA-6080)
 * Track clients' remote addresses in ClientState (CASSANDRA-6070)
 * Create snapshot dir if it does not exist when migrating
   leveled manifest (CASSANDRA-6093)
 * make sequential nodetool repair the default (CASSANDRA-5950)
 * Add more hooks for compaction strategy implementations (CASSANDRA-6111)
 * Fix potential NPE on composite 2ndary indexes (CASSANDRA-6098)
 * Delete can potentially be skipped in batch (CASSANDRA-6115)
 * Allow alter keyspace on system_traces (CASSANDRA-6016)
 * Disallow empty column names in cql (CASSANDRA-6136)
 * Use Java7 file-handling APIs and fix file moving on Windows (CASSANDRA-5383)
 * Save compaction history to system keyspace (CASSANDRA-5078)
 * Fix NPE if StorageService.getOperationMode() is executed before full startup (CASSANDRA-6166)
 * CQL3: support pre-epoch longs for TimestampType (CASSANDRA-6212)
 * Add reloadtriggers command to nodetool (CASSANDRA-4949)
 * cqlsh: ignore empty 'value alias' in DESCRIBE (CASSANDRA-6139)
 * Fix sstable loader (CASSANDRA-6205)
 * Reject bootstrapping if the node already exists in gossip (CASSANDRA-5571)
 * Fix NPE while loading paxos state (CASSANDRA-6211)
 * cqlsh: add SHOW SESSION <tracing-session> command (CASSANDRA-6228)
Merged from 1.2:
 * (Hadoop) Require CFRR batchSize to be at least 2 (CASSANDRA-6114)
 * Add a warning for small LCS sstable size (CASSANDRA-6191)
 * Add ability to list specific KS/CF combinations in nodetool cfstats (CASSANDRA-4191)
 * Mark CF clean if a mutation raced the drop and got it marked dirty (CASSANDRA-5946)
 * Add a LOCAL_ONE consistency level (CASSANDRA-6202)
 * Limit CQL prepared statement cache by size instead of count (CASSANDRA-6107)
 * Tracing should log write failure rather than raw exceptions (CASSANDRA-6133)
 * lock access to TM.endpointToHostIdMap (CASSANDRA-6103)
 * Allow estimated memtable size to exceed slab allocator size (CASSANDRA-6078)
 * Start MeteredFlusher earlier to prevent OOM during CL replay (CASSANDRA-6087)
 * Avoid sending Truncate command to fat clients (CASSANDRA-6088)
 * Allow where clause conditions to be in parenthesis (CASSANDRA-6037)
 * Do not open non-ssl storage port if encryption option is all (CASSANDRA-3916)
 * Move batchlog replay to its own executor (CASSANDRA-6079)
 * Add tombstone debug threshold and histogram (CASSANDRA-6042, 6057)
 * Enable tcp keepalive on incoming connections (CASSANDRA-4053)
 * Fix fat client schema pull NPE (CASSANDRA-6089)
 * Fix memtable flushing for indexed tables (CASSANDRA-6112)
 * Fix skipping columns with multiple slices (CASSANDRA-6119)
 * Expose connected thrift + native client counts (CASSANDRA-5084)
 * Optimize auth setup (CASSANDRA-6122)
 * Trace index selection (CASSANDRA-6001)
 * Update sstablesPerReadHistogram to use biased sampling (CASSANDRA-6164)
 * Log UnknownColumnfamilyException when closing socket (CASSANDRA-5725)
 * Properly error out on CREATE INDEX for counters table (CASSANDRA-6160)
 * Handle JMX notification failure for repair (CASSANDRA-6097)
 * (Hadoop) Fetch no more than 128 splits in parallel (CASSANDRA-6169)
 * stress: add username/password authentication support (CASSANDRA-6068)
 * Fix indexed queries with row cache enabled on parent table (CASSANDRA-5732)
 * Fix compaction race during columnfamily drop (CASSANDRA-5957)
 * Fix validation of empty column names for compact tables (CASSANDRA-6152)
 * Skip replaying mutations that pass CRC but fail to deserialize (CASSANDRA-6183)
 * Rework token replacement to use replace_address (CASSANDRA-5916)
 * Fix altering column types (CASSANDRA-6185)
 * cqlsh: fix CREATE/ALTER WITH completion (CASSANDRA-6196)
 * add windows bat files for shell commands (CASSANDRA-6145)
 * Fix potential stack overflow during range tombstones insertion (CASSANDRA-6181)
 * (Hadoop) Make LOCAL_ONE the default consistency level (CASSANDRA-6214)


2.0.1
 * Fix bug that could allow reading deleted data temporarily (CASSANDRA-6025)
 * Improve memory use defaults (CASSANDRA-6059)
 * Make ThriftServer more easlly extensible (CASSANDRA-6058)
 * Remove Hadoop dependency from ITransportFactory (CASSANDRA-6062)
 * add file_cache_size_in_mb setting (CASSANDRA-5661)
 * Improve error message when yaml contains invalid properties (CASSANDRA-5958)
 * Improve leveled compaction's ability to find non-overlapping L0 compactions
   to work on concurrently (CASSANDRA-5921)
 * Notify indexer of columns shadowed by range tombstones (CASSANDRA-5614)
 * Log Merkle tree stats (CASSANDRA-2698)
 * Switch from crc32 to adler32 for compressed sstable checksums (CASSANDRA-5862)
 * Improve offheap memcpy performance (CASSANDRA-5884)
 * Use a range aware scanner for cleanup (CASSANDRA-2524)
 * Cleanup doesn't need to inspect sstables that contain only local data
   (CASSANDRA-5722)
 * Add ability for CQL3 to list partition keys (CASSANDRA-4536)
 * Improve native protocol serialization (CASSANDRA-5664)
 * Upgrade Thrift to 0.9.1 (CASSANDRA-5923)
 * Require superuser status for adding triggers (CASSANDRA-5963)
 * Make standalone scrubber handle old and new style leveled manifest
   (CASSANDRA-6005)
 * Fix paxos bugs (CASSANDRA-6012, 6013, 6023)
 * Fix paged ranges with multiple replicas (CASSANDRA-6004)
 * Fix potential AssertionError during tracing (CASSANDRA-6041)
 * Fix NPE in sstablesplit (CASSANDRA-6027)
 * Migrate pre-2.0 key/value/column aliases to system.schema_columns
   (CASSANDRA-6009)
 * Paging filter empty rows too agressively (CASSANDRA-6040)
 * Support variadic parameters for IN clauses (CASSANDRA-4210)
 * cqlsh: return the result of CAS writes (CASSANDRA-5796)
 * Fix validation of IN clauses with 2ndary indexes (CASSANDRA-6050)
 * Support named bind variables in CQL (CASSANDRA-6033)
Merged from 1.2:
 * Allow cache-keys-to-save to be set at runtime (CASSANDRA-5980)
 * Avoid second-guessing out-of-space state (CASSANDRA-5605)
 * Tuning knobs for dealing with large blobs and many CFs (CASSANDRA-5982)
 * (Hadoop) Fix CQLRW for thrift tables (CASSANDRA-6002)
 * Fix possible divide-by-zero in HHOM (CASSANDRA-5990)
 * Allow local batchlog writes for CL.ANY (CASSANDRA-5967)
 * Upgrade metrics-core to version 2.2.0 (CASSANDRA-5947)
 * Fix CqlRecordWriter with composite keys (CASSANDRA-5949)
 * Add snitch, schema version, cluster, partitioner to JMX (CASSANDRA-5881)
 * Allow disabling SlabAllocator (CASSANDRA-5935)
 * Make user-defined compaction JMX blocking (CASSANDRA-4952)
 * Fix streaming does not transfer wrapped range (CASSANDRA-5948)
 * Fix loading index summary containing empty key (CASSANDRA-5965)
 * Correctly handle limits in CompositesSearcher (CASSANDRA-5975)
 * Pig: handle CQL collections (CASSANDRA-5867)
 * Pass the updated cf to the PRSI index() method (CASSANDRA-5999)
 * Allow empty CQL3 batches (as no-op) (CASSANDRA-5994)
 * Support null in CQL3 functions (CASSANDRA-5910)
 * Replace the deprecated MapMaker with CacheLoader (CASSANDRA-6007)
 * Add SSTableDeletingNotification to DataTracker (CASSANDRA-6010)
 * Fix snapshots in use get deleted during snapshot repair (CASSANDRA-6011)
 * Move hints and exception count to o.a.c.metrics (CASSANDRA-6017)
 * Fix memory leak in snapshot repair (CASSANDRA-6047)
 * Fix sstable2sjon for CQL3 tables (CASSANDRA-5852)


2.0.0
 * Fix thrift validation when inserting into CQL3 tables (CASSANDRA-5138)
 * Fix periodic memtable flushing behavior with clean memtables (CASSANDRA-5931)
 * Fix dateOf() function for pre-2.0 timestamp columns (CASSANDRA-5928)
 * Fix SSTable unintentionally loads BF when opened for batch (CASSANDRA-5938)
 * Add stream session progress to JMX (CASSANDRA-4757)
 * Fix NPE during CAS operation (CASSANDRA-5925)
Merged from 1.2:
 * Fix getBloomFilterDiskSpaceUsed for AlwaysPresentFilter (CASSANDRA-5900)
 * Don't announce schema version until we've loaded the changes locally
   (CASSANDRA-5904)
 * Fix to support off heap bloom filters size greater than 2 GB (CASSANDRA-5903)
 * Properly handle parsing huge map and set literals (CASSANDRA-5893)


2.0.0-rc2
 * enable vnodes by default (CASSANDRA-5869)
 * fix CAS contention timeout (CASSANDRA-5830)
 * fix HsHa to respect max frame size (CASSANDRA-4573)
 * Fix (some) 2i on composite components omissions (CASSANDRA-5851)
 * cqlsh: add DESCRIBE FULL SCHEMA variant (CASSANDRA-5880)
Merged from 1.2:
 * Correctly validate sparse composite cells in scrub (CASSANDRA-5855)
 * Add KeyCacheHitRate metric to CF metrics (CASSANDRA-5868)
 * cqlsh: add support for multiline comments (CASSANDRA-5798)
 * Handle CQL3 SELECT duplicate IN restrictions on clustering columns
   (CASSANDRA-5856)


2.0.0-rc1
 * improve DecimalSerializer performance (CASSANDRA-5837)
 * fix potential spurious wakeup in AsyncOneResponse (CASSANDRA-5690)
 * fix schema-related trigger issues (CASSANDRA-5774)
 * Better validation when accessing CQL3 table from thrift (CASSANDRA-5138)
 * Fix assertion error during repair (CASSANDRA-5801)
 * Fix range tombstone bug (CASSANDRA-5805)
 * DC-local CAS (CASSANDRA-5797)
 * Add a native_protocol_version column to the system.local table (CASSANRDA-5819)
 * Use index_interval from cassandra.yaml when upgraded (CASSANDRA-5822)
 * Fix buffer underflow on socket close (CASSANDRA-5792)
Merged from 1.2:
 * Fix reading DeletionTime from 1.1-format sstables (CASSANDRA-5814)
 * cqlsh: add collections support to COPY (CASSANDRA-5698)
 * retry important messages for any IOException (CASSANDRA-5804)
 * Allow empty IN relations in SELECT/UPDATE/DELETE statements (CASSANDRA-5626)
 * cqlsh: fix crashing on Windows due to libedit detection (CASSANDRA-5812)
 * fix bulk-loading compressed sstables (CASSANDRA-5820)
 * (Hadoop) fix quoting in CqlPagingRecordReader and CqlRecordWriter
   (CASSANDRA-5824)
 * update default LCS sstable size to 160MB (CASSANDRA-5727)
 * Allow compacting 2Is via nodetool (CASSANDRA-5670)
 * Hex-encode non-String keys in OPP (CASSANDRA-5793)
 * nodetool history logging (CASSANDRA-5823)
 * (Hadoop) fix support for Thrift tables in CqlPagingRecordReader
   (CASSANDRA-5752)
 * add "all time blocked" to StatusLogger output (CASSANDRA-5825)
 * Future-proof inter-major-version schema migrations (CASSANDRA-5845)
 * (Hadoop) add CqlPagingRecordReader support for ReversedType in Thrift table
   (CASSANDRA-5718)
 * Add -no-snapshot option to scrub (CASSANDRA-5891)
 * Fix to support off heap bloom filters size greater than 2 GB (CASSANDRA-5903)
 * Properly handle parsing huge map and set literals (CASSANDRA-5893)
 * Fix LCS L0 compaction may overlap in L1 (CASSANDRA-5907)
 * New sstablesplit tool to split large sstables offline (CASSANDRA-4766)
 * Fix potential deadlock in native protocol server (CASSANDRA-5926)
 * Disallow incompatible type change in CQL3 (CASSANDRA-5882)
Merged from 1.1:
 * Correctly validate sparse composite cells in scrub (CASSANDRA-5855)


2.0.0-beta2
 * Replace countPendingHints with Hints Created metric (CASSANDRA-5746)
 * Allow nodetool with no args, and with help to run without a server (CASSANDRA-5734)
 * Cleanup AbstractType/TypeSerializer classes (CASSANDRA-5744)
 * Remove unimplemented cli option schema-mwt (CASSANDRA-5754)
 * Support range tombstones in thrift (CASSANDRA-5435)
 * Normalize table-manipulating CQL3 statements' class names (CASSANDRA-5759)
 * cqlsh: add missing table options to DESCRIBE output (CASSANDRA-5749)
 * Fix assertion error during repair (CASSANDRA-5757)
 * Fix bulkloader (CASSANDRA-5542)
 * Add LZ4 compression to the native protocol (CASSANDRA-5765)
 * Fix bugs in the native protocol v2 (CASSANDRA-5770)
 * CAS on 'primary key only' table (CASSANDRA-5715)
 * Support streaming SSTables of old versions (CASSANDRA-5772)
 * Always respect protocol version in native protocol (CASSANDRA-5778)
 * Fix ConcurrentModificationException during streaming (CASSANDRA-5782)
 * Update deletion timestamp in Commit#updatesWithPaxosTime (CASSANDRA-5787)
 * Thrift cas() method crashes if input columns are not sorted (CASSANDRA-5786)
 * Order columns names correctly when querying for CAS (CASSANDRA-5788)
 * Fix streaming retry (CASSANDRA-5775)
Merged from 1.2:
 * if no seeds can be a reached a node won't start in a ring by itself (CASSANDRA-5768)
 * add cassandra.unsafesystem property (CASSANDRA-5704)
 * (Hadoop) quote identifiers in CqlPagingRecordReader (CASSANDRA-5763)
 * Add replace_node functionality for vnodes (CASSANDRA-5337)
 * Add timeout events to query traces (CASSANDRA-5520)
 * Fix serialization of the LEFT gossip value (CASSANDRA-5696)
 * Pig: support for cql3 tables (CASSANDRA-5234)
 * Fix skipping range tombstones with reverse queries (CASSANDRA-5712)
 * Expire entries out of ThriftSessionManager (CASSANDRA-5719)
 * Don't keep ancestor information in memory (CASSANDRA-5342)
 * Expose native protocol server status in nodetool info (CASSANDRA-5735)
 * Fix pathetic performance of range tombstones (CASSANDRA-5677)
 * Fix querying with an empty (impossible) range (CASSANDRA-5573)
 * cqlsh: handle CUSTOM 2i in DESCRIBE output (CASSANDRA-5760)
 * Fix minor bug in Range.intersects(Bound) (CASSANDRA-5771)
 * cqlsh: handle disabled compression in DESCRIBE output (CASSANDRA-5766)
 * Ensure all UP events are notified on the native protocol (CASSANDRA-5769)
 * Fix formatting of sstable2json with multiple -k arguments (CASSANDRA-5781)
 * Don't rely on row marker for queries in general to hide lost markers
   after TTL expires (CASSANDRA-5762)
 * Sort nodetool help output (CASSANDRA-5776)
 * Fix column expiring during 2 phases compaction (CASSANDRA-5799)
 * now() is being rejected in INSERTs when inside collections (CASSANDRA-5795)


2.0.0-beta1
 * Add support for indexing clustered columns (CASSANDRA-5125)
 * Removed on-heap row cache (CASSANDRA-5348)
 * use nanotime consistently for node-local timeouts (CASSANDRA-5581)
 * Avoid unnecessary second pass on name-based queries (CASSANDRA-5577)
 * Experimental triggers (CASSANDRA-1311)
 * JEMalloc support for off-heap allocation (CASSANDRA-3997)
 * Single-pass compaction (CASSANDRA-4180)
 * Removed token range bisection (CASSANDRA-5518)
 * Removed compatibility with pre-1.2.5 sstables and network messages
   (CASSANDRA-5511)
 * removed PBSPredictor (CASSANDRA-5455)
 * CAS support (CASSANDRA-5062, 5441, 5442, 5443, 5619, 5667)
 * Leveled compaction performs size-tiered compactions in L0
   (CASSANDRA-5371, 5439)
 * Add yaml network topology snitch for mixed ec2/other envs (CASSANDRA-5339)
 * Log when a node is down longer than the hint window (CASSANDRA-4554)
 * Optimize tombstone creation for ExpiringColumns (CASSANDRA-4917)
 * Improve LeveledScanner work estimation (CASSANDRA-5250, 5407)
 * Replace compaction lock with runWithCompactionsDisabled (CASSANDRA-3430)
 * Change Message IDs to ints (CASSANDRA-5307)
 * Move sstable level information into the Stats component, removing the
   need for a separate Manifest file (CASSANDRA-4872)
 * avoid serializing to byte[] on commitlog append (CASSANDRA-5199)
 * make index_interval configurable per columnfamily (CASSANDRA-3961, CASSANDRA-5650)
 * add default_time_to_live (CASSANDRA-3974)
 * add memtable_flush_period_in_ms (CASSANDRA-4237)
 * replace supercolumns internally by composites (CASSANDRA-3237, 5123)
 * upgrade thrift to 0.9.0 (CASSANDRA-3719)
 * drop unnecessary keyspace parameter from user-defined compaction API
   (CASSANDRA-5139)
 * more robust solution to incomplete compactions + counters (CASSANDRA-5151)
 * Change order of directory searching for c*.in.sh (CASSANDRA-3983)
 * Add tool to reset SSTable compaction level for LCS (CASSANDRA-5271)
 * Allow custom configuration loader (CASSANDRA-5045)
 * Remove memory emergency pressure valve logic (CASSANDRA-3534)
 * Reduce request latency with eager retry (CASSANDRA-4705)
 * cqlsh: Remove ASSUME command (CASSANDRA-5331)
 * Rebuild BF when loading sstables if bloom_filter_fp_chance
   has changed since compaction (CASSANDRA-5015)
 * remove row-level bloom filters (CASSANDRA-4885)
 * Change Kernel Page Cache skipping into row preheating (disabled by default)
   (CASSANDRA-4937)
 * Improve repair by deciding on a gcBefore before sending
   out TreeRequests (CASSANDRA-4932)
 * Add an official way to disable compactions (CASSANDRA-5074)
 * Reenable ALTER TABLE DROP with new semantics (CASSANDRA-3919)
 * Add binary protocol versioning (CASSANDRA-5436)
 * Swap THshaServer for TThreadedSelectorServer (CASSANDRA-5530)
 * Add alias support to SELECT statement (CASSANDRA-5075)
 * Don't create empty RowMutations in CommitLogReplayer (CASSANDRA-5541)
 * Use range tombstones when dropping cfs/columns from schema (CASSANDRA-5579)
 * cqlsh: drop CQL2/CQL3-beta support (CASSANDRA-5585)
 * Track max/min column names in sstables to be able to optimize slice
   queries (CASSANDRA-5514, CASSANDRA-5595, CASSANDRA-5600)
 * Binary protocol: allow batching already prepared statements (CASSANDRA-4693)
 * Allow preparing timestamp, ttl and limit in CQL3 queries (CASSANDRA-4450)
 * Support native link w/o JNA in Java7 (CASSANDRA-3734)
 * Use SASL authentication in binary protocol v2 (CASSANDRA-5545)
 * Replace Thrift HsHa with LMAX Disruptor based implementation (CASSANDRA-5582)
 * cqlsh: Add row count to SELECT output (CASSANDRA-5636)
 * Include a timestamp with all read commands to determine column expiration
   (CASSANDRA-5149)
 * Streaming 2.0 (CASSANDRA-5286, 5699)
 * Conditional create/drop ks/table/index statements in CQL3 (CASSANDRA-2737)
 * more pre-table creation property validation (CASSANDRA-5693)
 * Redesign repair messages (CASSANDRA-5426)
 * Fix ALTER RENAME post-5125 (CASSANDRA-5702)
 * Disallow renaming a 2ndary indexed column (CASSANDRA-5705)
 * Rename Table to Keyspace (CASSANDRA-5613)
 * Ensure changing column_index_size_in_kb on different nodes don't corrupt the
   sstable (CASSANDRA-5454)
 * Move resultset type information into prepare, not execute (CASSANDRA-5649)
 * Auto paging in binary protocol (CASSANDRA-4415, 5714)
 * Don't tie client side use of AbstractType to JDBC (CASSANDRA-4495)
 * Adds new TimestampType to replace DateType (CASSANDRA-5723, CASSANDRA-5729)
Merged from 1.2:
 * make starting native protocol server idempotent (CASSANDRA-5728)
 * Fix loading key cache when a saved entry is no longer valid (CASSANDRA-5706)
 * Fix serialization of the LEFT gossip value (CASSANDRA-5696)
 * cqlsh: Don't show 'null' in place of empty values (CASSANDRA-5675)
 * Race condition in detecting version on a mixed 1.1/1.2 cluster
   (CASSANDRA-5692)
 * Fix skipping range tombstones with reverse queries (CASSANDRA-5712)
 * Expire entries out of ThriftSessionManager (CASSANRDA-5719)
 * Don't keep ancestor information in memory (CASSANDRA-5342)
 * cqlsh: fix handling of semicolons inside BATCH queries (CASSANDRA-5697)


1.2.6
 * Fix tracing when operation completes before all responses arrive
   (CASSANDRA-5668)
 * Fix cross-DC mutation forwarding (CASSANDRA-5632)
 * Reduce SSTableLoader memory usage (CASSANDRA-5555)
 * Scale hinted_handoff_throttle_in_kb to cluster size (CASSANDRA-5272)
 * (Hadoop) Add CQL3 input/output formats (CASSANDRA-4421, 5622)
 * (Hadoop) Fix InputKeyRange in CFIF (CASSANDRA-5536)
 * Fix dealing with ridiculously large max sstable sizes in LCS (CASSANDRA-5589)
 * Ignore pre-truncate hints (CASSANDRA-4655)
 * Move System.exit on OOM into a separate thread (CASSANDRA-5273)
 * Write row markers when serializing schema (CASSANDRA-5572)
 * Check only SSTables for the requested range when streaming (CASSANDRA-5569)
 * Improve batchlog replay behavior and hint ttl handling (CASSANDRA-5314)
 * Exclude localTimestamp from validation for tombstones (CASSANDRA-5398)
 * cqlsh: add custom prompt support (CASSANDRA-5539)
 * Reuse prepared statements in hot auth queries (CASSANDRA-5594)
 * cqlsh: add vertical output option (see EXPAND) (CASSANDRA-5597)
 * Add a rate limit option to stress (CASSANDRA-5004)
 * have BulkLoader ignore snapshots directories (CASSANDRA-5587)
 * fix SnitchProperties logging context (CASSANDRA-5602)
 * Expose whether jna is enabled and memory is locked via JMX (CASSANDRA-5508)
 * cqlsh: fix COPY FROM with ReversedType (CASSANDRA-5610)
 * Allow creating CUSTOM indexes on collections (CASSANDRA-5615)
 * Evaluate now() function at execution time (CASSANDRA-5616)
 * Expose detailed read repair metrics (CASSANDRA-5618)
 * Correct blob literal + ReversedType parsing (CASSANDRA-5629)
 * Allow GPFS to prefer the internal IP like EC2MRS (CASSANDRA-5630)
 * fix help text for -tspw cassandra-cli (CASSANDRA-5643)
 * don't throw away initial causes exceptions for internode encryption issues
   (CASSANDRA-5644)
 * Fix message spelling errors for cql select statements (CASSANDRA-5647)
 * Suppress custom exceptions thru jmx (CASSANDRA-5652)
 * Update CREATE CUSTOM INDEX syntax (CASSANDRA-5639)
 * Fix PermissionDetails.equals() method (CASSANDRA-5655)
 * Never allow partition key ranges in CQL3 without token() (CASSANDRA-5666)
 * Gossiper incorrectly drops AppState for an upgrading node (CASSANDRA-5660)
 * Connection thrashing during multi-region ec2 during upgrade, due to
   messaging version (CASSANDRA-5669)
 * Avoid over reconnecting in EC2MRS (CASSANDRA-5678)
 * Fix ReadResponseSerializer.serializedSize() for digest reads (CASSANDRA-5476)
 * allow sstable2json on 2i CFs (CASSANDRA-5694)
Merged from 1.1:
 * Remove buggy thrift max message length option (CASSANDRA-5529)
 * Fix NPE in Pig's widerow mode (CASSANDRA-5488)
 * Add split size parameter to Pig and disable split combination (CASSANDRA-5544)


1.2.5
 * make BytesToken.toString only return hex bytes (CASSANDRA-5566)
 * Ensure that submitBackground enqueues at least one task (CASSANDRA-5554)
 * fix 2i updates with identical values and timestamps (CASSANDRA-5540)
 * fix compaction throttling bursty-ness (CASSANDRA-4316)
 * reduce memory consumption of IndexSummary (CASSANDRA-5506)
 * remove per-row column name bloom filters (CASSANDRA-5492)
 * Include fatal errors in trace events (CASSANDRA-5447)
 * Ensure that PerRowSecondaryIndex is notified of row-level deletes
   (CASSANDRA-5445)
 * Allow empty blob literals in CQL3 (CASSANDRA-5452)
 * Fix streaming RangeTombstones at column index boundary (CASSANDRA-5418)
 * Fix preparing statements when current keyspace is not set (CASSANDRA-5468)
 * Fix SemanticVersion.isSupportedBy minor/patch handling (CASSANDRA-5496)
 * Don't provide oldCfId for post-1.1 system cfs (CASSANDRA-5490)
 * Fix primary range ignores replication strategy (CASSANDRA-5424)
 * Fix shutdown of binary protocol server (CASSANDRA-5507)
 * Fix repair -snapshot not working (CASSANDRA-5512)
 * Set isRunning flag later in binary protocol server (CASSANDRA-5467)
 * Fix use of CQL3 functions with descending clustering order (CASSANDRA-5472)
 * Disallow renaming columns one at a time for thrift table in CQL3
   (CASSANDRA-5531)
 * cqlsh: add CLUSTERING ORDER BY support to DESCRIBE (CASSANDRA-5528)
 * Add custom secondary index support to CQL3 (CASSANDRA-5484)
 * Fix repair hanging silently on unexpected error (CASSANDRA-5229)
 * Fix Ec2Snitch regression introduced by CASSANDRA-5171 (CASSANDRA-5432)
 * Add nodetool enablebackup/disablebackup (CASSANDRA-5556)
 * cqlsh: fix DESCRIBE after case insensitive USE (CASSANDRA-5567)
Merged from 1.1
 * Add retry mechanism to OTC for non-droppable_verbs (CASSANDRA-5393)
 * Use allocator information to improve memtable memory usage estimate
   (CASSANDRA-5497)
 * Fix trying to load deleted row into row cache on startup (CASSANDRA-4463)
 * fsync leveled manifest to avoid corruption (CASSANDRA-5535)
 * Fix Bound intersection computation (CASSANDRA-5551)
 * sstablescrub now respects max memory size in cassandra.in.sh (CASSANDRA-5562)


1.2.4
 * Ensure that PerRowSecondaryIndex updates see the most recent values
   (CASSANDRA-5397)
 * avoid duplicate index entries ind PrecompactedRow and
   ParallelCompactionIterable (CASSANDRA-5395)
 * remove the index entry on oldColumn when new column is a tombstone
   (CASSANDRA-5395)
 * Change default stream throughput from 400 to 200 mbps (CASSANDRA-5036)
 * Gossiper logs DOWN for symmetry with UP (CASSANDRA-5187)
 * Fix mixing prepared statements between keyspaces (CASSANDRA-5352)
 * Fix consistency level during bootstrap - strike 3 (CASSANDRA-5354)
 * Fix transposed arguments in AlreadyExistsException (CASSANDRA-5362)
 * Improve asynchronous hint delivery (CASSANDRA-5179)
 * Fix Guava dependency version (12.0 -> 13.0.1) for Maven (CASSANDRA-5364)
 * Validate that provided CQL3 collection value are < 64K (CASSANDRA-5355)
 * Make upgradeSSTable skip current version sstables by default (CASSANDRA-5366)
 * Optimize min/max timestamp collection (CASSANDRA-5373)
 * Invalid streamId in cql binary protocol when using invalid CL
   (CASSANDRA-5164)
 * Fix validation for IN where clauses with collections (CASSANDRA-5376)
 * Copy resultSet on count query to avoid ConcurrentModificationException
   (CASSANDRA-5382)
 * Correctly typecheck in CQL3 even with ReversedType (CASSANDRA-5386)
 * Fix streaming compressed files when using encryption (CASSANDRA-5391)
 * cassandra-all 1.2.0 pom missing netty dependency (CASSANDRA-5392)
 * Fix writetime/ttl functions on null values (CASSANDRA-5341)
 * Fix NPE during cql3 select with token() (CASSANDRA-5404)
 * IndexHelper.skipBloomFilters won't skip non-SHA filters (CASSANDRA-5385)
 * cqlsh: Print maps ordered by key, sort sets (CASSANDRA-5413)
 * Add null syntax support in CQL3 for inserts (CASSANDRA-3783)
 * Allow unauthenticated set_keyspace() calls (CASSANDRA-5423)
 * Fix potential incremental backups race (CASSANDRA-5410)
 * Fix prepared BATCH statements with batch-level timestamps (CASSANDRA-5415)
 * Allow overriding superuser setup delay (CASSANDRA-5430)
 * cassandra-shuffle with JMX usernames and passwords (CASSANDRA-5431)
Merged from 1.1:
 * cli: Quote ks and cf names in schema output when needed (CASSANDRA-5052)
 * Fix bad default for min/max timestamp in SSTableMetadata (CASSANDRA-5372)
 * Fix cf name extraction from manifest in Directories.migrateFile()
   (CASSANDRA-5242)
 * Support pluggable internode authentication (CASSANDRA-5401)


1.2.3
 * add check for sstable overlap within a level on startup (CASSANDRA-5327)
 * replace ipv6 colons in jmx object names (CASSANDRA-5298, 5328)
 * Avoid allocating SSTableBoundedScanner during repair when the range does
   not intersect the sstable (CASSANDRA-5249)
 * Don't lowercase property map keys (this breaks NTS) (CASSANDRA-5292)
 * Fix composite comparator with super columns (CASSANDRA-5287)
 * Fix insufficient validation of UPDATE queries against counter cfs
   (CASSANDRA-5300)
 * Fix PropertyFileSnitch default DC/Rack behavior (CASSANDRA-5285)
 * Handle null values when executing prepared statement (CASSANDRA-5081)
 * Add netty to pom dependencies (CASSANDRA-5181)
 * Include type arguments in Thrift CQLPreparedResult (CASSANDRA-5311)
 * Fix compaction not removing columns when bf_fp_ratio is 1 (CASSANDRA-5182)
 * cli: Warn about missing CQL3 tables in schema descriptions (CASSANDRA-5309)
 * Re-enable unknown option in replication/compaction strategies option for
   backward compatibility (CASSANDRA-4795)
 * Add binary protocol support to stress (CASSANDRA-4993)
 * cqlsh: Fix COPY FROM value quoting and null handling (CASSANDRA-5305)
 * Fix repair -pr for vnodes (CASSANDRA-5329)
 * Relax CL for auth queries for non-default users (CASSANDRA-5310)
 * Fix AssertionError during repair (CASSANDRA-5245)
 * Don't announce migrations to pre-1.2 nodes (CASSANDRA-5334)
Merged from 1.1:
 * Update offline scrub for 1.0 -> 1.1 directory structure (CASSANDRA-5195)
 * add tmp flag to Descriptor hashcode (CASSANDRA-4021)
 * fix logging of "Found table data in data directories" when only system tables
   are present (CASSANDRA-5289)
 * cli: Add JMX authentication support (CASSANDRA-5080)
 * nodetool: ability to repair specific range (CASSANDRA-5280)
 * Fix possible assertion triggered in SliceFromReadCommand (CASSANDRA-5284)
 * cqlsh: Add inet type support on Windows (ipv4-only) (CASSANDRA-4801)
 * Fix race when initializing ColumnFamilyStore (CASSANDRA-5350)
 * Add UseTLAB JVM flag (CASSANDRA-5361)


1.2.2
 * fix potential for multiple concurrent compactions of the same sstables
   (CASSANDRA-5256)
 * avoid no-op caching of byte[] on commitlog append (CASSANDRA-5199)
 * fix symlinks under data dir not working (CASSANDRA-5185)
 * fix bug in compact storage metadata handling (CASSANDRA-5189)
 * Validate login for USE queries (CASSANDRA-5207)
 * cli: remove default username and password (CASSANDRA-5208)
 * configure populate_io_cache_on_flush per-CF (CASSANDRA-4694)
 * allow configuration of internode socket buffer (CASSANDRA-3378)
 * Make sstable directory picking blacklist-aware again (CASSANDRA-5193)
 * Correctly expire gossip states for edge cases (CASSANDRA-5216)
 * Improve handling of directory creation failures (CASSANDRA-5196)
 * Expose secondary indicies to the rest of nodetool (CASSANDRA-4464)
 * Binary protocol: avoid sending notification for 0.0.0.0 (CASSANDRA-5227)
 * add UseCondCardMark XX jvm settings on jdk 1.7 (CASSANDRA-4366)
 * CQL3 refactor to allow conversion function (CASSANDRA-5226)
 * Fix drop of sstables in some circumstance (CASSANDRA-5232)
 * Implement caching of authorization results (CASSANDRA-4295)
 * Add support for LZ4 compression (CASSANDRA-5038)
 * Fix missing columns in wide rows queries (CASSANDRA-5225)
 * Simplify auth setup and make system_auth ks alterable (CASSANDRA-5112)
 * Stop compactions from hanging during bootstrap (CASSANDRA-5244)
 * fix compressed streaming sending extra chunk (CASSANDRA-5105)
 * Add CQL3-based implementations of IAuthenticator and IAuthorizer
   (CASSANDRA-4898)
 * Fix timestamp-based tomstone removal logic (CASSANDRA-5248)
 * cli: Add JMX authentication support (CASSANDRA-5080)
 * Fix forceFlush behavior (CASSANDRA-5241)
 * cqlsh: Add username autocompletion (CASSANDRA-5231)
 * Fix CQL3 composite partition key error (CASSANDRA-5240)
 * Allow IN clause on last clustering key (CASSANDRA-5230)
Merged from 1.1:
 * fix start key/end token validation for wide row iteration (CASSANDRA-5168)
 * add ConfigHelper support for Thrift frame and max message sizes (CASSANDRA-5188)
 * fix nodetool repair not fail on node down (CASSANDRA-5203)
 * always collect tombstone hints (CASSANDRA-5068)
 * Fix error when sourcing file in cqlsh (CASSANDRA-5235)


1.2.1
 * stream undelivered hints on decommission (CASSANDRA-5128)
 * GossipingPropertyFileSnitch loads saved dc/rack info if needed (CASSANDRA-5133)
 * drain should flush system CFs too (CASSANDRA-4446)
 * add inter_dc_tcp_nodelay setting (CASSANDRA-5148)
 * re-allow wrapping ranges for start_token/end_token range pairitspwng (CASSANDRA-5106)
 * fix validation compaction of empty rows (CASSANDRA-5136)
 * nodetool methods to enable/disable hint storage/delivery (CASSANDRA-4750)
 * disallow bloom filter false positive chance of 0 (CASSANDRA-5013)
 * add threadpool size adjustment methods to JMXEnabledThreadPoolExecutor and
   CompactionManagerMBean (CASSANDRA-5044)
 * fix hinting for dropped local writes (CASSANDRA-4753)
 * off-heap cache doesn't need mutable column container (CASSANDRA-5057)
 * apply disk_failure_policy to bad disks on initial directory creation
   (CASSANDRA-4847)
 * Optimize name-based queries to use ArrayBackedSortedColumns (CASSANDRA-5043)
 * Fall back to old manifest if most recent is unparseable (CASSANDRA-5041)
 * pool [Compressed]RandomAccessReader objects on the partitioned read path
   (CASSANDRA-4942)
 * Add debug logging to list filenames processed by Directories.migrateFile
   method (CASSANDRA-4939)
 * Expose black-listed directories via JMX (CASSANDRA-4848)
 * Log compaction merge counts (CASSANDRA-4894)
 * Minimize byte array allocation by AbstractData{Input,Output} (CASSANDRA-5090)
 * Add SSL support for the binary protocol (CASSANDRA-5031)
 * Allow non-schema system ks modification for shuffle to work (CASSANDRA-5097)
 * cqlsh: Add default limit to SELECT statements (CASSANDRA-4972)
 * cqlsh: fix DESCRIBE for 1.1 cfs in CQL3 (CASSANDRA-5101)
 * Correctly gossip with nodes >= 1.1.7 (CASSANDRA-5102)
 * Ensure CL guarantees on digest mismatch (CASSANDRA-5113)
 * Validate correctly selects on composite partition key (CASSANDRA-5122)
 * Fix exception when adding collection (CASSANDRA-5117)
 * Handle states for non-vnode clusters correctly (CASSANDRA-5127)
 * Refuse unrecognized replication and compaction strategy options (CASSANDRA-4795)
 * Pick the correct value validator in sstable2json for cql3 tables (CASSANDRA-5134)
 * Validate login for describe_keyspace, describe_keyspaces and set_keyspace
   (CASSANDRA-5144)
 * Fix inserting empty maps (CASSANDRA-5141)
 * Don't remove tokens from System table for node we know (CASSANDRA-5121)
 * fix streaming progress report for compresed files (CASSANDRA-5130)
 * Coverage analysis for low-CL queries (CASSANDRA-4858)
 * Stop interpreting dates as valid timeUUID value (CASSANDRA-4936)
 * Adds E notation for floating point numbers (CASSANDRA-4927)
 * Detect (and warn) unintentional use of the cql2 thrift methods when cql3 was
   intended (CASSANDRA-5172)
 * cli: Quote ks and cf names in schema output when needed (CASSANDRA-5052)
 * Fix cf name extraction from manifest in Directories.migrateFile() (CASSANDRA-5242)
 * Replace mistaken usage of commons-logging with slf4j (CASSANDRA-5464)
 * Ensure Jackson dependency matches lib (CASSANDRA-5126)
 * Expose droppable tombstone ratio stats over JMX (CASSANDRA-5159)
Merged from 1.1:
 * Simplify CompressedRandomAccessReader to work around JDK FD bug (CASSANDRA-5088)
 * Improve handling a changing target throttle rate mid-compaction (CASSANDRA-5087)
 * Pig: correctly decode row keys in widerow mode (CASSANDRA-5098)
 * nodetool repair command now prints progress (CASSANDRA-4767)
 * fix user defined compaction to run against 1.1 data directory (CASSANDRA-5118)
 * Fix CQL3 BATCH authorization caching (CASSANDRA-5145)
 * fix get_count returns incorrect value with TTL (CASSANDRA-5099)
 * better handling for mid-compaction failure (CASSANDRA-5137)
 * convert default marshallers list to map for better readability (CASSANDRA-5109)
 * fix ConcurrentModificationException in getBootstrapSource (CASSANDRA-5170)
 * fix sstable maxtimestamp for row deletes and pre-1.1.1 sstables (CASSANDRA-5153)
 * Fix thread growth on node removal (CASSANDRA-5175)
 * Make Ec2Region's datacenter name configurable (CASSANDRA-5155)


1.2.0
 * Disallow counters in collections (CASSANDRA-5082)
 * cqlsh: add unit tests (CASSANDRA-3920)
 * fix default bloom_filter_fp_chance for LeveledCompactionStrategy (CASSANDRA-5093)
Merged from 1.1:
 * add validation for get_range_slices with start_key and end_token (CASSANDRA-5089)


1.2.0-rc2
 * fix nodetool ownership display with vnodes (CASSANDRA-5065)
 * cqlsh: add DESCRIBE KEYSPACES command (CASSANDRA-5060)
 * Fix potential infinite loop when reloading CFS (CASSANDRA-5064)
 * Fix SimpleAuthorizer example (CASSANDRA-5072)
 * cqlsh: force CL.ONE for tracing and system.schema* queries (CASSANDRA-5070)
 * Includes cassandra-shuffle in the debian package (CASSANDRA-5058)
Merged from 1.1:
 * fix multithreaded compaction deadlock (CASSANDRA-4492)
 * fix temporarily missing schema after upgrade from pre-1.1.5 (CASSANDRA-5061)
 * Fix ALTER TABLE overriding compression options with defaults
   (CASSANDRA-4996, 5066)
 * fix specifying and altering crc_check_chance (CASSANDRA-5053)
 * fix Murmur3Partitioner ownership% calculation (CASSANDRA-5076)
 * Don't expire columns sooner than they should in 2ndary indexes (CASSANDRA-5079)


1.2-rc1
 * rename rpc_timeout settings to request_timeout (CASSANDRA-5027)
 * add BF with 0.1 FP to LCS by default (CASSANDRA-5029)
 * Fix preparing insert queries (CASSANDRA-5016)
 * Fix preparing queries with counter increment (CASSANDRA-5022)
 * Fix preparing updates with collections (CASSANDRA-5017)
 * Don't generate UUID based on other node address (CASSANDRA-5002)
 * Fix message when trying to alter a clustering key type (CASSANDRA-5012)
 * Update IAuthenticator to match the new IAuthorizer (CASSANDRA-5003)
 * Fix inserting only a key in CQL3 (CASSANDRA-5040)
 * Fix CQL3 token() function when used with strings (CASSANDRA-5050)
Merged from 1.1:
 * reduce log spam from invalid counter shards (CASSANDRA-5026)
 * Improve schema propagation performance (CASSANDRA-5025)
 * Fix for IndexHelper.IndexFor throws OOB Exception (CASSANDRA-5030)
 * cqlsh: make it possible to describe thrift CFs (CASSANDRA-4827)
 * cqlsh: fix timestamp formatting on some platforms (CASSANDRA-5046)


1.2-beta3
 * make consistency level configurable in cqlsh (CASSANDRA-4829)
 * fix cqlsh rendering of blob fields (CASSANDRA-4970)
 * fix cqlsh DESCRIBE command (CASSANDRA-4913)
 * save truncation position in system table (CASSANDRA-4906)
 * Move CompressionMetadata off-heap (CASSANDRA-4937)
 * allow CLI to GET cql3 columnfamily data (CASSANDRA-4924)
 * Fix rare race condition in getExpireTimeForEndpoint (CASSANDRA-4402)
 * acquire references to overlapping sstables during compaction so bloom filter
   doesn't get free'd prematurely (CASSANDRA-4934)
 * Don't share slice query filter in CQL3 SelectStatement (CASSANDRA-4928)
 * Separate tracing from Log4J (CASSANDRA-4861)
 * Exclude gcable tombstones from merkle-tree computation (CASSANDRA-4905)
 * Better printing of AbstractBounds for tracing (CASSANDRA-4931)
 * Optimize mostRecentTombstone check in CC.collectAllData (CASSANDRA-4883)
 * Change stream session ID to UUID to avoid collision from same node (CASSANDRA-4813)
 * Use Stats.db when bulk loading if present (CASSANDRA-4957)
 * Skip repair on system_trace and keyspaces with RF=1 (CASSANDRA-4956)
 * (cql3) Remove arbitrary SELECT limit (CASSANDRA-4918)
 * Correctly handle prepared operation on collections (CASSANDRA-4945)
 * Fix CQL3 LIMIT (CASSANDRA-4877)
 * Fix Stress for CQL3 (CASSANDRA-4979)
 * Remove cassandra specific exceptions from JMX interface (CASSANDRA-4893)
 * (CQL3) Force using ALLOW FILTERING on potentially inefficient queries (CASSANDRA-4915)
 * (cql3) Fix adding column when the table has collections (CASSANDRA-4982)
 * (cql3) Fix allowing collections with compact storage (CASSANDRA-4990)
 * (cql3) Refuse ttl/writetime function on collections (CASSANDRA-4992)
 * Replace IAuthority with new IAuthorizer (CASSANDRA-4874)
 * clqsh: fix KEY pseudocolumn escaping when describing Thrift tables
   in CQL3 mode (CASSANDRA-4955)
 * add basic authentication support for Pig CassandraStorage (CASSANDRA-3042)
 * fix CQL2 ALTER TABLE compaction_strategy_class altering (CASSANDRA-4965)
Merged from 1.1:
 * Fall back to old describe_splits if d_s_ex is not available (CASSANDRA-4803)
 * Improve error reporting when streaming ranges fail (CASSANDRA-5009)
 * Fix cqlsh timestamp formatting of timezone info (CASSANDRA-4746)
 * Fix assertion failure with leveled compaction (CASSANDRA-4799)
 * Check for null end_token in get_range_slice (CASSANDRA-4804)
 * Remove all remnants of removed nodes (CASSANDRA-4840)
 * Add aut-reloading of the log4j file in debian package (CASSANDRA-4855)
 * Fix estimated row cache entry size (CASSANDRA-4860)
 * reset getRangeSlice filter after finishing a row for get_paged_slice
   (CASSANDRA-4919)
 * expunge row cache post-truncate (CASSANDRA-4940)
 * Allow static CF definition with compact storage (CASSANDRA-4910)
 * Fix endless loop/compaction of schema_* CFs due to broken timestamps (CASSANDRA-4880)
 * Fix 'wrong class type' assertion in CounterColumn (CASSANDRA-4976)


1.2-beta2
 * fp rate of 1.0 disables BF entirely; LCS defaults to 1.0 (CASSANDRA-4876)
 * off-heap bloom filters for row keys (CASSANDRA_4865)
 * add extension point for sstable components (CASSANDRA-4049)
 * improve tracing output (CASSANDRA-4852, 4862)
 * make TRACE verb droppable (CASSANDRA-4672)
 * fix BulkLoader recognition of CQL3 columnfamilies (CASSANDRA-4755)
 * Sort commitlog segments for replay by id instead of mtime (CASSANDRA-4793)
 * Make hint delivery asynchronous (CASSANDRA-4761)
 * Pluggable Thrift transport factories for CLI and cqlsh (CASSANDRA-4609, 4610)
 * cassandra-cli: allow Double value type to be inserted to a column (CASSANDRA-4661)
 * Add ability to use custom TServerFactory implementations (CASSANDRA-4608)
 * optimize batchlog flushing to skip successful batches (CASSANDRA-4667)
 * include metadata for system keyspace itself in schema tables (CASSANDRA-4416)
 * add check to PropertyFileSnitch to verify presence of location for
   local node (CASSANDRA-4728)
 * add PBSPredictor consistency modeler (CASSANDRA-4261)
 * remove vestiges of Thrift unframed mode (CASSANDRA-4729)
 * optimize single-row PK lookups (CASSANDRA-4710)
 * adjust blockFor calculation to account for pending ranges due to node
   movement (CASSANDRA-833)
 * Change CQL version to 3.0.0 and stop accepting 3.0.0-beta1 (CASSANDRA-4649)
 * (CQL3) Make prepared statement global instead of per connection
   (CASSANDRA-4449)
 * Fix scrubbing of CQL3 created tables (CASSANDRA-4685)
 * (CQL3) Fix validation when using counter and regular columns in the same
   table (CASSANDRA-4706)
 * Fix bug starting Cassandra with simple authentication (CASSANDRA-4648)
 * Add support for batchlog in CQL3 (CASSANDRA-4545, 4738)
 * Add support for multiple column family outputs in CFOF (CASSANDRA-4208)
 * Support repairing only the local DC nodes (CASSANDRA-4747)
 * Use rpc_address for binary protocol and change default port (CASSANDRA-4751)
 * Fix use of collections in prepared statements (CASSANDRA-4739)
 * Store more information into peers table (CASSANDRA-4351, 4814)
 * Configurable bucket size for size tiered compaction (CASSANDRA-4704)
 * Run leveled compaction in parallel (CASSANDRA-4310)
 * Fix potential NPE during CFS reload (CASSANDRA-4786)
 * Composite indexes may miss results (CASSANDRA-4796)
 * Move consistency level to the protocol level (CASSANDRA-4734, 4824)
 * Fix Subcolumn slice ends not respected (CASSANDRA-4826)
 * Fix Assertion error in cql3 select (CASSANDRA-4783)
 * Fix list prepend logic (CQL3) (CASSANDRA-4835)
 * Add booleans as literals in CQL3 (CASSANDRA-4776)
 * Allow renaming PK columns in CQL3 (CASSANDRA-4822)
 * Fix binary protocol NEW_NODE event (CASSANDRA-4679)
 * Fix potential infinite loop in tombstone compaction (CASSANDRA-4781)
 * Remove system tables accounting from schema (CASSANDRA-4850)
 * (cql3) Force provided columns in clustering key order in
   'CLUSTERING ORDER BY' (CASSANDRA-4881)
 * Fix composite index bug (CASSANDRA-4884)
 * Fix short read protection for CQL3 (CASSANDRA-4882)
 * Add tracing support to the binary protocol (CASSANDRA-4699)
 * (cql3) Don't allow prepared marker inside collections (CASSANDRA-4890)
 * Re-allow order by on non-selected columns (CASSANDRA-4645)
 * Bug when composite index is created in a table having collections (CASSANDRA-4909)
 * log index scan subject in CompositesSearcher (CASSANDRA-4904)
Merged from 1.1:
 * add get[Row|Key]CacheEntries to CacheServiceMBean (CASSANDRA-4859)
 * fix get_paged_slice to wrap to next row correctly (CASSANDRA-4816)
 * fix indexing empty column values (CASSANDRA-4832)
 * allow JdbcDate to compose null Date objects (CASSANDRA-4830)
 * fix possible stackoverflow when compacting 1000s of sstables
   (CASSANDRA-4765)
 * fix wrong leveled compaction progress calculation (CASSANDRA-4807)
 * add a close() method to CRAR to prevent leaking file descriptors (CASSANDRA-4820)
 * fix potential infinite loop in get_count (CASSANDRA-4833)
 * fix compositeType.{get/from}String methods (CASSANDRA-4842)
 * (CQL) fix CREATE COLUMNFAMILY permissions check (CASSANDRA-4864)
 * Fix DynamicCompositeType same type comparison (CASSANDRA-4711)
 * Fix duplicate SSTable reference when stream session failed (CASSANDRA-3306)
 * Allow static CF definition with compact storage (CASSANDRA-4910)
 * Fix endless loop/compaction of schema_* CFs due to broken timestamps (CASSANDRA-4880)
 * Fix 'wrong class type' assertion in CounterColumn (CASSANDRA-4976)


1.2-beta1
 * add atomic_batch_mutate (CASSANDRA-4542, -4635)
 * increase default max_hint_window_in_ms to 3h (CASSANDRA-4632)
 * include message initiation time to replicas so they can more
   accurately drop timed-out requests (CASSANDRA-2858)
 * fix clientutil.jar dependencies (CASSANDRA-4566)
 * optimize WriteResponse (CASSANDRA-4548)
 * new metrics (CASSANDRA-4009)
 * redesign KEYS indexes to avoid read-before-write (CASSANDRA-2897)
 * debug tracing (CASSANDRA-1123)
 * parallelize row cache loading (CASSANDRA-4282)
 * Make compaction, flush JBOD-aware (CASSANDRA-4292)
 * run local range scans on the read stage (CASSANDRA-3687)
 * clean up ioexceptions (CASSANDRA-2116)
 * add disk_failure_policy (CASSANDRA-2118)
 * Introduce new json format with row level deletion (CASSANDRA-4054)
 * remove redundant "name" column from schema_keyspaces (CASSANDRA-4433)
 * improve "nodetool ring" handling of multi-dc clusters (CASSANDRA-3047)
 * update NTS calculateNaturalEndpoints to be O(N log N) (CASSANDRA-3881)
 * split up rpc timeout by operation type (CASSANDRA-2819)
 * rewrite key cache save/load to use only sequential i/o (CASSANDRA-3762)
 * update MS protocol with a version handshake + broadcast address id
   (CASSANDRA-4311)
 * multithreaded hint replay (CASSANDRA-4189)
 * add inter-node message compression (CASSANDRA-3127)
 * remove COPP (CASSANDRA-2479)
 * Track tombstone expiration and compact when tombstone content is
   higher than a configurable threshold, default 20% (CASSANDRA-3442, 4234)
 * update MurmurHash to version 3 (CASSANDRA-2975)
 * (CLI) track elapsed time for `delete' operation (CASSANDRA-4060)
 * (CLI) jline version is bumped to 1.0 to properly  support
   'delete' key function (CASSANDRA-4132)
 * Save IndexSummary into new SSTable 'Summary' component (CASSANDRA-2392, 4289)
 * Add support for range tombstones (CASSANDRA-3708)
 * Improve MessagingService efficiency (CASSANDRA-3617)
 * Avoid ID conflicts from concurrent schema changes (CASSANDRA-3794)
 * Set thrift HSHA server thread limit to unlimited by default (CASSANDRA-4277)
 * Avoids double serialization of CF id in RowMutation messages
   (CASSANDRA-4293)
 * stream compressed sstables directly with java nio (CASSANDRA-4297)
 * Support multiple ranges in SliceQueryFilter (CASSANDRA-3885)
 * Add column metadata to system column families (CASSANDRA-4018)
 * (cql3) Always use composite types by default (CASSANDRA-4329)
 * (cql3) Add support for set, map and list (CASSANDRA-3647)
 * Validate date type correctly (CASSANDRA-4441)
 * (cql3) Allow definitions with only a PK (CASSANDRA-4361)
 * (cql3) Add support for row key composites (CASSANDRA-4179)
 * improve DynamicEndpointSnitch by using reservoir sampling (CASSANDRA-4038)
 * (cql3) Add support for 2ndary indexes (CASSANDRA-3680)
 * (cql3) fix defining more than one PK to be invalid (CASSANDRA-4477)
 * remove schema agreement checking from all external APIs (Thrift, CQL and CQL3) (CASSANDRA-4487)
 * add Murmur3Partitioner and make it default for new installations (CASSANDRA-3772, 4621)
 * (cql3) update pseudo-map syntax to use map syntax (CASSANDRA-4497)
 * Finer grained exceptions hierarchy and provides error code with exceptions (CASSANDRA-3979)
 * Adds events push to binary protocol (CASSANDRA-4480)
 * Rewrite nodetool help (CASSANDRA-2293)
 * Make CQL3 the default for CQL (CASSANDRA-4640)
 * update stress tool to be able to use CQL3 (CASSANDRA-4406)
 * Accept all thrift update on CQL3 cf but don't expose their metadata (CASSANDRA-4377)
 * Replace Throttle with Guava's RateLimiter for HintedHandOff (CASSANDRA-4541)
 * fix counter add/get using CQL2 and CQL3 in stress tool (CASSANDRA-4633)
 * Add sstable count per level to cfstats (CASSANDRA-4537)
 * (cql3) Add ALTER KEYSPACE statement (CASSANDRA-4611)
 * (cql3) Allow defining default consistency levels (CASSANDRA-4448)
 * (cql3) Fix queries using LIMIT missing results (CASSANDRA-4579)
 * fix cross-version gossip messaging (CASSANDRA-4576)
 * added inet data type (CASSANDRA-4627)


1.1.6
 * Wait for writes on synchronous read digest mismatch (CASSANDRA-4792)
 * fix commitlog replay for nanotime-infected sstables (CASSANDRA-4782)
 * preflight check ttl for maximum of 20 years (CASSANDRA-4771)
 * (Pig) fix widerow input with single column rows (CASSANDRA-4789)
 * Fix HH to compact with correct gcBefore, which avoids wiping out
   undelivered hints (CASSANDRA-4772)
 * LCS will merge up to 32 L0 sstables as intended (CASSANDRA-4778)
 * NTS will default unconfigured DC replicas to zero (CASSANDRA-4675)
 * use default consistency level in counter validation if none is
   explicitly provide (CASSANDRA-4700)
 * Improve IAuthority interface by introducing fine-grained
   access permissions and grant/revoke commands (CASSANDRA-4490, 4644)
 * fix assumption error in CLI when updating/describing keyspace
   (CASSANDRA-4322)
 * Adds offline sstablescrub to debian packaging (CASSANDRA-4642)
 * Automatic fixing of overlapping leveled sstables (CASSANDRA-4644)
 * fix error when using ORDER BY with extended selections (CASSANDRA-4689)
 * (CQL3) Fix validation for IN queries for non-PK cols (CASSANDRA-4709)
 * fix re-created keyspace disappering after 1.1.5 upgrade
   (CASSANDRA-4698, 4752)
 * (CLI) display elapsed time in 2 fraction digits (CASSANDRA-3460)
 * add authentication support to sstableloader (CASSANDRA-4712)
 * Fix CQL3 'is reversed' logic (CASSANDRA-4716, 4759)
 * (CQL3) Don't return ReversedType in result set metadata (CASSANDRA-4717)
 * Backport adding AlterKeyspace statement (CASSANDRA-4611)
 * (CQL3) Correcty accept upper-case data types (CASSANDRA-4770)
 * Add binary protocol events for schema changes (CASSANDRA-4684)
Merged from 1.0:
 * Switch from NBHM to CHM in MessagingService's callback map, which
   prevents OOM in long-running instances (CASSANDRA-4708)


1.1.5
 * add SecondaryIndex.reload API (CASSANDRA-4581)
 * use millis + atomicint for commitlog segment creation instead of
   nanotime, which has issues under some hypervisors (CASSANDRA-4601)
 * fix FD leak in slice queries (CASSANDRA-4571)
 * avoid recursion in leveled compaction (CASSANDRA-4587)
 * increase stack size under Java7 to 180K
 * Log(info) schema changes (CASSANDRA-4547)
 * Change nodetool setcachecapcity to manipulate global caches (CASSANDRA-4563)
 * (cql3) fix setting compaction strategy (CASSANDRA-4597)
 * fix broken system.schema_* timestamps on system startup (CASSANDRA-4561)
 * fix wrong skip of cache saving (CASSANDRA-4533)
 * Avoid NPE when lost+found is in data dir (CASSANDRA-4572)
 * Respect five-minute flush moratorium after initial CL replay (CASSANDRA-4474)
 * Adds ntp as recommended in debian packaging (CASSANDRA-4606)
 * Configurable transport in CF Record{Reader|Writer} (CASSANDRA-4558)
 * (cql3) fix potential NPE with both equal and unequal restriction (CASSANDRA-4532)
 * (cql3) improves ORDER BY validation (CASSANDRA-4624)
 * Fix potential deadlock during counter writes (CASSANDRA-4578)
 * Fix cql error with ORDER BY when using IN (CASSANDRA-4612)
Merged from 1.0:
 * increase Xss to 160k to accomodate latest 1.6 JVMs (CASSANDRA-4602)
 * fix toString of hint destination tokens (CASSANDRA-4568)
 * Fix multiple values for CurrentLocal NodeID (CASSANDRA-4626)


1.1.4
 * fix offline scrub to catch >= out of order rows (CASSANDRA-4411)
 * fix cassandra-env.sh on RHEL and other non-dash-based systems
   (CASSANDRA-4494)
Merged from 1.0:
 * (Hadoop) fix setting key length for old-style mapred api (CASSANDRA-4534)
 * (Hadoop) fix iterating through a resultset consisting entirely
   of tombstoned rows (CASSANDRA-4466)


1.1.3
 * (cqlsh) add COPY TO (CASSANDRA-4434)
 * munmap commitlog segments before rename (CASSANDRA-4337)
 * (JMX) rename getRangeKeySample to sampleKeyRange to avoid returning
   multi-MB results as an attribute (CASSANDRA-4452)
 * flush based on data size, not throughput; overwritten columns no
   longer artificially inflate liveRatio (CASSANDRA-4399)
 * update default commitlog segment size to 32MB and total commitlog
   size to 32/1024 MB for 32/64 bit JVMs, respectively (CASSANDRA-4422)
 * avoid using global partitioner to estimate ranges in index sstables
   (CASSANDRA-4403)
 * restore pre-CASSANDRA-3862 approach to removing expired tombstones
   from row cache during compaction (CASSANDRA-4364)
 * (stress) support for CQL prepared statements (CASSANDRA-3633)
 * Correctly catch exception when Snappy cannot be loaded (CASSANDRA-4400)
 * (cql3) Support ORDER BY when IN condition is given in WHERE clause (CASSANDRA-4327)
 * (cql3) delete "component_index" column on DROP TABLE call (CASSANDRA-4420)
 * change nanoTime() to currentTimeInMillis() in schema related code (CASSANDRA-4432)
 * add a token generation tool (CASSANDRA-3709)
 * Fix LCS bug with sstable containing only 1 row (CASSANDRA-4411)
 * fix "Can't Modify Index Name" problem on CF update (CASSANDRA-4439)
 * Fix assertion error in getOverlappingSSTables during repair (CASSANDRA-4456)
 * fix nodetool's setcompactionthreshold command (CASSANDRA-4455)
 * Ensure compacted files are never used, to avoid counter overcount (CASSANDRA-4436)
Merged from 1.0:
 * Push the validation of secondary index values to the SecondaryIndexManager (CASSANDRA-4240)
 * allow dropping columns shadowed by not-yet-expired supercolumn or row
   tombstones in PrecompactedRow (CASSANDRA-4396)


1.1.2
 * Fix cleanup not deleting index entries (CASSANDRA-4379)
 * Use correct partitioner when saving + loading caches (CASSANDRA-4331)
 * Check schema before trying to export sstable (CASSANDRA-2760)
 * Raise a meaningful exception instead of NPE when PFS encounters
   an unconfigured node + no default (CASSANDRA-4349)
 * fix bug in sstable blacklisting with LCS (CASSANDRA-4343)
 * LCS no longer promotes tiny sstables out of L0 (CASSANDRA-4341)
 * skip tombstones during hint replay (CASSANDRA-4320)
 * fix NPE in compactionstats (CASSANDRA-4318)
 * enforce 1m min keycache for auto (CASSANDRA-4306)
 * Have DeletedColumn.isMFD always return true (CASSANDRA-4307)
 * (cql3) exeption message for ORDER BY constraints said primary filter can be
    an IN clause, which is misleading (CASSANDRA-4319)
 * (cql3) Reject (not yet supported) creation of 2ndardy indexes on tables with
   composite primary keys (CASSANDRA-4328)
 * Set JVM stack size to 160k for java 7 (CASSANDRA-4275)
 * cqlsh: add COPY command to load data from CSV flat files (CASSANDRA-4012)
 * CFMetaData.fromThrift to throw ConfigurationException upon error (CASSANDRA-4353)
 * Use CF comparator to sort indexed columns in SecondaryIndexManager
   (CASSANDRA-4365)
 * add strategy_options to the KSMetaData.toString() output (CASSANDRA-4248)
 * (cql3) fix range queries containing unqueried results (CASSANDRA-4372)
 * (cql3) allow updating column_alias types (CASSANDRA-4041)
 * (cql3) Fix deletion bug (CASSANDRA-4193)
 * Fix computation of overlapping sstable for leveled compaction (CASSANDRA-4321)
 * Improve scrub and allow to run it offline (CASSANDRA-4321)
 * Fix assertionError in StorageService.bulkLoad (CASSANDRA-4368)
 * (cqlsh) add option to authenticate to a keyspace at startup (CASSANDRA-4108)
 * (cqlsh) fix ASSUME functionality (CASSANDRA-4352)
 * Fix ColumnFamilyRecordReader to not return progress > 100% (CASSANDRA-3942)
Merged from 1.0:
 * Set gc_grace on index CF to 0 (CASSANDRA-4314)


1.1.1
 * add populate_io_cache_on_flush option (CASSANDRA-2635)
 * allow larger cache capacities than 2GB (CASSANDRA-4150)
 * add getsstables command to nodetool (CASSANDRA-4199)
 * apply parent CF compaction settings to secondary index CFs (CASSANDRA-4280)
 * preserve commitlog size cap when recycling segments at startup
   (CASSANDRA-4201)
 * (Hadoop) fix split generation regression (CASSANDRA-4259)
 * ignore min/max compactions settings in LCS, while preserving
   behavior that min=max=0 disables autocompaction (CASSANDRA-4233)
 * log number of rows read from saved cache (CASSANDRA-4249)
 * calculate exact size required for cleanup operations (CASSANDRA-1404)
 * avoid blocking additional writes during flush when the commitlog
   gets behind temporarily (CASSANDRA-1991)
 * enable caching on index CFs based on data CF cache setting (CASSANDRA-4197)
 * warn on invalid replication strategy creation options (CASSANDRA-4046)
 * remove [Freeable]Memory finalizers (CASSANDRA-4222)
 * include tombstone size in ColumnFamily.size, which can prevent OOM
   during sudden mass delete operations by yielding a nonzero liveRatio
   (CASSANDRA-3741)
 * Open 1 sstableScanner per level for leveled compaction (CASSANDRA-4142)
 * Optimize reads when row deletion timestamps allow us to restrict
   the set of sstables we check (CASSANDRA-4116)
 * add support for commitlog archiving and point-in-time recovery
   (CASSANDRA-3690)
 * avoid generating redundant compaction tasks during streaming
   (CASSANDRA-4174)
 * add -cf option to nodetool snapshot, and takeColumnFamilySnapshot to
   StorageService mbean (CASSANDRA-556)
 * optimize cleanup to drop entire sstables where possible (CASSANDRA-4079)
 * optimize truncate when autosnapshot is disabled (CASSANDRA-4153)
 * update caches to use byte[] keys to reduce memory overhead (CASSANDRA-3966)
 * add column limit to cli (CASSANDRA-3012, 4098)
 * clean up and optimize DataOutputBuffer, used by CQL compression and
   CompositeType (CASSANDRA-4072)
 * optimize commitlog checksumming (CASSANDRA-3610)
 * identify and blacklist corrupted SSTables from future compactions
   (CASSANDRA-2261)
 * Move CfDef and KsDef validation out of thrift (CASSANDRA-4037)
 * Expose API to repair a user provided range (CASSANDRA-3912)
 * Add way to force the cassandra-cli to refresh its schema (CASSANDRA-4052)
 * Avoid having replicate on write tasks stacking up at CL.ONE (CASSANDRA-2889)
 * (cql3) Backwards compatibility for composite comparators in non-cql3-aware
   clients (CASSANDRA-4093)
 * (cql3) Fix order by for reversed queries (CASSANDRA-4160)
 * (cql3) Add ReversedType support (CASSANDRA-4004)
 * (cql3) Add timeuuid type (CASSANDRA-4194)
 * (cql3) Minor fixes (CASSANDRA-4185)
 * (cql3) Fix prepared statement in BATCH (CASSANDRA-4202)
 * (cql3) Reduce the list of reserved keywords (CASSANDRA-4186)
 * (cql3) Move max/min compaction thresholds to compaction strategy options
   (CASSANDRA-4187)
 * Fix exception during move when localhost is the only source (CASSANDRA-4200)
 * (cql3) Allow paging through non-ordered partitioner results (CASSANDRA-3771)
 * (cql3) Fix drop index (CASSANDRA-4192)
 * (cql3) Don't return range ghosts anymore (CASSANDRA-3982)
 * fix re-creating Keyspaces/ColumnFamilies with the same name as dropped
   ones (CASSANDRA-4219)
 * fix SecondaryIndex LeveledManifest save upon snapshot (CASSANDRA-4230)
 * fix missing arrayOffset in FBUtilities.hash (CASSANDRA-4250)
 * (cql3) Add name of parameters in CqlResultSet (CASSANDRA-4242)
 * (cql3) Correctly validate order by queries (CASSANDRA-4246)
 * rename stress to cassandra-stress for saner packaging (CASSANDRA-4256)
 * Fix exception on colum metadata with non-string comparator (CASSANDRA-4269)
 * Check for unknown/invalid compression options (CASSANDRA-4266)
 * (cql3) Adds simple access to column timestamp and ttl (CASSANDRA-4217)
 * (cql3) Fix range queries with secondary indexes (CASSANDRA-4257)
 * Better error messages from improper input in cli (CASSANDRA-3865)
 * Try to stop all compaction upon Keyspace or ColumnFamily drop (CASSANDRA-4221)
 * (cql3) Allow keyspace properties to contain hyphens (CASSANDRA-4278)
 * (cql3) Correctly validate keyspace access in create table (CASSANDRA-4296)
 * Avoid deadlock in migration stage (CASSANDRA-3882)
 * Take supercolumn names and deletion info into account in memtable throughput
   (CASSANDRA-4264)
 * Add back backward compatibility for old style replication factor (CASSANDRA-4294)
 * Preserve compatibility with pre-1.1 index queries (CASSANDRA-4262)
Merged from 1.0:
 * Fix super columns bug where cache is not updated (CASSANDRA-4190)
 * fix maxTimestamp to include row tombstones (CASSANDRA-4116)
 * (CLI) properly handle quotes in create/update keyspace commands (CASSANDRA-4129)
 * Avoids possible deadlock during bootstrap (CASSANDRA-4159)
 * fix stress tool that hangs forever on timeout or error (CASSANDRA-4128)
 * stress tool to return appropriate exit code on failure (CASSANDRA-4188)
 * fix compaction NPE when out of disk space and assertions disabled
   (CASSANDRA-3985)
 * synchronize LCS getEstimatedTasks to avoid CME (CASSANDRA-4255)
 * ensure unique streaming session id's (CASSANDRA-4223)
 * kick off background compaction when min/max thresholds change
   (CASSANDRA-4279)
 * improve ability of STCS.getBuckets to deal with 100s of 1000s of
   sstables, such as when convertinb back from LCS (CASSANDRA-4287)
 * Oversize integer in CQL throws NumberFormatException (CASSANDRA-4291)
 * fix 1.0.x node join to mixed version cluster, other nodes >= 1.1 (CASSANDRA-4195)
 * Fix LCS splitting sstable base on uncompressed size (CASSANDRA-4419)
 * Push the validation of secondary index values to the SecondaryIndexManager (CASSANDRA-4240)
 * Don't purge columns during upgradesstables (CASSANDRA-4462)
 * Make cqlsh work with piping (CASSANDRA-4113)
 * Validate arguments for nodetool decommission (CASSANDRA-4061)
 * Report thrift status in nodetool info (CASSANDRA-4010)


1.1.0-final
 * average a reduced liveRatio estimate with the previous one (CASSANDRA-4065)
 * Allow KS and CF names up to 48 characters (CASSANDRA-4157)
 * fix stress build (CASSANDRA-4140)
 * add time remaining estimate to nodetool compactionstats (CASSANDRA-4167)
 * (cql) fix NPE in cql3 ALTER TABLE (CASSANDRA-4163)
 * (cql) Add support for CL.TWO and CL.THREE in CQL (CASSANDRA-4156)
 * (cql) Fix type in CQL3 ALTER TABLE preventing update (CASSANDRA-4170)
 * (cql) Throw invalid exception from CQL3 on obsolete options (CASSANDRA-4171)
 * (cqlsh) fix recognizing uppercase SELECT keyword (CASSANDRA-4161)
 * Pig: wide row support (CASSANDRA-3909)
Merged from 1.0:
 * avoid streaming empty files with bulk loader if sstablewriter errors out
   (CASSANDRA-3946)


1.1-rc1
 * Include stress tool in binary builds (CASSANDRA-4103)
 * (Hadoop) fix wide row iteration when last row read was deleted
   (CASSANDRA-4154)
 * fix read_repair_chance to really default to 0.1 in the cli (CASSANDRA-4114)
 * Adds caching and bloomFilterFpChange to CQL options (CASSANDRA-4042)
 * Adds posibility to autoconfigure size of the KeyCache (CASSANDRA-4087)
 * fix KEYS index from skipping results (CASSANDRA-3996)
 * Remove sliced_buffer_size_in_kb dead option (CASSANDRA-4076)
 * make loadNewSStable preserve sstable version (CASSANDRA-4077)
 * Respect 1.0 cache settings as much as possible when upgrading
   (CASSANDRA-4088)
 * relax path length requirement for sstable files when upgrading on
   non-Windows platforms (CASSANDRA-4110)
 * fix terminination of the stress.java when errors were encountered
   (CASSANDRA-4128)
 * Move CfDef and KsDef validation out of thrift (CASSANDRA-4037)
 * Fix get_paged_slice (CASSANDRA-4136)
 * CQL3: Support slice with exclusive start and stop (CASSANDRA-3785)
Merged from 1.0:
 * support PropertyFileSnitch in bulk loader (CASSANDRA-4145)
 * add auto_snapshot option allowing disabling snapshot before drop/truncate
   (CASSANDRA-3710)
 * allow short snitch names (CASSANDRA-4130)


1.1-beta2
 * rename loaded sstables to avoid conflicts with local snapshots
   (CASSANDRA-3967)
 * start hint replay as soon as FD notifies that the target is back up
   (CASSANDRA-3958)
 * avoid unproductive deserializing of cached rows during compaction
   (CASSANDRA-3921)
 * fix concurrency issues with CQL keyspace creation (CASSANDRA-3903)
 * Show Effective Owership via Nodetool ring <keyspace> (CASSANDRA-3412)
 * Update ORDER BY syntax for CQL3 (CASSANDRA-3925)
 * Fix BulkRecordWriter to not throw NPE if reducer gets no map data from Hadoop (CASSANDRA-3944)
 * Fix bug with counters in super columns (CASSANDRA-3821)
 * Remove deprecated merge_shard_chance (CASSANDRA-3940)
 * add a convenient way to reset a node's schema (CASSANDRA-2963)
 * fix for intermittent SchemaDisagreementException (CASSANDRA-3884)
 * CLI `list <CF>` to limit number of columns and their order (CASSANDRA-3012)
 * ignore deprecated KsDef/CfDef/ColumnDef fields in native schema (CASSANDRA-3963)
 * CLI to report when unsupported column_metadata pair was given (CASSANDRA-3959)
 * reincarnate removed and deprecated KsDef/CfDef attributes (CASSANDRA-3953)
 * Fix race between writes and read for cache (CASSANDRA-3862)
 * perform static initialization of StorageProxy on start-up (CASSANDRA-3797)
 * support trickling fsync() on writes (CASSANDRA-3950)
 * expose counters for unavailable/timeout exceptions given to thrift clients (CASSANDRA-3671)
 * avoid quadratic startup time in LeveledManifest (CASSANDRA-3952)
 * Add type information to new schema_ columnfamilies and remove thrift
   serialization for schema (CASSANDRA-3792)
 * add missing column validator options to the CLI help (CASSANDRA-3926)
 * skip reading saved key cache if CF's caching strategy is NONE or ROWS_ONLY (CASSANDRA-3954)
 * Unify migration code (CASSANDRA-4017)
Merged from 1.0:
 * cqlsh: guess correct version of Python for Arch Linux (CASSANDRA-4090)
 * (CLI) properly handle quotes in create/update keyspace commands (CASSANDRA-4129)
 * Avoids possible deadlock during bootstrap (CASSANDRA-4159)
 * fix stress tool that hangs forever on timeout or error (CASSANDRA-4128)
 * Fix super columns bug where cache is not updated (CASSANDRA-4190)
 * stress tool to return appropriate exit code on failure (CASSANDRA-4188)


1.0.9
 * improve index sampling performance (CASSANDRA-4023)
 * always compact away deleted hints immediately after handoff (CASSANDRA-3955)
 * delete hints from dropped ColumnFamilies on handoff instead of
   erroring out (CASSANDRA-3975)
 * add CompositeType ref to the CLI doc for create/update column family (CASSANDRA-3980)
 * Pig: support Counter ColumnFamilies (CASSANDRA-3973)
 * Pig: Composite column support (CASSANDRA-3684)
 * Avoid NPE during repair when a keyspace has no CFs (CASSANDRA-3988)
 * Fix division-by-zero error on get_slice (CASSANDRA-4000)
 * don't change manifest level for cleanup, scrub, and upgradesstables
   operations under LeveledCompactionStrategy (CASSANDRA-3989, 4112)
 * fix race leading to super columns assertion failure (CASSANDRA-3957)
 * fix NPE on invalid CQL delete command (CASSANDRA-3755)
 * allow custom types in CLI's assume command (CASSANDRA-4081)
 * fix totalBytes count for parallel compactions (CASSANDRA-3758)
 * fix intermittent NPE in get_slice (CASSANDRA-4095)
 * remove unnecessary asserts in native code interfaces (CASSANDRA-4096)
 * Validate blank keys in CQL to avoid assertion errors (CASSANDRA-3612)
 * cqlsh: fix bad decoding of some column names (CASSANDRA-4003)
 * cqlsh: fix incorrect padding with unicode chars (CASSANDRA-4033)
 * Fix EC2 snitch incorrectly reporting region (CASSANDRA-4026)
 * Shut down thrift during decommission (CASSANDRA-4086)
 * Expose nodetool cfhistograms for 2ndary indexes (CASSANDRA-4063)
Merged from 0.8:
 * Fix ConcurrentModificationException in gossiper (CASSANDRA-4019)


1.1-beta1
 * (cqlsh)
   + add SOURCE and CAPTURE commands, and --file option (CASSANDRA-3479)
   + add ALTER COLUMNFAMILY WITH (CASSANDRA-3523)
   + bundle Python dependencies with Cassandra (CASSANDRA-3507)
   + added to Debian package (CASSANDRA-3458)
   + display byte data instead of erroring out on decode failure
     (CASSANDRA-3874)
 * add nodetool rebuild_index (CASSANDRA-3583)
 * add nodetool rangekeysample (CASSANDRA-2917)
 * Fix streaming too much data during move operations (CASSANDRA-3639)
 * Nodetool and CLI connect to localhost by default (CASSANDRA-3568)
 * Reduce memory used by primary index sample (CASSANDRA-3743)
 * (Hadoop) separate input/output configurations (CASSANDRA-3197, 3765)
 * avoid returning internal Cassandra classes over JMX (CASSANDRA-2805)
 * add row-level isolation via SnapTree (CASSANDRA-2893)
 * Optimize key count estimation when opening sstable on startup
   (CASSANDRA-2988)
 * multi-dc replication optimization supporting CL > ONE (CASSANDRA-3577)
 * add command to stop compactions (CASSANDRA-1740, 3566, 3582)
 * multithreaded streaming (CASSANDRA-3494)
 * removed in-tree redhat spec (CASSANDRA-3567)
 * "defragment" rows for name-based queries under STCS, again (CASSANDRA-2503)
 * Recycle commitlog segments for improved performance
   (CASSANDRA-3411, 3543, 3557, 3615)
 * update size-tiered compaction to prioritize small tiers (CASSANDRA-2407)
 * add message expiration logic to OutboundTcpConnection (CASSANDRA-3005)
 * off-heap cache to use sun.misc.Unsafe instead of JNA (CASSANDRA-3271)
 * EACH_QUORUM is only supported for writes (CASSANDRA-3272)
 * replace compactionlock use in schema migration by checking CFS.isValid
   (CASSANDRA-3116)
 * recognize that "SELECT first ... *" isn't really "SELECT *" (CASSANDRA-3445)
 * Use faster bytes comparison (CASSANDRA-3434)
 * Bulk loader is no longer a fat client, (HADOOP) bulk load output format
   (CASSANDRA-3045)
 * (Hadoop) add support for KeyRange.filter
 * remove assumption that keys and token are in bijection
   (CASSANDRA-1034, 3574, 3604)
 * always remove endpoints from delevery queue in HH (CASSANDRA-3546)
 * fix race between cf flush and its 2ndary indexes flush (CASSANDRA-3547)
 * fix potential race in AES when a repair fails (CASSANDRA-3548)
 * Remove columns shadowed by a deleted container even when we cannot purge
   (CASSANDRA-3538)
 * Improve memtable slice iteration performance (CASSANDRA-3545)
 * more efficient allocation of small bloom filters (CASSANDRA-3618)
 * Use separate writer thread in SSTableSimpleUnsortedWriter (CASSANDRA-3619)
 * fsync the directory after new sstable or commitlog segment are created (CASSANDRA-3250)
 * fix minor issues reported by FindBugs (CASSANDRA-3658)
 * global key/row caches (CASSANDRA-3143, 3849)
 * optimize memtable iteration during range scan (CASSANDRA-3638)
 * introduce 'crc_check_chance' in CompressionParameters to support
   a checksum percentage checking chance similarly to read-repair (CASSANDRA-3611)
 * a way to deactivate global key/row cache on per-CF basis (CASSANDRA-3667)
 * fix LeveledCompactionStrategy broken because of generation pre-allocation
   in LeveledManifest (CASSANDRA-3691)
 * finer-grained control over data directories (CASSANDRA-2749)
 * Fix ClassCastException during hinted handoff (CASSANDRA-3694)
 * Upgrade Thrift to 0.7 (CASSANDRA-3213)
 * Make stress.java insert operation to use microseconds (CASSANDRA-3725)
 * Allows (internally) doing a range query with a limit of columns instead of
   rows (CASSANDRA-3742)
 * Allow rangeSlice queries to be start/end inclusive/exclusive (CASSANDRA-3749)
 * Fix BulkLoader to support new SSTable layout and add stream
   throttling to prevent an NPE when there is no yaml config (CASSANDRA-3752)
 * Allow concurrent schema migrations (CASSANDRA-1391, 3832)
 * Add SnapshotCommand to trigger snapshot on remote node (CASSANDRA-3721)
 * Make CFMetaData conversions to/from thrift/native schema inverses
   (CASSANDRA_3559)
 * Add initial code for CQL 3.0-beta (CASSANDRA-2474, 3781, 3753)
 * Add wide row support for ColumnFamilyInputFormat (CASSANDRA-3264)
 * Allow extending CompositeType comparator (CASSANDRA-3657)
 * Avoids over-paging during get_count (CASSANDRA-3798)
 * Add new command to rebuild a node without (repair) merkle tree calculations
   (CASSANDRA-3483, 3922)
 * respect not only row cache capacity but caching mode when
   trying to read data (CASSANDRA-3812)
 * fix system tests (CASSANDRA-3827)
 * CQL support for altering row key type in ALTER TABLE (CASSANDRA-3781)
 * turn compression on by default (CASSANDRA-3871)
 * make hexToBytes refuse invalid input (CASSANDRA-2851)
 * Make secondary indexes CF inherit compression and compaction from their
   parent CF (CASSANDRA-3877)
 * Finish cleanup up tombstone purge code (CASSANDRA-3872)
 * Avoid NPE on aboarted stream-out sessions (CASSANDRA-3904)
 * BulkRecordWriter throws NPE for counter columns (CASSANDRA-3906)
 * Support compression using BulkWriter (CASSANDRA-3907)


1.0.8
 * fix race between cleanup and flush on secondary index CFSes (CASSANDRA-3712)
 * avoid including non-queried nodes in rangeslice read repair
   (CASSANDRA-3843)
 * Only snapshot CF being compacted for snapshot_before_compaction
   (CASSANDRA-3803)
 * Log active compactions in StatusLogger (CASSANDRA-3703)
 * Compute more accurate compaction score per level (CASSANDRA-3790)
 * Return InvalidRequest when using a keyspace that doesn't exist
   (CASSANDRA-3764)
 * disallow user modification of System keyspace (CASSANDRA-3738)
 * allow using sstable2json on secondary index data (CASSANDRA-3738)
 * (cqlsh) add DESCRIBE COLUMNFAMILIES (CASSANDRA-3586)
 * (cqlsh) format blobs correctly and use colors to improve output
   readability (CASSANDRA-3726)
 * synchronize BiMap of bootstrapping tokens (CASSANDRA-3417)
 * show index options in CLI (CASSANDRA-3809)
 * add optional socket timeout for streaming (CASSANDRA-3838)
 * fix truncate not to leave behind non-CFS backed secondary indexes
   (CASSANDRA-3844)
 * make CLI `show schema` to use output stream directly instead
   of StringBuilder (CASSANDRA-3842)
 * remove the wait on hint future during write (CASSANDRA-3870)
 * (cqlsh) ignore missing CfDef opts (CASSANDRA-3933)
 * (cqlsh) look for cqlshlib relative to realpath (CASSANDRA-3767)
 * Fix short read protection (CASSANDRA-3934)
 * Make sure infered and actual schema match (CASSANDRA-3371)
 * Fix NPE during HH delivery (CASSANDRA-3677)
 * Don't put boostrapping node in 'hibernate' status (CASSANDRA-3737)
 * Fix double quotes in windows bat files (CASSANDRA-3744)
 * Fix bad validator lookup (CASSANDRA-3789)
 * Fix soft reset in EC2MultiRegionSnitch (CASSANDRA-3835)
 * Don't leave zombie connections with THSHA thrift server (CASSANDRA-3867)
 * (cqlsh) fix deserialization of data (CASSANDRA-3874)
 * Fix removetoken force causing an inconsistent state (CASSANDRA-3876)
 * Fix ahndling of some types with Pig (CASSANDRA-3886)
 * Don't allow to drop the system keyspace (CASSANDRA-3759)
 * Make Pig deletes disabled by default and configurable (CASSANDRA-3628)
Merged from 0.8:
 * (Pig) fix CassandraStorage to use correct comparator in Super ColumnFamily
   case (CASSANDRA-3251)
 * fix thread safety issues in commitlog replay, primarily affecting
   systems with many (100s) of CF definitions (CASSANDRA-3751)
 * Fix relevant tombstone ignored with super columns (CASSANDRA-3875)


1.0.7
 * fix regression in HH page size calculation (CASSANDRA-3624)
 * retry failed stream on IOException (CASSANDRA-3686)
 * allow configuring bloom_filter_fp_chance (CASSANDRA-3497)
 * attempt hint delivery every ten minutes, or when failure detector
   notifies us that a node is back up, whichever comes first.  hint
   handoff throttle delay default changed to 1ms, from 50 (CASSANDRA-3554)
 * add nodetool setstreamthroughput (CASSANDRA-3571)
 * fix assertion when dropping a columnfamily with no sstables (CASSANDRA-3614)
 * more efficient allocation of small bloom filters (CASSANDRA-3618)
 * CLibrary.createHardLinkWithExec() to check for errors (CASSANDRA-3101)
 * Avoid creating empty and non cleaned writer during compaction (CASSANDRA-3616)
 * stop thrift service in shutdown hook so we can quiesce MessagingService
   (CASSANDRA-3335)
 * (CQL) compaction_strategy_options and compression_parameters for
   CREATE COLUMNFAMILY statement (CASSANDRA-3374)
 * Reset min/max compaction threshold when creating size tiered compaction
   strategy (CASSANDRA-3666)
 * Don't ignore IOException during compaction (CASSANDRA-3655)
 * Fix assertion error for CF with gc_grace=0 (CASSANDRA-3579)
 * Shutdown ParallelCompaction reducer executor after use (CASSANDRA-3711)
 * Avoid < 0 value for pending tasks in leveled compaction (CASSANDRA-3693)
 * (Hadoop) Support TimeUUID in Pig CassandraStorage (CASSANDRA-3327)
 * Check schema is ready before continuing boostrapping (CASSANDRA-3629)
 * Catch overflows during parsing of chunk_length_kb (CASSANDRA-3644)
 * Improve stream protocol mismatch errors (CASSANDRA-3652)
 * Avoid multiple thread doing HH to the same target (CASSANDRA-3681)
 * Add JMX property for rp_timeout_in_ms (CASSANDRA-2940)
 * Allow DynamicCompositeType to compare component of different types
   (CASSANDRA-3625)
 * Flush non-cfs backed secondary indexes (CASSANDRA-3659)
 * Secondary Indexes should report memory consumption (CASSANDRA-3155)
 * fix for SelectStatement start/end key are not set correctly
   when a key alias is involved (CASSANDRA-3700)
 * fix CLI `show schema` command insert of an extra comma in
   column_metadata (CASSANDRA-3714)
Merged from 0.8:
 * avoid logging (harmless) exception when GC takes < 1ms (CASSANDRA-3656)
 * prevent new nodes from thinking down nodes are up forever (CASSANDRA-3626)
 * use correct list of replicas for LOCAL_QUORUM reads when read repair
   is disabled (CASSANDRA-3696)
 * block on flush before compacting hints (may prevent OOM) (CASSANDRA-3733)


1.0.6
 * (CQL) fix cqlsh support for replicate_on_write (CASSANDRA-3596)
 * fix adding to leveled manifest after streaming (CASSANDRA-3536)
 * filter out unavailable cipher suites when using encryption (CASSANDRA-3178)
 * (HADOOP) add old-style api support for CFIF and CFRR (CASSANDRA-2799)
 * Support TimeUUIDType column names in Stress.java tool (CASSANDRA-3541)
 * (CQL) INSERT/UPDATE/DELETE/TRUNCATE commands should allow CF names to
   be qualified by keyspace (CASSANDRA-3419)
 * always remove endpoints from delevery queue in HH (CASSANDRA-3546)
 * fix race between cf flush and its 2ndary indexes flush (CASSANDRA-3547)
 * fix potential race in AES when a repair fails (CASSANDRA-3548)
 * fix default value validation usage in CLI SET command (CASSANDRA-3553)
 * Optimize componentsFor method for compaction and startup time
   (CASSANDRA-3532)
 * (CQL) Proper ColumnFamily metadata validation on CREATE COLUMNFAMILY
   (CASSANDRA-3565)
 * fix compression "chunk_length_kb" option to set correct kb value for
   thrift/avro (CASSANDRA-3558)
 * fix missing response during range slice repair (CASSANDRA-3551)
 * 'describe ring' moved from CLI to nodetool and available through JMX (CASSANDRA-3220)
 * add back partitioner to sstable metadata (CASSANDRA-3540)
 * fix NPE in get_count for counters (CASSANDRA-3601)
Merged from 0.8:
 * remove invalid assertion that table was opened before dropping it
   (CASSANDRA-3580)
 * range and index scans now only send requests to enough replicas to
   satisfy requested CL + RR (CASSANDRA-3598)
 * use cannonical host for local node in nodetool info (CASSANDRA-3556)
 * remove nonlocal DC write optimization since it only worked with
   CL.ONE or CL.LOCAL_QUORUM (CASSANDRA-3577, 3585)
 * detect misuses of CounterColumnType (CASSANDRA-3422)
 * turn off string interning in json2sstable, take 2 (CASSANDRA-2189)
 * validate compression parameters on add/update of the ColumnFamily
   (CASSANDRA-3573)
 * Check for 0.0.0.0 is incorrect in CFIF (CASSANDRA-3584)
 * Increase vm.max_map_count in debian packaging (CASSANDRA-3563)
 * gossiper will never add itself to saved endpoints (CASSANDRA-3485)


1.0.5
 * revert CASSANDRA-3407 (see CASSANDRA-3540)
 * fix assertion error while forwarding writes to local nodes (CASSANDRA-3539)


1.0.4
 * fix self-hinting of timed out read repair updates and make hinted handoff
   less prone to OOMing a coordinator (CASSANDRA-3440)
 * expose bloom filter sizes via JMX (CASSANDRA-3495)
 * enforce RP tokens 0..2**127 (CASSANDRA-3501)
 * canonicalize paths exposed through JMX (CASSANDRA-3504)
 * fix "liveSize" stat when sstables are removed (CASSANDRA-3496)
 * add bloom filter FP rates to nodetool cfstats (CASSANDRA-3347)
 * record partitioner in sstable metadata component (CASSANDRA-3407)
 * add new upgradesstables nodetool command (CASSANDRA-3406)
 * skip --debug requirement to see common exceptions in CLI (CASSANDRA-3508)
 * fix incorrect query results due to invalid max timestamp (CASSANDRA-3510)
 * make sstableloader recognize compressed sstables (CASSANDRA-3521)
 * avoids race in OutboundTcpConnection in multi-DC setups (CASSANDRA-3530)
 * use SETLOCAL in cassandra.bat (CASSANDRA-3506)
 * fix ConcurrentModificationException in Table.all() (CASSANDRA-3529)
Merged from 0.8:
 * fix concurrence issue in the FailureDetector (CASSANDRA-3519)
 * fix array out of bounds error in counter shard removal (CASSANDRA-3514)
 * avoid dropping tombstones when they might still be needed to shadow
   data in a different sstable (CASSANDRA-2786)


1.0.3
 * revert name-based query defragmentation aka CASSANDRA-2503 (CASSANDRA-3491)
 * fix invalidate-related test failures (CASSANDRA-3437)
 * add next-gen cqlsh to bin/ (CASSANDRA-3188, 3131, 3493)
 * (CQL) fix handling of rows with no columns (CASSANDRA-3424, 3473)
 * fix querying supercolumns by name returning only a subset of
   subcolumns or old subcolumn versions (CASSANDRA-3446)
 * automatically compute sha1 sum for uncompressed data files (CASSANDRA-3456)
 * fix reading metadata/statistics component for version < h (CASSANDRA-3474)
 * add sstable forward-compatibility (CASSANDRA-3478)
 * report compression ratio in CFSMBean (CASSANDRA-3393)
 * fix incorrect size exception during streaming of counters (CASSANDRA-3481)
 * (CQL) fix for counter decrement syntax (CASSANDRA-3418)
 * Fix race introduced by CASSANDRA-2503 (CASSANDRA-3482)
 * Fix incomplete deletion of delivered hints (CASSANDRA-3466)
 * Avoid rescheduling compactions when no compaction was executed
   (CASSANDRA-3484)
 * fix handling of the chunk_length_kb compression options (CASSANDRA-3492)
Merged from 0.8:
 * fix updating CF row_cache_provider (CASSANDRA-3414)
 * CFMetaData.convertToThrift method to set RowCacheProvider (CASSANDRA-3405)
 * acquire compactionlock during truncate (CASSANDRA-3399)
 * fix displaying cfdef entries for super columnfamilies (CASSANDRA-3415)
 * Make counter shard merging thread safe (CASSANDRA-3178)
 * Revert CASSANDRA-2855
 * Fix bug preventing the use of efficient cross-DC writes (CASSANDRA-3472)
 * `describe ring` command for CLI (CASSANDRA-3220)
 * (Hadoop) skip empty rows when entire row is requested, redux (CASSANDRA-2855)


1.0.2
 * "defragment" rows for name-based queries under STCS (CASSANDRA-2503)
 * Add timing information to cassandra-cli GET/SET/LIST queries (CASSANDRA-3326)
 * Only create one CompressionMetadata object per sstable (CASSANDRA-3427)
 * cleanup usage of StorageService.setMode() (CASSANDRA-3388)
 * Avoid large array allocation for compressed chunk offsets (CASSANDRA-3432)
 * fix DecimalType bytebuffer marshalling (CASSANDRA-3421)
 * fix bug that caused first column in per row indexes to be ignored
   (CASSANDRA-3441)
 * add JMX call to clean (failed) repair sessions (CASSANDRA-3316)
 * fix sstableloader reference acquisition bug (CASSANDRA-3438)
 * fix estimated row size regression (CASSANDRA-3451)
 * make sure we don't return more columns than asked (CASSANDRA-3303, 3395)
Merged from 0.8:
 * acquire compactionlock during truncate (CASSANDRA-3399)
 * fix displaying cfdef entries for super columnfamilies (CASSANDRA-3415)


1.0.1
 * acquire references during index build to prevent delete problems
   on Windows (CASSANDRA-3314)
 * describe_ring should include datacenter/topology information (CASSANDRA-2882)
 * Thrift sockets are not properly buffered (CASSANDRA-3261)
 * performance improvement for bytebufferutil compare function (CASSANDRA-3286)
 * add system.versions ColumnFamily (CASSANDRA-3140)
 * reduce network copies (CASSANDRA-3333, 3373)
 * limit nodetool to 32MB of heap (CASSANDRA-3124)
 * (CQL) update parser to accept "timestamp" instead of "date" (CASSANDRA-3149)
 * Fix CLI `show schema` to include "compression_options" (CASSANDRA-3368)
 * Snapshot to include manifest under LeveledCompactionStrategy (CASSANDRA-3359)
 * (CQL) SELECT query should allow CF name to be qualified by keyspace (CASSANDRA-3130)
 * (CQL) Fix internal application error specifying 'using consistency ...'
   in lower case (CASSANDRA-3366)
 * fix Deflate compression when compression actually makes the data bigger
   (CASSANDRA-3370)
 * optimize UUIDGen to avoid lock contention on InetAddress.getLocalHost
   (CASSANDRA-3387)
 * tolerate index being dropped mid-mutation (CASSANDRA-3334, 3313)
 * CompactionManager is now responsible for checking for new candidates
   post-task execution, enabling more consistent leveled compaction
   (CASSANDRA-3391)
 * Cache HSHA threads (CASSANDRA-3372)
 * use CF/KS names as snapshot prefix for drop + truncate operations
   (CASSANDRA-2997)
 * Break bloom filters up to avoid heap fragmentation (CASSANDRA-2466)
 * fix cassandra hanging on jsvc stop (CASSANDRA-3302)
 * Avoid leveled compaction getting blocked on errors (CASSANDRA-3408)
 * Make reloading the compaction strategy safe (CASSANDRA-3409)
 * ignore 0.8 hints even if compaction begins before we try to purge
   them (CASSANDRA-3385)
 * remove procrun (bin\daemon) from Cassandra source tree and
   artifacts (CASSANDRA-3331)
 * make cassandra compile under JDK7 (CASSANDRA-3275)
 * remove dependency of clientutil.jar to FBUtilities (CASSANDRA-3299)
 * avoid truncation errors by using long math on long values (CASSANDRA-3364)
 * avoid clock drift on some Windows machine (CASSANDRA-3375)
 * display cache provider in cli 'describe keyspace' command (CASSANDRA-3384)
 * fix incomplete topology information in describe_ring (CASSANDRA-3403)
 * expire dead gossip states based on time (CASSANDRA-2961)
 * improve CompactionTask extensibility (CASSANDRA-3330)
 * Allow one leveled compaction task to kick off another (CASSANDRA-3363)
 * allow encryption only between datacenters (CASSANDRA-2802)
Merged from 0.8:
 * fix truncate allowing data to be replayed post-restart (CASSANDRA-3297)
 * make iwriter final in IndexWriter to avoid NPE (CASSANDRA-2863)
 * (CQL) update grammar to require key clause in DELETE statement
   (CASSANDRA-3349)
 * (CQL) allow numeric keyspace names in USE statement (CASSANDRA-3350)
 * (Hadoop) skip empty rows when slicing the entire row (CASSANDRA-2855)
 * Fix handling of tombstone by SSTableExport/Import (CASSANDRA-3357)
 * fix ColumnIndexer to use long offsets (CASSANDRA-3358)
 * Improved CLI exceptions (CASSANDRA-3312)
 * Fix handling of tombstone by SSTableExport/Import (CASSANDRA-3357)
 * Only count compaction as active (for throttling) when they have
   successfully acquired the compaction lock (CASSANDRA-3344)
 * Display CLI version string on startup (CASSANDRA-3196)
 * (Hadoop) make CFIF try rpc_address or fallback to listen_address
   (CASSANDRA-3214)
 * (Hadoop) accept comma delimited lists of initial thrift connections
   (CASSANDRA-3185)
 * ColumnFamily min_compaction_threshold should be >= 2 (CASSANDRA-3342)
 * (Pig) add 0.8+ types and key validation type in schema (CASSANDRA-3280)
 * Fix completely removing column metadata using CLI (CASSANDRA-3126)
 * CLI `describe cluster;` output should be on separate lines for separate versions
   (CASSANDRA-3170)
 * fix changing durable_writes keyspace option during CF creation
   (CASSANDRA-3292)
 * avoid locking on update when no indexes are involved (CASSANDRA-3386)
 * fix assertionError during repair with ordered partitioners (CASSANDRA-3369)
 * correctly serialize key_validation_class for avro (CASSANDRA-3391)
 * don't expire counter tombstone after streaming (CASSANDRA-3394)
 * prevent nodes that failed to join from hanging around forever
   (CASSANDRA-3351)
 * remove incorrect optimization from slice read path (CASSANDRA-3390)
 * Fix race in AntiEntropyService (CASSANDRA-3400)


1.0.0-final
 * close scrubbed sstable fd before deleting it (CASSANDRA-3318)
 * fix bug preventing obsolete commitlog segments from being removed
   (CASSANDRA-3269)
 * tolerate whitespace in seed CDL (CASSANDRA-3263)
 * Change default heap thresholds to max(min(1/2 ram, 1G), min(1/4 ram, 8GB))
   (CASSANDRA-3295)
 * Fix broken CompressedRandomAccessReaderTest (CASSANDRA-3298)
 * (CQL) fix type information returned for wildcard queries (CASSANDRA-3311)
 * add estimated tasks to LeveledCompactionStrategy (CASSANDRA-3322)
 * avoid including compaction cache-warming in keycache stats (CASSANDRA-3325)
 * run compaction and hinted handoff threads at MIN_PRIORITY (CASSANDRA-3308)
 * default hsha thrift server to cpu core count in rpc pool (CASSANDRA-3329)
 * add bin\daemon to binary tarball for Windows service (CASSANDRA-3331)
 * Fix places where uncompressed size of sstables was use in place of the
   compressed one (CASSANDRA-3338)
 * Fix hsha thrift server (CASSANDRA-3346)
 * Make sure repair only stream needed sstables (CASSANDRA-3345)


1.0.0-rc2
 * Log a meaningful warning when a node receives a message for a repair session
   that doesn't exist anymore (CASSANDRA-3256)
 * test for NUMA policy support as well as numactl presence (CASSANDRA-3245)
 * Fix FD leak when internode encryption is enabled (CASSANDRA-3257)
 * Remove incorrect assertion in mergeIterator (CASSANDRA-3260)
 * FBUtilities.hexToBytes(String) to throw NumberFormatException when string
   contains non-hex characters (CASSANDRA-3231)
 * Keep SimpleSnitch proximity ordering unchanged from what the Strategy
   generates, as intended (CASSANDRA-3262)
 * remove Scrub from compactionstats when finished (CASSANDRA-3255)
 * fix counter entry in jdbc TypesMap (CASSANDRA-3268)
 * fix full queue scenario for ParallelCompactionIterator (CASSANDRA-3270)
 * fix bootstrap process (CASSANDRA-3285)
 * don't try delivering hints if when there isn't any (CASSANDRA-3176)
 * CLI documentation change for ColumnFamily `compression_options` (CASSANDRA-3282)
 * ignore any CF ids sent by client for adding CF/KS (CASSANDRA-3288)
 * remove obsolete hints on first startup (CASSANDRA-3291)
 * use correct ISortedColumns for time-optimized reads (CASSANDRA-3289)
 * Evict gossip state immediately when a token is taken over by a new IP
   (CASSANDRA-3259)


1.0.0-rc1
 * Update CQL to generate microsecond timestamps by default (CASSANDRA-3227)
 * Fix counting CFMetadata towards Memtable liveRatio (CASSANDRA-3023)
 * Kill server on wrapped OOME such as from FileChannel.map (CASSANDRA-3201)
 * remove unnecessary copy when adding to row cache (CASSANDRA-3223)
 * Log message when a full repair operation completes (CASSANDRA-3207)
 * Fix streamOutSession keeping sstables references forever if the remote end
   dies (CASSANDRA-3216)
 * Remove dynamic_snitch boolean from example configuration (defaulting to
   true) and set default badness threshold to 0.1 (CASSANDRA-3229)
 * Base choice of random or "balanced" token on bootstrap on whether
   schema definitions were found (CASSANDRA-3219)
 * Fixes for LeveledCompactionStrategy score computation, prioritization,
   scheduling, and performance (CASSANDRA-3224, 3234)
 * parallelize sstable open at server startup (CASSANDRA-2988)
 * fix handling of exceptions writing to OutboundTcpConnection (CASSANDRA-3235)
 * Allow using quotes in "USE <keyspace>;" CLI command (CASSANDRA-3208)
 * Don't allow any cache loading exceptions to halt startup (CASSANDRA-3218)
 * Fix sstableloader --ignores option (CASSANDRA-3247)
 * File descriptor limit increased in packaging (CASSANDRA-3206)
 * Fix deadlock in commit log during flush (CASSANDRA-3253)


1.0.0-beta1
 * removed binarymemtable (CASSANDRA-2692)
 * add commitlog_total_space_in_mb to prevent fragmented logs (CASSANDRA-2427)
 * removed commitlog_rotation_threshold_in_mb configuration (CASSANDRA-2771)
 * make AbstractBounds.normalize de-overlapp overlapping ranges (CASSANDRA-2641)
 * replace CollatingIterator, ReducingIterator with MergeIterator
   (CASSANDRA-2062)
 * Fixed the ability to set compaction strategy in cli using create column
   family command (CASSANDRA-2778)
 * clean up tmp files after failed compaction (CASSANDRA-2468)
 * restrict repair streaming to specific columnfamilies (CASSANDRA-2280)
 * don't bother persisting columns shadowed by a row tombstone (CASSANDRA-2589)
 * reset CF and SC deletion times after gc_grace (CASSANDRA-2317)
 * optimize away seek when compacting wide rows (CASSANDRA-2879)
 * single-pass streaming (CASSANDRA-2677, 2906, 2916, 3003)
 * use reference counting for deleting sstables instead of relying on GC
   (CASSANDRA-2521, 3179)
 * store hints as serialized mutations instead of pointers to data row
   (CASSANDRA-2045)
 * store hints in the coordinator node instead of in the closest replica
   (CASSANDRA-2914)
 * add row_cache_keys_to_save CF option (CASSANDRA-1966)
 * check column family validity in nodetool repair (CASSANDRA-2933)
 * use lazy initialization instead of class initialization in NodeId
   (CASSANDRA-2953)
 * add paging to get_count (CASSANDRA-2894)
 * fix "short reads" in [multi]get (CASSANDRA-2643, 3157, 3192)
 * add optional compression for sstables (CASSANDRA-47, 2994, 3001, 3128)
 * add scheduler JMX metrics (CASSANDRA-2962)
 * add block level checksum for compressed data (CASSANDRA-1717)
 * make column family backed column map pluggable and introduce unsynchronized
   ArrayList backed one to speedup reads (CASSANDRA-2843, 3165, 3205)
 * refactoring of the secondary index api (CASSANDRA-2982)
 * make CL > ONE reads wait for digest reconciliation before returning
   (CASSANDRA-2494)
 * fix missing logging for some exceptions (CASSANDRA-2061)
 * refactor and optimize ColumnFamilyStore.files(...) and Descriptor.fromFilename(String)
   and few other places responsible for work with SSTable files (CASSANDRA-3040)
 * Stop reading from sstables once we know we have the most recent columns,
   for query-by-name requests (CASSANDRA-2498)
 * Add query-by-column mode to stress.java (CASSANDRA-3064)
 * Add "install" command to cassandra.bat (CASSANDRA-292)
 * clean up KSMetadata, CFMetadata from unnecessary
   Thrift<->Avro conversion methods (CASSANDRA-3032)
 * Add timeouts to client request schedulers (CASSANDRA-3079, 3096)
 * Cli to use hashes rather than array of hashes for strategy options (CASSANDRA-3081)
 * LeveledCompactionStrategy (CASSANDRA-1608, 3085, 3110, 3087, 3145, 3154, 3182)
 * Improvements of the CLI `describe` command (CASSANDRA-2630)
 * reduce window where dropped CF sstables may not be deleted (CASSANDRA-2942)
 * Expose gossip/FD info to JMX (CASSANDRA-2806)
 * Fix streaming over SSL when compressed SSTable involved (CASSANDRA-3051)
 * Add support for pluggable secondary index implementations (CASSANDRA-3078)
 * remove compaction_thread_priority setting (CASSANDRA-3104)
 * generate hints for replicas that timeout, not just replicas that are known
   to be down before starting (CASSANDRA-2034)
 * Add throttling for internode streaming (CASSANDRA-3080)
 * make the repair of a range repair all replica (CASSANDRA-2610, 3194)
 * expose the ability to repair the first range (as returned by the
   partitioner) of a node (CASSANDRA-2606)
 * Streams Compression (CASSANDRA-3015)
 * add ability to use multiple threads during a single compaction
   (CASSANDRA-2901)
 * make AbstractBounds.normalize support overlapping ranges (CASSANDRA-2641)
 * fix of the CQL count() behavior (CASSANDRA-3068)
 * use TreeMap backed column families for the SSTable simple writers
   (CASSANDRA-3148)
 * fix inconsistency of the CLI syntax when {} should be used instead of [{}]
   (CASSANDRA-3119)
 * rename CQL type names to match expected SQL behavior (CASSANDRA-3149, 3031)
 * Arena-based allocation for memtables (CASSANDRA-2252, 3162, 3163, 3168)
 * Default RR chance to 0.1 (CASSANDRA-3169)
 * Add RowLevel support to secondary index API (CASSANDRA-3147)
 * Make SerializingCacheProvider the default if JNA is available (CASSANDRA-3183)
 * Fix backwards compatibilty for CQL memtable properties (CASSANDRA-3190)
 * Add five-minute delay before starting compactions on a restarted server
   (CASSANDRA-3181)
 * Reduce copies done for intra-host messages (CASSANDRA-1788, 3144)
 * support of compaction strategy option for stress.java (CASSANDRA-3204)
 * make memtable throughput and column count thresholds no-ops (CASSANDRA-2449)
 * Return schema information along with the resultSet in CQL (CASSANDRA-2734)
 * Add new DecimalType (CASSANDRA-2883)
 * Fix assertion error in RowRepairResolver (CASSANDRA-3156)
 * Reduce unnecessary high buffer sizes (CASSANDRA-3171)
 * Pluggable compaction strategy (CASSANDRA-1610)
 * Add new broadcast_address config option (CASSANDRA-2491)


0.8.7
 * Kill server on wrapped OOME such as from FileChannel.map (CASSANDRA-3201)
 * Allow using quotes in "USE <keyspace>;" CLI command (CASSANDRA-3208)
 * Log message when a full repair operation completes (CASSANDRA-3207)
 * Don't allow any cache loading exceptions to halt startup (CASSANDRA-3218)
 * Fix sstableloader --ignores option (CASSANDRA-3247)
 * File descriptor limit increased in packaging (CASSANDRA-3206)
 * Log a meaningfull warning when a node receive a message for a repair session
   that doesn't exist anymore (CASSANDRA-3256)
 * Fix FD leak when internode encryption is enabled (CASSANDRA-3257)
 * FBUtilities.hexToBytes(String) to throw NumberFormatException when string
   contains non-hex characters (CASSANDRA-3231)
 * Keep SimpleSnitch proximity ordering unchanged from what the Strategy
   generates, as intended (CASSANDRA-3262)
 * remove Scrub from compactionstats when finished (CASSANDRA-3255)
 * Fix tool .bat files when CASSANDRA_HOME contains spaces (CASSANDRA-3258)
 * Force flush of status table when removing/updating token (CASSANDRA-3243)
 * Evict gossip state immediately when a token is taken over by a new IP (CASSANDRA-3259)
 * Fix bug where the failure detector can take too long to mark a host
   down (CASSANDRA-3273)
 * (Hadoop) allow wrapping ranges in queries (CASSANDRA-3137)
 * (Hadoop) check all interfaces for a match with split location
   before falling back to random replica (CASSANDRA-3211)
 * (Hadoop) Make Pig storage handle implements LoadMetadata (CASSANDRA-2777)
 * (Hadoop) Fix exception during PIG 'dump' (CASSANDRA-2810)
 * Fix stress COUNTER_GET option (CASSANDRA-3301)
 * Fix missing fields in CLI `show schema` output (CASSANDRA-3304)
 * Nodetool no longer leaks threads and closes JMX connections (CASSANDRA-3309)
 * fix truncate allowing data to be replayed post-restart (CASSANDRA-3297)
 * Move SimpleAuthority and SimpleAuthenticator to examples (CASSANDRA-2922)
 * Fix handling of tombstone by SSTableExport/Import (CASSANDRA-3357)
 * Fix transposition in cfHistograms (CASSANDRA-3222)
 * Allow using number as DC name when creating keyspace in CQL (CASSANDRA-3239)
 * Force flush of system table after updating/removing a token (CASSANDRA-3243)


0.8.6
 * revert CASSANDRA-2388
 * change TokenRange.endpoints back to listen/broadcast address to match
   pre-1777 behavior, and add TokenRange.rpc_endpoints instead (CASSANDRA-3187)
 * avoid trying to watch cassandra-topology.properties when loaded from jar
   (CASSANDRA-3138)
 * prevent users from creating keyspaces with LocalStrategy replication
   (CASSANDRA-3139)
 * fix CLI `show schema;` to output correct keyspace definition statement
   (CASSANDRA-3129)
 * CustomTThreadPoolServer to log TTransportException at DEBUG level
   (CASSANDRA-3142)
 * allow topology sort to work with non-unique rack names between
   datacenters (CASSANDRA-3152)
 * Improve caching of same-version Messages on digest and repair paths
   (CASSANDRA-3158)
 * Randomize choice of first replica for counter increment (CASSANDRA-2890)
 * Fix using read_repair_chance instead of merge_shard_change (CASSANDRA-3202)
 * Avoid streaming data to nodes that already have it, on move as well as
   decommission (CASSANDRA-3041)
 * Fix divide by zero error in GCInspector (CASSANDRA-3164)
 * allow quoting of the ColumnFamily name in CLI `create column family`
   statement (CASSANDRA-3195)
 * Fix rolling upgrade from 0.7 to 0.8 problem (CASSANDRA-3166)
 * Accomodate missing encryption_options in IncomingTcpConnection.stream
   (CASSANDRA-3212)


0.8.5
 * fix NPE when encryption_options is unspecified (CASSANDRA-3007)
 * include column name in validation failure exceptions (CASSANDRA-2849)
 * make sure truncate clears out the commitlog so replay won't re-
   populate with truncated data (CASSANDRA-2950)
 * fix NPE when debug logging is enabled and dropped CF is present
   in a commitlog segment (CASSANDRA-3021)
 * fix cassandra.bat when CASSANDRA_HOME contains spaces (CASSANDRA-2952)
 * fix to SSTableSimpleUnsortedWriter bufferSize calculation (CASSANDRA-3027)
 * make cleanup and normal compaction able to skip empty rows
   (rows containing nothing but expired tombstones) (CASSANDRA-3039)
 * work around native memory leak in com.sun.management.GarbageCollectorMXBean
   (CASSANDRA-2868)
 * validate that column names in column_metadata are not equal to key_alias
   on create/update of the ColumnFamily and CQL 'ALTER' statement (CASSANDRA-3036)
 * return an InvalidRequestException if an indexed column is assigned
   a value larger than 64KB (CASSANDRA-3057)
 * fix of numeric-only and string column names handling in CLI "drop index"
   (CASSANDRA-3054)
 * prune index scan resultset back to original request for lazy
   resultset expansion case (CASSANDRA-2964)
 * (Hadoop) fail jobs when Cassandra node has failed but TaskTracker
   has not (CASSANDRA-2388)
 * fix dynamic snitch ignoring nodes when read_repair_chance is zero
   (CASSANDRA-2662)
 * avoid retaining references to dropped CFS objects in
   CompactionManager.estimatedCompactions (CASSANDRA-2708)
 * expose rpc timeouts per host in MessagingServiceMBean (CASSANDRA-2941)
 * avoid including cwd in classpath for deb and rpm packages (CASSANDRA-2881)
 * remove gossip state when a new IP takes over a token (CASSANDRA-3071)
 * allow sstable2json to work on index sstable files (CASSANDRA-3059)
 * always hint counters (CASSANDRA-3099)
 * fix log4j initialization in EmbeddedCassandraService (CASSANDRA-2857)
 * remove gossip state when a new IP takes over a token (CASSANDRA-3071)
 * work around native memory leak in com.sun.management.GarbageCollectorMXBean
    (CASSANDRA-2868)
 * fix UnavailableException with writes at CL.EACH_QUORM (CASSANDRA-3084)
 * fix parsing of the Keyspace and ColumnFamily names in numeric
   and string representations in CLI (CASSANDRA-3075)
 * fix corner cases in Range.differenceToFetch (CASSANDRA-3084)
 * fix ip address String representation in the ring cache (CASSANDRA-3044)
 * fix ring cache compatibility when mixing pre-0.8.4 nodes with post-
   in the same cluster (CASSANDRA-3023)
 * make repair report failure when a node participating dies (instead of
   hanging forever) (CASSANDRA-2433)
 * fix handling of the empty byte buffer by ReversedType (CASSANDRA-3111)
 * Add validation that Keyspace names are case-insensitively unique (CASSANDRA-3066)
 * catch invalid key_validation_class before instantiating UpdateColumnFamily (CASSANDRA-3102)
 * make Range and Bounds objects client-safe (CASSANDRA-3108)
 * optionally skip log4j configuration (CASSANDRA-3061)
 * bundle sstableloader with the debian package (CASSANDRA-3113)
 * don't try to build secondary indexes when there is none (CASSANDRA-3123)
 * improve SSTableSimpleUnsortedWriter speed for large rows (CASSANDRA-3122)
 * handle keyspace arguments correctly in nodetool snapshot (CASSANDRA-3038)
 * Fix SSTableImportTest on windows (CASSANDRA-3043)
 * expose compactionThroughputMbPerSec through JMX (CASSANDRA-3117)
 * log keyspace and CF of large rows being compacted


0.8.4
 * change TokenRing.endpoints to be a list of rpc addresses instead of
   listen/broadcast addresses (CASSANDRA-1777)
 * include files-to-be-streamed in StreamInSession.getSources (CASSANDRA-2972)
 * use JAVA env var in cassandra-env.sh (CASSANDRA-2785, 2992)
 * avoid doing read for no-op replicate-on-write at CL=1 (CASSANDRA-2892)
 * refuse counter write for CL.ANY (CASSANDRA-2990)
 * switch back to only logging recent dropped messages (CASSANDRA-3004)
 * always deserialize RowMutation for counters (CASSANDRA-3006)
 * ignore saved replication_factor strategy_option for NTS (CASSANDRA-3011)
 * make sure pre-truncate CL segments are discarded (CASSANDRA-2950)


0.8.3
 * add ability to drop local reads/writes that are going to timeout
   (CASSANDRA-2943)
 * revamp token removal process, keep gossip states for 3 days (CASSANDRA-2496)
 * don't accept extra args for 0-arg nodetool commands (CASSANDRA-2740)
 * log unavailableexception details at debug level (CASSANDRA-2856)
 * expose data_dir though jmx (CASSANDRA-2770)
 * don't include tmp files as sstable when create cfs (CASSANDRA-2929)
 * log Java classpath on startup (CASSANDRA-2895)
 * keep gossipped version in sync with actual on migration coordinator
   (CASSANDRA-2946)
 * use lazy initialization instead of class initialization in NodeId
   (CASSANDRA-2953)
 * check column family validity in nodetool repair (CASSANDRA-2933)
 * speedup bytes to hex conversions dramatically (CASSANDRA-2850)
 * Flush memtables on shutdown when durable writes are disabled
   (CASSANDRA-2958)
 * improved POSIX compatibility of start scripts (CASsANDRA-2965)
 * add counter support to Hadoop InputFormat (CASSANDRA-2981)
 * fix bug where dirty commitlog segments were removed (and avoid keeping
   segments with no post-flush activity permanently dirty) (CASSANDRA-2829)
 * fix throwing exception with batch mutation of counter super columns
   (CASSANDRA-2949)
 * ignore system tables during repair (CASSANDRA-2979)
 * throw exception when NTS is given replication_factor as an option
   (CASSANDRA-2960)
 * fix assertion error during compaction of counter CFs (CASSANDRA-2968)
 * avoid trying to create index names, when no index exists (CASSANDRA-2867)
 * don't sample the system table when choosing a bootstrap token
   (CASSANDRA-2825)
 * gossiper notifies of local state changes (CASSANDRA-2948)
 * add asynchronous and half-sync/half-async (hsha) thrift servers
   (CASSANDRA-1405)
 * fix potential use of free'd native memory in SerializingCache
   (CASSANDRA-2951)
 * prune index scan resultset back to original request for lazy
   resultset expansion case (CASSANDRA-2964)
 * (Hadoop) fail jobs when Cassandra node has failed but TaskTracker
    has not (CASSANDRA-2388)


0.8.2
 * CQL:
   - include only one row per unique key for IN queries (CASSANDRA-2717)
   - respect client timestamp on full row deletions (CASSANDRA-2912)
 * improve thread-safety in StreamOutSession (CASSANDRA-2792)
 * allow deleting a row and updating indexed columns in it in the
   same mutation (CASSANDRA-2773)
 * Expose number of threads blocked on submitting memtable to flush
   in JMX (CASSANDRA-2817)
 * add ability to return "endpoints" to nodetool (CASSANDRA-2776)
 * Add support for multiple (comma-delimited) coordinator addresses
   to ColumnFamilyInputFormat (CASSANDRA-2807)
 * fix potential NPE while scheduling read repair for range slice
   (CASSANDRA-2823)
 * Fix race in SystemTable.getCurrentLocalNodeId (CASSANDRA-2824)
 * Correctly set default for replicate_on_write (CASSANDRA-2835)
 * improve nodetool compactionstats formatting (CASSANDRA-2844)
 * fix index-building status display (CASSANDRA-2853)
 * fix CLI perpetuating obsolete KsDef.replication_factor (CASSANDRA-2846)
 * improve cli treatment of multiline comments (CASSANDRA-2852)
 * handle row tombstones correctly in EchoedRow (CASSANDRA-2786)
 * add MessagingService.get[Recently]DroppedMessages and
   StorageService.getExceptionCount (CASSANDRA-2804)
 * fix possibility of spurious UnavailableException for LOCAL_QUORUM
   reads with dynamic snitch + read repair disabled (CASSANDRA-2870)
 * add ant-optional as dependence for the debian package (CASSANDRA-2164)
 * add option to specify limit for get_slice in the CLI (CASSANDRA-2646)
 * decrease HH page size (CASSANDRA-2832)
 * reset cli keyspace after dropping the current one (CASSANDRA-2763)
 * add KeyRange option to Hadoop inputformat (CASSANDRA-1125)
 * fix protocol versioning (CASSANDRA-2818, 2860)
 * support spaces in path to log4j configuration (CASSANDRA-2383)
 * avoid including inferred types in CF update (CASSANDRA-2809)
 * fix JMX bulkload call (CASSANDRA-2908)
 * fix updating KS with durable_writes=false (CASSANDRA-2907)
 * add simplified facade to SSTableWriter for bulk loading use
   (CASSANDRA-2911)
 * fix re-using index CF sstable names after drop/recreate (CASSANDRA-2872)
 * prepend CF to default index names (CASSANDRA-2903)
 * fix hint replay (CASSANDRA-2928)
 * Properly synchronize repair's merkle tree computation (CASSANDRA-2816)


0.8.1
 * CQL:
   - support for insert, delete in BATCH (CASSANDRA-2537)
   - support for IN to SELECT, UPDATE (CASSANDRA-2553)
   - timestamp support for INSERT, UPDATE, and BATCH (CASSANDRA-2555)
   - TTL support (CASSANDRA-2476)
   - counter support (CASSANDRA-2473)
   - ALTER COLUMNFAMILY (CASSANDRA-1709)
   - DROP INDEX (CASSANDRA-2617)
   - add SCHEMA/TABLE as aliases for KS/CF (CASSANDRA-2743)
   - server handles wait-for-schema-agreement (CASSANDRA-2756)
   - key alias support (CASSANDRA-2480)
 * add support for comparator parameters and a generic ReverseType
   (CASSANDRA-2355)
 * add CompositeType and DynamicCompositeType (CASSANDRA-2231)
 * optimize batches containing multiple updates to the same row
   (CASSANDRA-2583)
 * adjust hinted handoff page size to avoid OOM with large columns
   (CASSANDRA-2652)
 * mark BRAF buffer invalid post-flush so we don't re-flush partial
   buffers again, especially on CL writes (CASSANDRA-2660)
 * add DROP INDEX support to CLI (CASSANDRA-2616)
 * don't perform HH to client-mode [storageproxy] nodes (CASSANDRA-2668)
 * Improve forceDeserialize/getCompactedRow encapsulation (CASSANDRA-2659)
 * Don't write CounterUpdateColumn to disk in tests (CASSANDRA-2650)
 * Add sstable bulk loading utility (CASSANDRA-1278)
 * avoid replaying hints to dropped columnfamilies (CASSANDRA-2685)
 * add placeholders for missing rows in range query pseudo-RR (CASSANDRA-2680)
 * remove no-op HHOM.renameHints (CASSANDRA-2693)
 * clone super columns to avoid modifying them during flush (CASSANDRA-2675)
 * allow writes to bypass the commitlog for certain keyspaces (CASSANDRA-2683)
 * avoid NPE when bypassing commitlog during memtable flush (CASSANDRA-2781)
 * Added support for making bootstrap retry if nodes flap (CASSANDRA-2644)
 * Added statusthrift to nodetool to report if thrift server is running (CASSANDRA-2722)
 * Fixed rows being cached if they do not exist (CASSANDRA-2723)
 * Support passing tableName and cfName to RowCacheProviders (CASSANDRA-2702)
 * close scrub file handles (CASSANDRA-2669)
 * throttle migration replay (CASSANDRA-2714)
 * optimize column serializer creation (CASSANDRA-2716)
 * Added support for making bootstrap retry if nodes flap (CASSANDRA-2644)
 * Added statusthrift to nodetool to report if thrift server is running
   (CASSANDRA-2722)
 * Fixed rows being cached if they do not exist (CASSANDRA-2723)
 * fix truncate/compaction race (CASSANDRA-2673)
 * workaround large resultsets causing large allocation retention
   by nio sockets (CASSANDRA-2654)
 * fix nodetool ring use with Ec2Snitch (CASSANDRA-2733)
 * fix removing columns and subcolumns that are supressed by a row or
   supercolumn tombstone during replica resolution (CASSANDRA-2590)
 * support sstable2json against snapshot sstables (CASSANDRA-2386)
 * remove active-pull schema requests (CASSANDRA-2715)
 * avoid marking entire list of sstables as actively being compacted
   in multithreaded compaction (CASSANDRA-2765)
 * seek back after deserializing a row to update cache with (CASSANDRA-2752)
 * avoid skipping rows in scrub for counter column family (CASSANDRA-2759)
 * fix ConcurrentModificationException in repair when dealing with 0.7 node
   (CASSANDRA-2767)
 * use threadsafe collections for StreamInSession (CASSANDRA-2766)
 * avoid infinite loop when creating merkle tree (CASSANDRA-2758)
 * avoids unmarking compacting sstable prematurely in cleanup (CASSANDRA-2769)
 * fix NPE when the commit log is bypassed (CASSANDRA-2718)
 * don't throw an exception in SS.isRPCServerRunning (CASSANDRA-2721)
 * make stress.jar executable (CASSANDRA-2744)
 * add daemon mode to java stress (CASSANDRA-2267)
 * expose the DC and rack of a node through JMX and nodetool ring (CASSANDRA-2531)
 * fix cache mbean getSize (CASSANDRA-2781)
 * Add Date, Float, Double, and Boolean types (CASSANDRA-2530)
 * Add startup flag to renew counter node id (CASSANDRA-2788)
 * add jamm agent to cassandra.bat (CASSANDRA-2787)
 * fix repair hanging if a neighbor has nothing to send (CASSANDRA-2797)
 * purge tombstone even if row is in only one sstable (CASSANDRA-2801)
 * Fix wrong purge of deleted cf during compaction (CASSANDRA-2786)
 * fix race that could result in Hadoop writer failing to throw an
   exception encountered after close() (CASSANDRA-2755)
 * fix scan wrongly throwing assertion error (CASSANDRA-2653)
 * Always use even distribution for merkle tree with RandomPartitionner
   (CASSANDRA-2841)
 * fix describeOwnership for OPP (CASSANDRA-2800)
 * ensure that string tokens do not contain commas (CASSANDRA-2762)


0.8.0-final
 * fix CQL grammar warning and cqlsh regression from CASSANDRA-2622
 * add ant generate-cql-html target (CASSANDRA-2526)
 * update CQL consistency levels (CASSANDRA-2566)
 * debian packaging fixes (CASSANDRA-2481, 2647)
 * fix UUIDType, IntegerType for direct buffers (CASSANDRA-2682, 2684)
 * switch to native Thrift for Hadoop map/reduce (CASSANDRA-2667)
 * fix StackOverflowError when building from eclipse (CASSANDRA-2687)
 * only provide replication_factor to strategy_options "help" for
   SimpleStrategy, OldNetworkTopologyStrategy (CASSANDRA-2678, 2713)
 * fix exception adding validators to non-string columns (CASSANDRA-2696)
 * avoid instantiating DatabaseDescriptor in JDBC (CASSANDRA-2694)
 * fix potential stack overflow during compaction (CASSANDRA-2626)
 * clone super columns to avoid modifying them during flush (CASSANDRA-2675)
 * reset underlying iterator in EchoedRow constructor (CASSANDRA-2653)


0.8.0-rc1
 * faster flushes and compaction from fixing excessively pessimistic
   rebuffering in BRAF (CASSANDRA-2581)
 * fix returning null column values in the python cql driver (CASSANDRA-2593)
 * fix merkle tree splitting exiting early (CASSANDRA-2605)
 * snapshot_before_compaction directory name fix (CASSANDRA-2598)
 * Disable compaction throttling during bootstrap (CASSANDRA-2612)
 * fix CQL treatment of > and < operators in range slices (CASSANDRA-2592)
 * fix potential double-application of counter updates on commitlog replay
   by moving replay position from header to sstable metadata (CASSANDRA-2419)
 * JDBC CQL driver exposes getColumn for access to timestamp
 * JDBC ResultSetMetadata properties added to AbstractType
 * r/m clustertool (CASSANDRA-2607)
 * add support for presenting row key as a column in CQL result sets
   (CASSANDRA-2622)
 * Don't allow {LOCAL|EACH}_QUORUM unless strategy is NTS (CASSANDRA-2627)
 * validate keyspace strategy_options during CQL create (CASSANDRA-2624)
 * fix empty Result with secondary index when limit=1 (CASSANDRA-2628)
 * Fix regression where bootstrapping a node with no schema fails
   (CASSANDRA-2625)
 * Allow removing LocationInfo sstables (CASSANDRA-2632)
 * avoid attempting to replay mutations from dropped keyspaces (CASSANDRA-2631)
 * avoid using cached position of a key when GT is requested (CASSANDRA-2633)
 * fix counting bloom filter true positives (CASSANDRA-2637)
 * initialize local ep state prior to gossip startup if needed (CASSANDRA-2638)
 * fix counter increment lost after restart (CASSANDRA-2642)
 * add quote-escaping via backslash to CLI (CASSANDRA-2623)
 * fix pig example script (CASSANDRA-2487)
 * fix dynamic snitch race in adding latencies (CASSANDRA-2618)
 * Start/stop cassandra after more important services such as mdadm in
   debian packaging (CASSANDRA-2481)


0.8.0-beta2
 * fix NPE compacting index CFs (CASSANDRA-2528)
 * Remove checking all column families on startup for compaction candidates
   (CASSANDRA-2444)
 * validate CQL create keyspace options (CASSANDRA-2525)
 * fix nodetool setcompactionthroughput (CASSANDRA-2550)
 * move	gossip heartbeat back to its own thread (CASSANDRA-2554)
 * validate cql TRUNCATE columnfamily before truncating (CASSANDRA-2570)
 * fix batch_mutate for mixed standard-counter mutations (CASSANDRA-2457)
 * disallow making schema changes to system keyspace (CASSANDRA-2563)
 * fix sending mutation messages multiple times (CASSANDRA-2557)
 * fix incorrect use of NBHM.size in ReadCallback that could cause
   reads to time out even when responses were received (CASSANDRA-2552)
 * trigger read repair correctly for LOCAL_QUORUM reads (CASSANDRA-2556)
 * Allow configuring the number of compaction thread (CASSANDRA-2558)
 * forceUserDefinedCompaction will attempt to compact what it is given
   even if the pessimistic estimate is that there is not enough disk space;
   automatic compactions will only compact 2 or more sstables (CASSANDRA-2575)
 * refuse to apply migrations with older timestamps than the current
   schema (CASSANDRA-2536)
 * remove unframed Thrift transport option
 * include indexes in snapshots (CASSANDRA-2596)
 * improve ignoring of obsolete mutations in index maintenance (CASSANDRA-2401)
 * recognize attempt to drop just the index while leaving the column
   definition alone (CASSANDRA-2619)


0.8.0-beta1
 * remove Avro RPC support (CASSANDRA-926)
 * support for columns that act as incr/decr counters
   (CASSANDRA-1072, 1937, 1944, 1936, 2101, 2093, 2288, 2105, 2384, 2236, 2342,
   2454)
 * CQL (CASSANDRA-1703, 1704, 1705, 1706, 1707, 1708, 1710, 1711, 1940,
   2124, 2302, 2277, 2493)
 * avoid double RowMutation serialization on write path (CASSANDRA-1800)
 * make NetworkTopologyStrategy the default (CASSANDRA-1960)
 * configurable internode encryption (CASSANDRA-1567, 2152)
 * human readable column names in sstable2json output (CASSANDRA-1933)
 * change default JMX port to 7199 (CASSANDRA-2027)
 * backwards compatible internal messaging (CASSANDRA-1015)
 * atomic switch of memtables and sstables (CASSANDRA-2284)
 * add pluggable SeedProvider (CASSANDRA-1669)
 * Fix clustertool to not throw exception when calling get_endpoints (CASSANDRA-2437)
 * upgrade to thrift 0.6 (CASSANDRA-2412)
 * repair works on a token range instead of full ring (CASSANDRA-2324)
 * purge tombstones from row cache (CASSANDRA-2305)
 * push replication_factor into strategy_options (CASSANDRA-1263)
 * give snapshots the same name on each node (CASSANDRA-1791)
 * remove "nodetool loadbalance" (CASSANDRA-2448)
 * multithreaded compaction (CASSANDRA-2191)
 * compaction throttling (CASSANDRA-2156)
 * add key type information and alias (CASSANDRA-2311, 2396)
 * cli no longer divides read_repair_chance by 100 (CASSANDRA-2458)
 * made CompactionInfo.getTaskType return an enum (CASSANDRA-2482)
 * add a server-wide cap on measured memtable memory usage and aggressively
   flush to keep under that threshold (CASSANDRA-2006)
 * add unified UUIDType (CASSANDRA-2233)
 * add off-heap row cache support (CASSANDRA-1969)


0.7.5
 * improvements/fixes to PIG driver (CASSANDRA-1618, CASSANDRA-2387,
   CASSANDRA-2465, CASSANDRA-2484)
 * validate index names (CASSANDRA-1761)
 * reduce contention on Table.flusherLock (CASSANDRA-1954)
 * try harder to detect failures during streaming, cleaning up temporary
   files more reliably (CASSANDRA-2088)
 * shut down server for OOM on a Thrift thread (CASSANDRA-2269)
 * fix tombstone handling in repair and sstable2json (CASSANDRA-2279)
 * preserve version when streaming data from old sstables (CASSANDRA-2283)
 * don't start repair if a neighboring node is marked as dead (CASSANDRA-2290)
 * purge tombstones from row cache (CASSANDRA-2305)
 * Avoid seeking when sstable2json exports the entire file (CASSANDRA-2318)
 * clear Built flag in system table when dropping an index (CASSANDRA-2320)
 * don't allow arbitrary argument for stress.java (CASSANDRA-2323)
 * validate values for index predicates in get_indexed_slice (CASSANDRA-2328)
 * queue secondary indexes for flush before the parent (CASSANDRA-2330)
 * allow job configuration to set the CL used in Hadoop jobs (CASSANDRA-2331)
 * add memtable_flush_queue_size defaulting to 4 (CASSANDRA-2333)
 * Allow overriding of initial_token, storage_port and rpc_port from system
   properties (CASSANDRA-2343)
 * fix comparator used for non-indexed secondary expressions in index scan
   (CASSANDRA-2347)
 * ensure size calculation and write phase of large-row compaction use
   the same threshold for TTL expiration (CASSANDRA-2349)
 * fix race when iterating CFs during add/drop (CASSANDRA-2350)
 * add ConsistencyLevel command to CLI (CASSANDRA-2354)
 * allow negative numbers in the cli (CASSANDRA-2358)
 * hard code serialVersionUID for tokens class (CASSANDRA-2361)
 * fix potential infinite loop in ByteBufferUtil.inputStream (CASSANDRA-2365)
 * fix encoding bugs in HintedHandoffManager, SystemTable when default
   charset is not UTF8 (CASSANDRA-2367)
 * avoids having removed node reappearing in Gossip (CASSANDRA-2371)
 * fix incorrect truncation of long to int when reading columns via block
   index (CASSANDRA-2376)
 * fix NPE during stream session (CASSANDRA-2377)
 * fix race condition that could leave orphaned data files when dropping CF or
   KS (CASSANDRA-2381)
 * fsync statistics component on write (CASSANDRA-2382)
 * fix duplicate results from CFS.scan (CASSANDRA-2406)
 * add IntegerType to CLI help (CASSANDRA-2414)
 * avoid caching token-only decoratedkeys (CASSANDRA-2416)
 * convert mmap assertion to if/throw so scrub can catch it (CASSANDRA-2417)
 * don't overwrite gc log (CASSANDR-2418)
 * invalidate row cache for streamed row to avoid inconsitencies
   (CASSANDRA-2420)
 * avoid copies in range/index scans (CASSANDRA-2425)
 * make sure we don't wipe data during cleanup if the node has not join
   the ring (CASSANDRA-2428)
 * Try harder to close files after compaction (CASSANDRA-2431)
 * re-set bootstrapped flag after move finishes (CASSANDRA-2435)
 * display validation_class in CLI 'describe keyspace' (CASSANDRA-2442)
 * make cleanup compactions cleanup the row cache (CASSANDRA-2451)
 * add column fields validation to scrub (CASSANDRA-2460)
 * use 64KB flush buffer instead of in_memory_compaction_limit (CASSANDRA-2463)
 * fix backslash substitutions in CLI (CASSANDRA-2492)
 * disable cache saving for system CFS (CASSANDRA-2502)
 * fixes for verifying destination availability under hinted conditions
   so UE can be thrown intead of timing out (CASSANDRA-2514)
 * fix update of validation class in column metadata (CASSANDRA-2512)
 * support LOCAL_QUORUM, EACH_QUORUM CLs outside of NTS (CASSANDRA-2516)
 * preserve version when streaming data from old sstables (CASSANDRA-2283)
 * fix backslash substitutions in CLI (CASSANDRA-2492)
 * count a row deletion as one operation towards memtable threshold
   (CASSANDRA-2519)
 * support LOCAL_QUORUM, EACH_QUORUM CLs outside of NTS (CASSANDRA-2516)


0.7.4
 * add nodetool join command (CASSANDRA-2160)
 * fix secondary indexes on pre-existing or streamed data (CASSANDRA-2244)
 * initialize endpoint in gossiper earlier (CASSANDRA-2228)
 * add ability to write to Cassandra from Pig (CASSANDRA-1828)
 * add rpc_[min|max]_threads (CASSANDRA-2176)
 * add CL.TWO, CL.THREE (CASSANDRA-2013)
 * avoid exporting an un-requested row in sstable2json, when exporting
   a key that does not exist (CASSANDRA-2168)
 * add incremental_backups option (CASSANDRA-1872)
 * add configurable row limit to Pig loadfunc (CASSANDRA-2276)
 * validate column values in batches as well as single-Column inserts
   (CASSANDRA-2259)
 * move sample schema from cassandra.yaml to schema-sample.txt,
   a cli scripts (CASSANDRA-2007)
 * avoid writing empty rows when scrubbing tombstoned rows (CASSANDRA-2296)
 * fix assertion error in range and index scans for CL < ALL
   (CASSANDRA-2282)
 * fix commitlog replay when flush position refers to data that didn't
   get synced before server died (CASSANDRA-2285)
 * fix fd leak in sstable2json with non-mmap'd i/o (CASSANDRA-2304)
 * reduce memory use during streaming of multiple sstables (CASSANDRA-2301)
 * purge tombstoned rows from cache after GCGraceSeconds (CASSANDRA-2305)
 * allow zero replicas in a NTS datacenter (CASSANDRA-1924)
 * make range queries respect snitch for local replicas (CASSANDRA-2286)
 * fix HH delivery when column index is larger than 2GB (CASSANDRA-2297)
 * make 2ary indexes use parent CF flush thresholds during initial build
   (CASSANDRA-2294)
 * update memtable_throughput to be a long (CASSANDRA-2158)


0.7.3
 * Keep endpoint state until aVeryLongTime (CASSANDRA-2115)
 * lower-latency read repair (CASSANDRA-2069)
 * add hinted_handoff_throttle_delay_in_ms option (CASSANDRA-2161)
 * fixes for cache save/load (CASSANDRA-2172, -2174)
 * Handle whole-row deletions in CFOutputFormat (CASSANDRA-2014)
 * Make memtable_flush_writers flush in parallel (CASSANDRA-2178)
 * Add compaction_preheat_key_cache option (CASSANDRA-2175)
 * refactor stress.py to have only one copy of the format string
   used for creating row keys (CASSANDRA-2108)
 * validate index names for \w+ (CASSANDRA-2196)
 * Fix Cassandra cli to respect timeout if schema does not settle
   (CASSANDRA-2187)
 * fix for compaction and cleanup writing old-format data into new-version
   sstable (CASSANDRA-2211, -2216)
 * add nodetool scrub (CASSANDRA-2217, -2240)
 * fix sstable2json large-row pagination (CASSANDRA-2188)
 * fix EOFing on requests for the last bytes in a file (CASSANDRA-2213)
 * fix BufferedRandomAccessFile bugs (CASSANDRA-2218, -2241)
 * check for memtable flush_after_mins exceeded every 10s (CASSANDRA-2183)
 * fix cache saving on Windows (CASSANDRA-2207)
 * add validateSchemaAgreement call + synchronization to schema
   modification operations (CASSANDRA-2222)
 * fix for reversed slice queries on large rows (CASSANDRA-2212)
 * fat clients were writing local data (CASSANDRA-2223)
 * set DEFAULT_MEMTABLE_LIFETIME_IN_MINS to 24h
 * improve detection and cleanup of partially-written sstables
   (CASSANDRA-2206)
 * fix supercolumn de/serialization when subcolumn comparator is different
   from supercolumn's (CASSANDRA-2104)
 * fix starting up on Windows when CASSANDRA_HOME contains whitespace
   (CASSANDRA-2237)
 * add [get|set][row|key]cacheSavePeriod to JMX (CASSANDRA-2100)
 * fix Hadoop ColumnFamilyOutputFormat dropping of mutations
   when batch fills up (CASSANDRA-2255)
 * move file deletions off of scheduledtasks executor (CASSANDRA-2253)


0.7.2
 * copy DecoratedKey.key when inserting into caches to avoid retaining
   a reference to the underlying buffer (CASSANDRA-2102)
 * format subcolumn names with subcomparator (CASSANDRA-2136)
 * fix column bloom filter deserialization (CASSANDRA-2165)


0.7.1
 * refactor MessageDigest creation code. (CASSANDRA-2107)
 * buffer network stack to avoid inefficient small TCP messages while avoiding
   the nagle/delayed ack problem (CASSANDRA-1896)
 * check log4j configuration for changes every 10s (CASSANDRA-1525, 1907)
 * more-efficient cross-DC replication (CASSANDRA-1530, -2051, -2138)
 * avoid polluting page cache with commitlog or sstable writes
   and seq scan operations (CASSANDRA-1470)
 * add RMI authentication options to nodetool (CASSANDRA-1921)
 * make snitches configurable at runtime (CASSANDRA-1374)
 * retry hadoop split requests on connection failure (CASSANDRA-1927)
 * implement describeOwnership for BOP, COPP (CASSANDRA-1928)
 * make read repair behave as expected for ConsistencyLevel > ONE
   (CASSANDRA-982, 2038)
 * distributed test harness (CASSANDRA-1859, 1964)
 * reduce flush lock contention (CASSANDRA-1930)
 * optimize supercolumn deserialization (CASSANDRA-1891)
 * fix CFMetaData.apply to only compare objects of the same class
   (CASSANDRA-1962)
 * allow specifying specific SSTables to compact from JMX (CASSANDRA-1963)
 * fix race condition in MessagingService.targets (CASSANDRA-1959, 2094, 2081)
 * refuse to open sstables from a future version (CASSANDRA-1935)
 * zero-copy reads (CASSANDRA-1714)
 * fix copy bounds for word Text in wordcount demo (CASSANDRA-1993)
 * fixes for contrib/javautils (CASSANDRA-1979)
 * check more frequently for memtable expiration (CASSANDRA-2000)
 * fix writing SSTable column count statistics (CASSANDRA-1976)
 * fix streaming of multiple CFs during bootstrap (CASSANDRA-1992)
 * explicitly set JVM GC new generation size with -Xmn (CASSANDRA-1968)
 * add short options for CLI flags (CASSANDRA-1565)
 * make keyspace argument to "describe keyspace" in CLI optional
   when authenticated to keyspace already (CASSANDRA-2029)
 * added option to specify -Dcassandra.join_ring=false on startup
   to allow "warm spare" nodes or performing JMX maintenance before
   joining the ring (CASSANDRA-526)
 * log migrations at INFO (CASSANDRA-2028)
 * add CLI verbose option in file mode (CASSANDRA-2030)
 * add single-line "--" comments to CLI (CASSANDRA-2032)
 * message serialization tests (CASSANDRA-1923)
 * switch from ivy to maven-ant-tasks (CASSANDRA-2017)
 * CLI attempts to block for new schema to propagate (CASSANDRA-2044)
 * fix potential overflow in nodetool cfstats (CASSANDRA-2057)
 * add JVM shutdownhook to sync commitlog (CASSANDRA-1919)
 * allow nodes to be up without being part of  normal traffic (CASSANDRA-1951)
 * fix CLI "show keyspaces" with null options on NTS (CASSANDRA-2049)
 * fix possible ByteBuffer race conditions (CASSANDRA-2066)
 * reduce garbage generated by MessagingService to prevent load spikes
   (CASSANDRA-2058)
 * fix math in RandomPartitioner.describeOwnership (CASSANDRA-2071)
 * fix deletion of sstable non-data components (CASSANDRA-2059)
 * avoid blocking gossip while deleting handoff hints (CASSANDRA-2073)
 * ignore messages from newer versions, keep track of nodes in gossip
   regardless of version (CASSANDRA-1970)
 * cache writing moved to CompactionManager to reduce i/o contention and
   updated to use non-cache-polluting writes (CASSANDRA-2053)
 * page through large rows when exporting to JSON (CASSANDRA-2041)
 * add flush_largest_memtables_at and reduce_cache_sizes_at options
   (CASSANDRA-2142)
 * add cli 'describe cluster' command (CASSANDRA-2127)
 * add cli support for setting username/password at 'connect' command
   (CASSANDRA-2111)
 * add -D option to Stress.java to allow reading hosts from a file
   (CASSANDRA-2149)
 * bound hints CF throughput between 32M and 256M (CASSANDRA-2148)
 * continue starting when invalid saved cache entries are encountered
   (CASSANDRA-2076)
 * add max_hint_window_in_ms option (CASSANDRA-1459)


0.7.0-final
 * fix offsets to ByteBuffer.get (CASSANDRA-1939)


0.7.0-rc4
 * fix cli crash after backgrounding (CASSANDRA-1875)
 * count timeouts in storageproxy latencies, and include latency
   histograms in StorageProxyMBean (CASSANDRA-1893)
 * fix CLI get recognition of supercolumns (CASSANDRA-1899)
 * enable keepalive on intra-cluster sockets (CASSANDRA-1766)
 * count timeouts towards dynamicsnitch latencies (CASSANDRA-1905)
 * Expose index-building status in JMX + cli schema description
   (CASSANDRA-1871)
 * allow [LOCAL|EACH]_QUORUM to be used with non-NetworkTopology
   replication Strategies
 * increased amount of index locks for faster commitlog replay
 * collect secondary index tombstones immediately (CASSANDRA-1914)
 * revert commitlog changes from #1780 (CASSANDRA-1917)
 * change RandomPartitioner min token to -1 to avoid collision w/
   tokens on actual nodes (CASSANDRA-1901)
 * examine the right nibble when validating TimeUUID (CASSANDRA-1910)
 * include secondary indexes in cleanup (CASSANDRA-1916)
 * CFS.scrubDataDirectories should also cleanup invalid secondary indexes
   (CASSANDRA-1904)
 * ability to disable/enable gossip on nodes to force them down
   (CASSANDRA-1108)


0.7.0-rc3
 * expose getNaturalEndpoints in StorageServiceMBean taking byte[]
   key; RMI cannot serialize ByteBuffer (CASSANDRA-1833)
 * infer org.apache.cassandra.locator for replication strategy classes
   when not otherwise specified
 * validation that generates less garbage (CASSANDRA-1814)
 * add TTL support to CLI (CASSANDRA-1838)
 * cli defaults to bytestype for subcomparator when creating
   column families (CASSANDRA-1835)
 * unregister index MBeans when index is dropped (CASSANDRA-1843)
 * make ByteBufferUtil.clone thread-safe (CASSANDRA-1847)
 * change exception for read requests during bootstrap from
   InvalidRequest to Unavailable (CASSANDRA-1862)
 * respect row-level tombstones post-flush in range scans
   (CASSANDRA-1837)
 * ReadResponseResolver check digests against each other (CASSANDRA-1830)
 * return InvalidRequest when remove of subcolumn without supercolumn
   is requested (CASSANDRA-1866)
 * flush before repair (CASSANDRA-1748)
 * SSTableExport validates key order (CASSANDRA-1884)
 * large row support for SSTableExport (CASSANDRA-1867)
 * Re-cache hot keys post-compaction without hitting disk (CASSANDRA-1878)
 * manage read repair in coordinator instead of data source, to
   provide latency information to dynamic snitch (CASSANDRA-1873)


0.7.0-rc2
 * fix live-column-count of slice ranges including tombstoned supercolumn
   with live subcolumn (CASSANDRA-1591)
 * rename o.a.c.internal.AntientropyStage -> AntiEntropyStage,
   o.a.c.request.Request_responseStage -> RequestResponseStage,
   o.a.c.internal.Internal_responseStage -> InternalResponseStage
 * add AbstractType.fromString (CASSANDRA-1767)
 * require index_type to be present when specifying index_name
   on ColumnDef (CASSANDRA-1759)
 * fix add/remove index bugs in CFMetadata (CASSANDRA-1768)
 * rebuild Strategy during system_update_keyspace (CASSANDRA-1762)
 * cli updates prompt to ... in continuation lines (CASSANDRA-1770)
 * support multiple Mutations per key in hadoop ColumnFamilyOutputFormat
   (CASSANDRA-1774)
 * improvements to Debian init script (CASSANDRA-1772)
 * use local classloader to check for version.properties (CASSANDRA-1778)
 * Validate that column names in column_metadata are valid for the
   defined comparator, and decode properly in cli (CASSANDRA-1773)
 * use cross-platform newlines in cli (CASSANDRA-1786)
 * add ExpiringColumn support to sstable import/export (CASSANDRA-1754)
 * add flush for each append to periodic commitlog mode; added
   periodic_without_flush option to disable this (CASSANDRA-1780)
 * close file handle used for post-flush truncate (CASSANDRA-1790)
 * various code cleanup (CASSANDRA-1793, -1794, -1795)
 * fix range queries against wrapped range (CASSANDRA-1781)
 * fix consistencylevel calculations for NetworkTopologyStrategy
   (CASSANDRA-1804)
 * cli support index type enum names (CASSANDRA-1810)
 * improved validation of column_metadata (CASSANDRA-1813)
 * reads at ConsistencyLevel > 1 throw UnavailableException
   immediately if insufficient live nodes exist (CASSANDRA-1803)
 * copy bytebuffers for local writes to avoid retaining the entire
   Thrift frame (CASSANDRA-1801)
 * fix NPE adding index to column w/o prior metadata (CASSANDRA-1764)
 * reduce fat client timeout (CASSANDRA-1730)
 * fix botched merge of CASSANDRA-1316


0.7.0-rc1
 * fix compaction and flush races with schema updates (CASSANDRA-1715)
 * add clustertool, config-converter, sstablekeys, and schematool
   Windows .bat files (CASSANDRA-1723)
 * reject range queries received during bootstrap (CASSANDRA-1739)
 * fix wrapping-range queries on non-minimum token (CASSANDRA-1700)
 * add nodetool cfhistogram (CASSANDRA-1698)
 * limit repaired ranges to what the nodes have in common (CASSANDRA-1674)
 * index scan treats missing columns as not matching secondary
   expressions (CASSANDRA-1745)
 * Fix misuse of DataOutputBuffer.getData in AntiEntropyService
   (CASSANDRA-1729)
 * detect and warn when obsolete version of JNA is present (CASSANDRA-1760)
 * reduce fat client timeout (CASSANDRA-1730)
 * cleanup smallest CFs first to increase free temp space for larger ones
   (CASSANDRA-1811)
 * Update windows .bat files to work outside of main Cassandra
   directory (CASSANDRA-1713)
 * fix read repair regression from 0.6.7 (CASSANDRA-1727)
 * more-efficient read repair (CASSANDRA-1719)
 * fix hinted handoff replay (CASSANDRA-1656)
 * log type of dropped messages (CASSANDRA-1677)
 * upgrade to SLF4J 1.6.1
 * fix ByteBuffer bug in ExpiringColumn.updateDigest (CASSANDRA-1679)
 * fix IntegerType.getString (CASSANDRA-1681)
 * make -Djava.net.preferIPv4Stack=true the default (CASSANDRA-628)
 * add INTERNAL_RESPONSE verb to differentiate from responses related
   to client requests (CASSANDRA-1685)
 * log tpstats when dropping messages (CASSANDRA-1660)
 * include unreachable nodes in describeSchemaVersions (CASSANDRA-1678)
 * Avoid dropping messages off the client request path (CASSANDRA-1676)
 * fix jna errno reporting (CASSANDRA-1694)
 * add friendlier error for UnknownHostException on startup (CASSANDRA-1697)
 * include jna dependency in RPM package (CASSANDRA-1690)
 * add --skip-keys option to stress.py (CASSANDRA-1696)
 * improve cli handling of non-string keys and column names
   (CASSANDRA-1701, -1693)
 * r/m extra subcomparator line in cli keyspaces output (CASSANDRA-1712)
 * add read repair chance to cli "show keyspaces"
 * upgrade to ConcurrentLinkedHashMap 1.1 (CASSANDRA-975)
 * fix index scan routing (CASSANDRA-1722)
 * fix tombstoning of supercolumns in range queries (CASSANDRA-1734)
 * clear endpoint cache after updating keyspace metadata (CASSANDRA-1741)
 * fix wrapping-range queries on non-minimum token (CASSANDRA-1700)
 * truncate includes secondary indexes (CASSANDRA-1747)
 * retain reference to PendingFile sstables (CASSANDRA-1749)
 * fix sstableimport regression (CASSANDRA-1753)
 * fix for bootstrap when no non-system tables are defined (CASSANDRA-1732)
 * handle replica unavailability in index scan (CASSANDRA-1755)
 * fix service initialization order deadlock (CASSANDRA-1756)
 * multi-line cli commands (CASSANDRA-1742)
 * fix race between snapshot and compaction (CASSANDRA-1736)
 * add listEndpointsPendingHints, deleteHintsForEndpoint JMX methods
   (CASSANDRA-1551)


0.7.0-beta3
 * add strategy options to describe_keyspace output (CASSANDRA-1560)
 * log warning when using randomly generated token (CASSANDRA-1552)
 * re-organize JMX into .db, .net, .internal, .request (CASSANDRA-1217)
 * allow nodes to change IPs between restarts (CASSANDRA-1518)
 * remember ring state between restarts by default (CASSANDRA-1518)
 * flush index built flag so we can read it before log replay (CASSANDRA-1541)
 * lock row cache updates to prevent race condition (CASSANDRA-1293)
 * remove assertion causing rare (and harmless) error messages in
   commitlog (CASSANDRA-1330)
 * fix moving nodes with no keyspaces defined (CASSANDRA-1574)
 * fix unbootstrap when no data is present in a transfer range (CASSANDRA-1573)
 * take advantage of AVRO-495 to simplify our avro IDL (CASSANDRA-1436)
 * extend authorization hierarchy to column family (CASSANDRA-1554)
 * deletion support in secondary indexes (CASSANDRA-1571)
 * meaningful error message for invalid replication strategy class
   (CASSANDRA-1566)
 * allow keyspace creation with RF > N (CASSANDRA-1428)
 * improve cli error handling (CASSANDRA-1580)
 * add cache save/load ability (CASSANDRA-1417, 1606, 1647)
 * add StorageService.getDrainProgress (CASSANDRA-1588)
 * Disallow bootstrap to an in-use token (CASSANDRA-1561)
 * Allow dynamic secondary index creation and destruction (CASSANDRA-1532)
 * log auto-guessed memtable thresholds (CASSANDRA-1595)
 * add ColumnDef support to cli (CASSANDRA-1583)
 * reduce index sample time by 75% (CASSANDRA-1572)
 * add cli support for column, strategy metadata (CASSANDRA-1578, 1612)
 * add cli support for schema modification (CASSANDRA-1584)
 * delete temp files on failed compactions (CASSANDRA-1596)
 * avoid blocking for dead nodes during removetoken (CASSANDRA-1605)
 * remove ConsistencyLevel.ZERO (CASSANDRA-1607)
 * expose in-progress compaction type in jmx (CASSANDRA-1586)
 * removed IClock & related classes from internals (CASSANDRA-1502)
 * fix removing tokens from SystemTable on decommission and removetoken
   (CASSANDRA-1609)
 * include CF metadata in cli 'show keyspaces' (CASSANDRA-1613)
 * switch from Properties to HashMap in PropertyFileSnitch to
   avoid synchronization bottleneck (CASSANDRA-1481)
 * PropertyFileSnitch configuration file renamed to
   cassandra-topology.properties
 * add cli support for get_range_slices (CASSANDRA-1088, CASSANDRA-1619)
 * Make memtable flush thresholds per-CF instead of global
   (CASSANDRA-1007, 1637)
 * add cli support for binary data without CfDef hints (CASSANDRA-1603)
 * fix building SSTable statistics post-stream (CASSANDRA-1620)
 * fix potential infinite loop in 2ary index queries (CASSANDRA-1623)
 * allow creating NTS keyspaces with no replicas configured (CASSANDRA-1626)
 * add jmx histogram of sstables accessed per read (CASSANDRA-1624)
 * remove system_rename_column_family and system_rename_keyspace from the
   client API until races can be fixed (CASSANDRA-1630, CASSANDRA-1585)
 * add cli sanity tests (CASSANDRA-1582)
 * update GC settings in cassandra.bat (CASSANDRA-1636)
 * cli support for index queries (CASSANDRA-1635)
 * cli support for updating schema memtable settings (CASSANDRA-1634)
 * cli --file option (CASSANDRA-1616)
 * reduce automatically chosen memtable sizes by 50% (CASSANDRA-1641)
 * move endpoint cache from snitch to strategy (CASSANDRA-1643)
 * fix commitlog recovery deleting the newly-created segment as well as
   the old ones (CASSANDRA-1644)
 * upgrade to Thrift 0.5 (CASSANDRA-1367)
 * renamed CL.DCQUORUM to LOCAL_QUORUM and DCQUORUMSYNC to EACH_QUORUM
 * cli truncate support (CASSANDRA-1653)
 * update GC settings in cassandra.bat (CASSANDRA-1636)
 * avoid logging when a node's ip/token is gossipped back to it (CASSANDRA-1666)


0.7-beta2
 * always use UTF-8 for hint keys (CASSANDRA-1439)
 * remove cassandra.yaml dependency from Hadoop and Pig (CASSADRA-1322)
 * expose CfDef metadata in describe_keyspaces (CASSANDRA-1363)
 * restore use of mmap_index_only option (CASSANDRA-1241)
 * dropping a keyspace with no column families generated an error
   (CASSANDRA-1378)
 * rename RackAwareStrategy to OldNetworkTopologyStrategy, RackUnawareStrategy
   to SimpleStrategy, DatacenterShardStrategy to NetworkTopologyStrategy,
   AbstractRackAwareSnitch to AbstractNetworkTopologySnitch (CASSANDRA-1392)
 * merge StorageProxy.mutate, mutateBlocking (CASSANDRA-1396)
 * faster UUIDType, LongType comparisons (CASSANDRA-1386, 1393)
 * fix setting read_repair_chance from CLI addColumnFamily (CASSANDRA-1399)
 * fix updates to indexed columns (CASSANDRA-1373)
 * fix race condition leaving to FileNotFoundException (CASSANDRA-1382)
 * fix sharded lock hash on index write path (CASSANDRA-1402)
 * add support for GT/E, LT/E in subordinate index clauses (CASSANDRA-1401)
 * cfId counter got out of sync when CFs were added (CASSANDRA-1403)
 * less chatty schema updates (CASSANDRA-1389)
 * rename column family mbeans. 'type' will now include either
   'IndexColumnFamilies' or 'ColumnFamilies' depending on the CFS type.
   (CASSANDRA-1385)
 * disallow invalid keyspace and column family names. This includes name that
   matches a '^\w+' regex. (CASSANDRA-1377)
 * use JNA, if present, to take snapshots (CASSANDRA-1371)
 * truncate hints if starting 0.7 for the first time (CASSANDRA-1414)
 * fix FD leak in single-row slicepredicate queries (CASSANDRA-1416)
 * allow index expressions against columns that are not part of the
   SlicePredicate (CASSANDRA-1410)
 * config-converter properly handles snitches and framed support
   (CASSANDRA-1420)
 * remove keyspace argument from multiget_count (CASSANDRA-1422)
 * allow specifying cassandra.yaml location as (local or remote) URL
   (CASSANDRA-1126)
 * fix using DynamicEndpointSnitch with NetworkTopologyStrategy
   (CASSANDRA-1429)
 * Add CfDef.default_validation_class (CASSANDRA-891)
 * fix EstimatedHistogram.max (CASSANDRA-1413)
 * quorum read optimization (CASSANDRA-1622)
 * handle zero-length (or missing) rows during HH paging (CASSANDRA-1432)
 * include secondary indexes during schema migrations (CASSANDRA-1406)
 * fix commitlog header race during schema change (CASSANDRA-1435)
 * fix ColumnFamilyStoreMBeanIterator to use new type name (CASSANDRA-1433)
 * correct filename generated by xml->yaml converter (CASSANDRA-1419)
 * add CMSInitiatingOccupancyFraction=75 and UseCMSInitiatingOccupancyOnly
   to default JVM options
 * decrease jvm heap for cassandra-cli (CASSANDRA-1446)
 * ability to modify keyspaces and column family definitions on a live cluster
   (CASSANDRA-1285)
 * support for Hadoop Streaming [non-jvm map/reduce via stdin/out]
   (CASSANDRA-1368)
 * Move persistent sstable stats from the system table to an sstable component
   (CASSANDRA-1430)
 * remove failed bootstrap attempt from pending ranges when gossip times
   it out after 1h (CASSANDRA-1463)
 * eager-create tcp connections to other cluster members (CASSANDRA-1465)
 * enumerate stages and derive stage from message type instead of
   transmitting separately (CASSANDRA-1465)
 * apply reversed flag during collation from different data sources
   (CASSANDRA-1450)
 * make failure to remove commitlog segment non-fatal (CASSANDRA-1348)
 * correct ordering of drain operations so CL.recover is no longer
   necessary (CASSANDRA-1408)
 * removed keyspace from describe_splits method (CASSANDRA-1425)
 * rename check_schema_agreement to describe_schema_versions
   (CASSANDRA-1478)
 * fix QUORUM calculation for RF > 3 (CASSANDRA-1487)
 * remove tombstones during non-major compactions when bloom filter
   verifies that row does not exist in other sstables (CASSANDRA-1074)
 * nodes that coordinated a loadbalance in the past could not be seen by
   newly added nodes (CASSANDRA-1467)
 * exposed endpoint states (gossip details) via jmx (CASSANDRA-1467)
 * ensure that compacted sstables are not included when new readers are
   instantiated (CASSANDRA-1477)
 * by default, calculate heap size and memtable thresholds at runtime (CASSANDRA-1469)
 * fix races dealing with adding/dropping keyspaces and column families in
   rapid succession (CASSANDRA-1477)
 * clean up of Streaming system (CASSANDRA-1503, 1504, 1506)
 * add options to configure Thrift socket keepalive and buffer sizes (CASSANDRA-1426)
 * make contrib CassandraServiceDataCleaner recursive (CASSANDRA-1509)
 * min, max compaction threshold are configurable and persistent
   per-ColumnFamily (CASSANDRA-1468)
 * fix replaying the last mutation in a commitlog unnecessarily
   (CASSANDRA-1512)
 * invoke getDefaultUncaughtExceptionHandler from DTPE with the original
   exception rather than the ExecutionException wrapper (CASSANDRA-1226)
 * remove Clock from the Thrift (and Avro) API (CASSANDRA-1501)
 * Close intra-node sockets when connection is broken (CASSANDRA-1528)
 * RPM packaging spec file (CASSANDRA-786)
 * weighted request scheduler (CASSANDRA-1485)
 * treat expired columns as deleted (CASSANDRA-1539)
 * make IndexInterval configurable (CASSANDRA-1488)
 * add describe_snitch to Thrift API (CASSANDRA-1490)
 * MD5 authenticator compares plain text submitted password with MD5'd
   saved property, instead of vice versa (CASSANDRA-1447)
 * JMX MessagingService pending and completed counts (CASSANDRA-1533)
 * fix race condition processing repair responses (CASSANDRA-1511)
 * make repair blocking (CASSANDRA-1511)
 * create EndpointSnitchInfo and MBean to expose rack and DC (CASSANDRA-1491)
 * added option to contrib/word_count to output results back to Cassandra
   (CASSANDRA-1342)
 * rewrite Hadoop ColumnFamilyRecordWriter to pool connections, retry to
   multiple Cassandra nodes, and smooth impact on the Cassandra cluster
   by using smaller batch sizes (CASSANDRA-1434)
 * fix setting gc_grace_seconds via CLI (CASSANDRA-1549)
 * support TTL'd index values (CASSANDRA-1536)
 * make removetoken work like decommission (CASSANDRA-1216)
 * make cli comparator-aware and improve quote rules (CASSANDRA-1523,-1524)
 * make nodetool compact and cleanup blocking (CASSANDRA-1449)
 * add memtable, cache information to GCInspector logs (CASSANDRA-1558)
 * enable/disable HintedHandoff via JMX (CASSANDRA-1550)
 * Ignore stray files in the commit log directory (CASSANDRA-1547)
 * Disallow bootstrap to an in-use token (CASSANDRA-1561)


0.7-beta1
 * sstable versioning (CASSANDRA-389)
 * switched to slf4j logging (CASSANDRA-625)
 * add (optional) expiration time for column (CASSANDRA-699)
 * access levels for authentication/authorization (CASSANDRA-900)
 * add ReadRepairChance to CF definition (CASSANDRA-930)
 * fix heisenbug in system tests, especially common on OS X (CASSANDRA-944)
 * convert to byte[] keys internally and all public APIs (CASSANDRA-767)
 * ability to alter schema definitions on a live cluster (CASSANDRA-44)
 * renamed configuration file to cassandra.xml, and log4j.properties to
   log4j-server.properties, which must now be loaded from
   the classpath (which is how our scripts in bin/ have always done it)
   (CASSANDRA-971)
 * change get_count to require a SlicePredicate. create multi_get_count
   (CASSANDRA-744)
 * re-organized endpointsnitch implementations and added SimpleSnitch
   (CASSANDRA-994)
 * Added preload_row_cache option (CASSANDRA-946)
 * add CRC to commitlog header (CASSANDRA-999)
 * removed deprecated batch_insert and get_range_slice methods (CASSANDRA-1065)
 * add truncate thrift method (CASSANDRA-531)
 * http mini-interface using mx4j (CASSANDRA-1068)
 * optimize away copy of sliced row on memtable read path (CASSANDRA-1046)
 * replace constant-size 2GB mmaped segments and special casing for index
   entries spanning segment boundaries, with SegmentedFile that computes
   segments that always contain entire entries/rows (CASSANDRA-1117)
 * avoid reading large rows into memory during compaction (CASSANDRA-16)
 * added hadoop OutputFormat (CASSANDRA-1101)
 * efficient Streaming (no more anticompaction) (CASSANDRA-579)
 * split commitlog header into separate file and add size checksum to
   mutations (CASSANDRA-1179)
 * avoid allocating a new byte[] for each mutation on replay (CASSANDRA-1219)
 * revise HH schema to be per-endpoint (CASSANDRA-1142)
 * add joining/leaving status to nodetool ring (CASSANDRA-1115)
 * allow multiple repair sessions per node (CASSANDRA-1190)
 * optimize away MessagingService for local range queries (CASSANDRA-1261)
 * make framed transport the default so malformed requests can't OOM the
   server (CASSANDRA-475)
 * significantly faster reads from row cache (CASSANDRA-1267)
 * take advantage of row cache during range queries (CASSANDRA-1302)
 * make GCGraceSeconds a per-ColumnFamily value (CASSANDRA-1276)
 * keep persistent row size and column count statistics (CASSANDRA-1155)
 * add IntegerType (CASSANDRA-1282)
 * page within a single row during hinted handoff (CASSANDRA-1327)
 * push DatacenterShardStrategy configuration into keyspace definition,
   eliminating datacenter.properties. (CASSANDRA-1066)
 * optimize forward slices starting with '' and single-index-block name
   queries by skipping the column index (CASSANDRA-1338)
 * streaming refactor (CASSANDRA-1189)
 * faster comparison for UUID types (CASSANDRA-1043)
 * secondary index support (CASSANDRA-749 and subtasks)
 * make compaction buckets deterministic (CASSANDRA-1265)


0.6.6
 * Allow using DynamicEndpointSnitch with RackAwareStrategy (CASSANDRA-1429)
 * remove the remaining vestiges of the unfinished DatacenterShardStrategy
   (replaced by NetworkTopologyStrategy in 0.7)


0.6.5
 * fix key ordering in range query results with RandomPartitioner
   and ConsistencyLevel > ONE (CASSANDRA-1145)
 * fix for range query starting with the wrong token range (CASSANDRA-1042)
 * page within a single row during hinted handoff (CASSANDRA-1327)
 * fix compilation on non-sun JDKs (CASSANDRA-1061)
 * remove String.trim() call on row keys in batch mutations (CASSANDRA-1235)
 * Log summary of dropped messages instead of spamming log (CASSANDRA-1284)
 * add dynamic endpoint snitch (CASSANDRA-981)
 * fix streaming for keyspaces with hyphens in their name (CASSANDRA-1377)
 * fix errors in hard-coded bloom filter optKPerBucket by computing it
   algorithmically (CASSANDRA-1220
 * remove message deserialization stage, and uncap read/write stages
   so slow reads/writes don't block gossip processing (CASSANDRA-1358)
 * add jmx port configuration to Debian package (CASSANDRA-1202)
 * use mlockall via JNA, if present, to prevent Linux from swapping
   out parts of the JVM (CASSANDRA-1214)


0.6.4
 * avoid queuing multiple hint deliveries for the same endpoint
   (CASSANDRA-1229)
 * better performance for and stricter checking of UTF8 column names
   (CASSANDRA-1232)
 * extend option to lower compaction priority to hinted handoff
   as well (CASSANDRA-1260)
 * log errors in gossip instead of re-throwing (CASSANDRA-1289)
 * avoid aborting commitlog replay prematurely if a flushed-but-
   not-removed commitlog segment is encountered (CASSANDRA-1297)
 * fix duplicate rows being read during mapreduce (CASSANDRA-1142)
 * failure detection wasn't closing command sockets (CASSANDRA-1221)
 * cassandra-cli.bat works on windows (CASSANDRA-1236)
 * pre-emptively drop requests that cannot be processed within RPCTimeout
   (CASSANDRA-685)
 * add ack to Binary write verb and update CassandraBulkLoader
   to wait for acks for each row (CASSANDRA-1093)
 * added describe_partitioner Thrift method (CASSANDRA-1047)
 * Hadoop jobs no longer require the Cassandra storage-conf.xml
   (CASSANDRA-1280, CASSANDRA-1047)
 * log thread pool stats when GC is excessive (CASSANDRA-1275)
 * remove gossip message size limit (CASSANDRA-1138)
 * parallelize local and remote reads during multiget, and respect snitch
   when determining whether to do local read for CL.ONE (CASSANDRA-1317)
 * fix read repair to use requested consistency level on digest mismatch,
   rather than assuming QUORUM (CASSANDRA-1316)
 * process digest mismatch re-reads in parallel (CASSANDRA-1323)
 * switch hints CF comparator to BytesType (CASSANDRA-1274)


0.6.3
 * retry to make streaming connections up to 8 times. (CASSANDRA-1019)
 * reject describe_ring() calls on invalid keyspaces (CASSANDRA-1111)
 * fix cache size calculation for size of 100% (CASSANDRA-1129)
 * fix cache capacity only being recalculated once (CASSANDRA-1129)
 * remove hourly scan of all hints on the off chance that the gossiper
   missed a status change; instead, expose deliverHintsToEndpoint to JMX
   so it can be done manually, if necessary (CASSANDRA-1141)
 * don't reject reads at CL.ALL (CASSANDRA-1152)
 * reject deletions to supercolumns in CFs containing only standard
   columns (CASSANDRA-1139)
 * avoid preserving login information after client disconnects
   (CASSANDRA-1057)
 * prefer sun jdk to openjdk in debian init script (CASSANDRA-1174)
 * detect partioner config changes between restarts and fail fast
   (CASSANDRA-1146)
 * use generation time to resolve node token reassignment disagreements
   (CASSANDRA-1118)
 * restructure the startup ordering of Gossiper and MessageService to avoid
   timing anomalies (CASSANDRA-1160)
 * detect incomplete commit log hearders (CASSANDRA-1119)
 * force anti-entropy service to stream files on the stream stage to avoid
   sending streams out of order (CASSANDRA-1169)
 * remove inactive stream managers after AES streams files (CASSANDRA-1169)
 * allow removing entire row through batch_mutate Deletion (CASSANDRA-1027)
 * add JMX metrics for row-level bloom filter false positives (CASSANDRA-1212)
 * added a redhat init script to contrib (CASSANDRA-1201)
 * use midpoint when bootstrapping a new machine into range with not
   much data yet instead of random token (CASSANDRA-1112)
 * kill server on OOM in executor stage as well as Thrift (CASSANDRA-1226)
 * remove opportunistic repairs, when two machines with overlapping replica
   responsibilities happen to finish major compactions of the same CF near
   the same time.  repairs are now fully manual (CASSANDRA-1190)
 * add ability to lower compaction priority (default is no change from 0.6.2)
   (CASSANDRA-1181)


0.6.2
 * fix contrib/word_count build. (CASSANDRA-992)
 * split CommitLogExecutorService into BatchCommitLogExecutorService and
   PeriodicCommitLogExecutorService (CASSANDRA-1014)
 * add latency histograms to CFSMBean (CASSANDRA-1024)
 * make resolving timestamp ties deterministic by using value bytes
   as a tiebreaker (CASSANDRA-1039)
 * Add option to turn off Hinted Handoff (CASSANDRA-894)
 * fix windows startup (CASSANDRA-948)
 * make concurrent_reads, concurrent_writes configurable at runtime via JMX
   (CASSANDRA-1060)
 * disable GCInspector on non-Sun JVMs (CASSANDRA-1061)
 * fix tombstone handling in sstable rows with no other data (CASSANDRA-1063)
 * fix size of row in spanned index entries (CASSANDRA-1056)
 * install json2sstable, sstable2json, and sstablekeys to Debian package
 * StreamingService.StreamDestinations wouldn't empty itself after streaming
   finished (CASSANDRA-1076)
 * added Collections.shuffle(splits) before returning the splits in
   ColumnFamilyInputFormat (CASSANDRA-1096)
 * do not recalculate cache capacity post-compaction if it's been manually
   modified (CASSANDRA-1079)
 * better defaults for flush sorter + writer executor queue sizes
   (CASSANDRA-1100)
 * windows scripts for SSTableImport/Export (CASSANDRA-1051)
 * windows script for nodetool (CASSANDRA-1113)
 * expose PhiConvictThreshold (CASSANDRA-1053)
 * make repair of RF==1 a no-op (CASSANDRA-1090)
 * improve default JVM GC options (CASSANDRA-1014)
 * fix SlicePredicate serialization inside Hadoop jobs (CASSANDRA-1049)
 * close Thrift sockets in Hadoop ColumnFamilyRecordReader (CASSANDRA-1081)


0.6.1
 * fix NPE in sstable2json when no excluded keys are given (CASSANDRA-934)
 * keep the replica set constant throughout the read repair process
   (CASSANDRA-937)
 * allow querying getAllRanges with empty token list (CASSANDRA-933)
 * fix command line arguments inversion in clustertool (CASSANDRA-942)
 * fix race condition that could trigger a false-positive assertion
   during post-flush discard of old commitlog segments (CASSANDRA-936)
 * fix neighbor calculation for anti-entropy repair (CASSANDRA-924)
 * perform repair even for small entropy differences (CASSANDRA-924)
 * Use hostnames in CFInputFormat to allow Hadoop's naive string-based
   locality comparisons to work (CASSANDRA-955)
 * cache read-only BufferedRandomAccessFile length to avoid
   3 system calls per invocation (CASSANDRA-950)
 * nodes with IPv6 (and no IPv4) addresses could not join cluster
   (CASSANDRA-969)
 * Retrieve the correct number of undeleted columns, if any, from
   a supercolumn in a row that had been deleted previously (CASSANDRA-920)
 * fix index scans that cross the 2GB mmap boundaries for both mmap
   and standard i/o modes (CASSANDRA-866)
 * expose drain via nodetool (CASSANDRA-978)


0.6.0-RC1
 * JMX drain to flush memtables and run through commit log (CASSANDRA-880)
 * Bootstrapping can skip ranges under the right conditions (CASSANDRA-902)
 * fix merging row versions in range_slice for CL > ONE (CASSANDRA-884)
 * default write ConsistencyLeven chaned from ZERO to ONE
 * fix for index entries spanning mmap buffer boundaries (CASSANDRA-857)
 * use lexical comparison if time part of TimeUUIDs are the same
   (CASSANDRA-907)
 * bound read, mutation, and response stages to fix possible OOM
   during log replay (CASSANDRA-885)
 * Use microseconds-since-epoch (UTC) in cli, instead of milliseconds
 * Treat batch_mutate Deletion with null supercolumn as "apply this predicate
   to top level supercolumns" (CASSANDRA-834)
 * Streaming destination nodes do not update their JMX status (CASSANDRA-916)
 * Fix internal RPC timeout calculation (CASSANDRA-911)
 * Added Pig loadfunc to contrib/pig (CASSANDRA-910)


0.6.0-beta3
 * fix compaction bucketing bug (CASSANDRA-814)
 * update windows batch file (CASSANDRA-824)
 * deprecate KeysCachedFraction configuration directive in favor
   of KeysCached; move to unified-per-CF key cache (CASSANDRA-801)
 * add invalidateRowCache to ColumnFamilyStoreMBean (CASSANDRA-761)
 * send Handoff hints to natural locations to reduce load on
   remaining nodes in a failure scenario (CASSANDRA-822)
 * Add RowWarningThresholdInMB configuration option to warn before very
   large rows get big enough to threaten node stability, and -x option to
   be able to remove them with sstable2json if the warning is unheeded
   until it's too late (CASSANDRA-843)
 * Add logging of GC activity (CASSANDRA-813)
 * fix ConcurrentModificationException in commitlog discard (CASSANDRA-853)
 * Fix hardcoded row count in Hadoop RecordReader (CASSANDRA-837)
 * Add a jmx status to the streaming service and change several DEBUG
   messages to INFO (CASSANDRA-845)
 * fix classpath in cassandra-cli.bat for Windows (CASSANDRA-858)
 * allow re-specifying host, port to cassandra-cli if invalid ones
   are first tried (CASSANDRA-867)
 * fix race condition handling rpc timeout in the coordinator
   (CASSANDRA-864)
 * Remove CalloutLocation and StagingFileDirectory from storage-conf files
   since those settings are no longer used (CASSANDRA-878)
 * Parse a long from RowWarningThresholdInMB instead of an int (CASSANDRA-882)
 * Remove obsolete ControlPort code from DatabaseDescriptor (CASSANDRA-886)
 * move skipBytes side effect out of assert (CASSANDRA-899)
 * add "double getLoad" to StorageServiceMBean (CASSANDRA-898)
 * track row stats per CF at compaction time (CASSANDRA-870)
 * disallow CommitLogDirectory matching a DataFileDirectory (CASSANDRA-888)
 * default key cache size is 200k entries, changed from 10% (CASSANDRA-863)
 * add -Dcassandra-foreground=yes to cassandra.bat
 * exit if cluster name is changed unexpectedly (CASSANDRA-769)


0.6.0-beta1/beta2
 * add batch_mutate thrift command, deprecating batch_insert (CASSANDRA-336)
 * remove get_key_range Thrift API, deprecated in 0.5 (CASSANDRA-710)
 * add optional login() Thrift call for authentication (CASSANDRA-547)
 * support fat clients using gossiper and StorageProxy to perform
   replication in-process [jvm-only] (CASSANDRA-535)
 * support mmapped I/O for reads, on by default on 64bit JVMs
   (CASSANDRA-408, CASSANDRA-669)
 * improve insert concurrency, particularly during Hinted Handoff
   (CASSANDRA-658)
 * faster network code (CASSANDRA-675)
 * stress.py moved to contrib (CASSANDRA-635)
 * row caching [must be explicitly enabled per-CF in config] (CASSANDRA-678)
 * present a useful measure of compaction progress in JMX (CASSANDRA-599)
 * add bin/sstablekeys (CASSNADRA-679)
 * add ConsistencyLevel.ANY (CASSANDRA-687)
 * make removetoken remove nodes from gossip entirely (CASSANDRA-644)
 * add ability to set cache sizes at runtime (CASSANDRA-708)
 * report latency and cache hit rate statistics with lifetime totals
   instead of average over the last minute (CASSANDRA-702)
 * support get_range_slice for RandomPartitioner (CASSANDRA-745)
 * per-keyspace replication factory and replication strategy (CASSANDRA-620)
 * track latency in microseconds (CASSANDRA-733)
 * add describe_ Thrift methods, deprecating get_string_property and
   get_string_list_property
 * jmx interface for tracking operation mode and streams in general.
   (CASSANDRA-709)
 * keep memtables in sorted order to improve range query performance
   (CASSANDRA-799)
 * use while loop instead of recursion when trimming sstables compaction list
   to avoid blowing stack in pathological cases (CASSANDRA-804)
 * basic Hadoop map/reduce support (CASSANDRA-342)


0.5.1
 * ensure all files for an sstable are streamed to the same directory.
   (CASSANDRA-716)
 * more accurate load estimate for bootstrapping (CASSANDRA-762)
 * tolerate dead or unavailable bootstrap target on write (CASSANDRA-731)
 * allow larger numbers of keys (> 140M) in a sstable bloom filter
   (CASSANDRA-790)
 * include jvm argument improvements from CASSANDRA-504 in debian package
 * change streaming chunk size to 32MB to accomodate Windows XP limitations
   (was 64MB) (CASSANDRA-795)
 * fix get_range_slice returning results in the wrong order (CASSANDRA-781)


0.5.0 final
 * avoid attempting to delete temporary bootstrap files twice (CASSANDRA-681)
 * fix bogus NaN in nodeprobe cfstats output (CASSANDRA-646)
 * provide a policy for dealing with single thread executors w/ a full queue
   (CASSANDRA-694)
 * optimize inner read in MessagingService, vastly improving multiple-node
   performance (CASSANDRA-675)
 * wait for table flush before streaming data back to a bootstrapping node.
   (CASSANDRA-696)
 * keep track of bootstrapping sources by table so that bootstrapping doesn't
   give the indication of finishing early (CASSANDRA-673)


0.5.0 RC3
 * commit the correct version of the patch for CASSANDRA-663


0.5.0 RC2 (unreleased)
 * fix bugs in converting get_range_slice results to Thrift
   (CASSANDRA-647, CASSANDRA-649)
 * expose java.util.concurrent.TimeoutException in StorageProxy methods
   (CASSANDRA-600)
 * TcpConnectionManager was holding on to disconnected connections,
   giving the false indication they were being used. (CASSANDRA-651)
 * Remove duplicated write. (CASSANDRA-662)
 * Abort bootstrap if IP is already in the token ring (CASSANDRA-663)
 * increase default commitlog sync period, and wait for last sync to
   finish before submitting another (CASSANDRA-668)


0.5.0 RC1
 * Fix potential NPE in get_range_slice (CASSANDRA-623)
 * add CRC32 to commitlog entries (CASSANDRA-605)
 * fix data streaming on windows (CASSANDRA-630)
 * GC compacted sstables after cleanup and compaction (CASSANDRA-621)
 * Speed up anti-entropy validation (CASSANDRA-629)
 * Fix anti-entropy assertion error (CASSANDRA-639)
 * Fix pending range conflicts when bootstapping or moving
   multiple nodes at once (CASSANDRA-603)
 * Handle obsolete gossip related to node movement in the case where
   one or more nodes is down when the movement occurs (CASSANDRA-572)
 * Include dead nodes in gossip to avoid a variety of problems
   and fix HH to removed nodes (CASSANDRA-634)
 * return an InvalidRequestException for mal-formed SlicePredicates
   (CASSANDRA-643)
 * fix bug determining closest neighbor for use in multiple datacenters
   (CASSANDRA-648)
 * Vast improvements in anticompaction speed (CASSANDRA-607)
 * Speed up log replay and writes by avoiding redundant serializations
   (CASSANDRA-652)


0.5.0 beta 2
 * Bootstrap improvements (several tickets)
 * add nodeprobe repair anti-entropy feature (CASSANDRA-193, CASSANDRA-520)
 * fix possibility of partition when many nodes restart at once
   in clusters with multiple seeds (CASSANDRA-150)
 * fix NPE in get_range_slice when no data is found (CASSANDRA-578)
 * fix potential NPE in hinted handoff (CASSANDRA-585)
 * fix cleanup of local "system" keyspace (CASSANDRA-576)
 * improve computation of cluster load balance (CASSANDRA-554)
 * added super column read/write, column count, and column/row delete to
   cassandra-cli (CASSANDRA-567, CASSANDRA-594)
 * fix returning live subcolumns of deleted supercolumns (CASSANDRA-583)
 * respect JAVA_HOME in bin/ scripts (several tickets)
 * add StorageService.initClient for fat clients on the JVM (CASSANDRA-535)
   (see contrib/client_only for an example of use)
 * make consistency_level functional in get_range_slice (CASSANDRA-568)
 * optimize key deserialization for RandomPartitioner (CASSANDRA-581)
 * avoid GCing tombstones except on major compaction (CASSANDRA-604)
 * increase failure conviction threshold, resulting in less nodes
   incorrectly (and temporarily) marked as down (CASSANDRA-610)
 * respect memtable thresholds during log replay (CASSANDRA-609)
 * support ConsistencyLevel.ALL on read (CASSANDRA-584)
 * add nodeprobe removetoken command (CASSANDRA-564)


0.5.0 beta
 * Allow multiple simultaneous flushes, improving flush throughput
   on multicore systems (CASSANDRA-401)
 * Split up locks to improve write and read throughput on multicore systems
   (CASSANDRA-444, CASSANDRA-414)
 * More efficient use of memory during compaction (CASSANDRA-436)
 * autobootstrap option: when enabled, all non-seed nodes will attempt
   to bootstrap when started, until bootstrap successfully
   completes. -b option is removed.  (CASSANDRA-438)
 * Unless a token is manually specified in the configuration xml,
   a bootstraping node will use a token that gives it half the
   keys from the most-heavily-loaded node in the cluster,
   instead of generating a random token.
   (CASSANDRA-385, CASSANDRA-517)
 * Miscellaneous bootstrap fixes (several tickets)
 * Ability to change a node's token even after it has data on it
   (CASSANDRA-541)
 * Ability to decommission a live node from the ring (CASSANDRA-435)
 * Semi-automatic loadbalancing via nodeprobe (CASSANDRA-192)
 * Add ability to set compaction thresholds at runtime via
   JMX / nodeprobe.  (CASSANDRA-465)
 * Add "comment" field to ColumnFamily definition. (CASSANDRA-481)
 * Additional JMX metrics (CASSANDRA-482)
 * JSON based export and import tools (several tickets)
 * Hinted Handoff fixes (several tickets)
 * Add key cache to improve read performance (CASSANDRA-423)
 * Simplified construction of custom ReplicationStrategy classes
   (CASSANDRA-497)
 * Graphical application (Swing) for ring integrity verification and
   visualization was added to contrib (CASSANDRA-252)
 * Add DCQUORUM, DCQUORUMSYNC consistency levels and corresponding
   ReplicationStrategy / EndpointSnitch classes.  Experimental.
   (CASSANDRA-492)
 * Web client interface added to contrib (CASSANDRA-457)
 * More-efficient flush for Random, CollatedOPP partitioners
   for normal writes (CASSANDRA-446) and bulk load (CASSANDRA-420)
 * Add MemtableFlushAfterMinutes, a global replacement for the old
   per-CF FlushPeriodInMinutes setting (CASSANDRA-463)
 * optimizations to slice reading (CASSANDRA-350) and supercolumn
   queries (CASSANDRA-510)
 * force binding to given listenaddress for nodes with multiple
   interfaces (CASSANDRA-546)
 * stress.py benchmarking tool improvements (several tickets)
 * optimized replica placement code (CASSANDRA-525)
 * faster log replay on restart (CASSANDRA-539, CASSANDRA-540)
 * optimized local-node writes (CASSANDRA-558)
 * added get_range_slice, deprecating get_key_range (CASSANDRA-344)
 * expose TimedOutException to thrift (CASSANDRA-563)


0.4.2
 * Add validation disallowing null keys (CASSANDRA-486)
 * Fix race conditions in TCPConnectionManager (CASSANDRA-487)
 * Fix using non-utf8-aware comparison as a sanity check.
   (CASSANDRA-493)
 * Improve default garbage collector options (CASSANDRA-504)
 * Add "nodeprobe flush" (CASSANDRA-505)
 * remove NotFoundException from get_slice throws list (CASSANDRA-518)
 * fix get (not get_slice) of entire supercolumn (CASSANDRA-508)
 * fix null token during bootstrap (CASSANDRA-501)


0.4.1
 * Fix FlushPeriod columnfamily configuration regression
   (CASSANDRA-455)
 * Fix long column name support (CASSANDRA-460)
 * Fix for serializing a row that only contains tombstones
   (CASSANDRA-458)
 * Fix for discarding unneeded commitlog segments (CASSANDRA-459)
 * Add SnapshotBeforeCompaction configuration option (CASSANDRA-426)
 * Fix compaction abort under insufficient disk space (CASSANDRA-473)
 * Fix reading subcolumn slice from tombstoned CF (CASSANDRA-484)
 * Fix race condition in RVH causing occasional NPE (CASSANDRA-478)


0.4.0
 * fix get_key_range problems when a node is down (CASSANDRA-440)
   and add UnavailableException to more Thrift methods
 * Add example EndPointSnitch contrib code (several tickets)


0.4.0 RC2
 * fix SSTable generation clash during compaction (CASSANDRA-418)
 * reject method calls with null parameters (CASSANDRA-308)
 * properly order ranges in nodeprobe output (CASSANDRA-421)
 * fix logging of certain errors on executor threads (CASSANDRA-425)


0.4.0 RC1
 * Bootstrap feature is live; use -b on startup (several tickets)
 * Added multiget api (CASSANDRA-70)
 * fix Deadlock with SelectorManager.doProcess and TcpConnection.write
   (CASSANDRA-392)
 * remove key cache b/c of concurrency bugs in third-party
   CLHM library (CASSANDRA-405)
 * update non-major compaction logic to use two threshold values
   (CASSANDRA-407)
 * add periodic / batch commitlog sync modes (several tickets)
 * inline BatchMutation into batch_insert params (CASSANDRA-403)
 * allow setting the logging level at runtime via mbean (CASSANDRA-402)
 * change default comparator to BytesType (CASSANDRA-400)
 * add forwards-compatible ConsistencyLevel parameter to get_key_range
   (CASSANDRA-322)
 * r/m special case of blocking for local destination when writing with
   ConsistencyLevel.ZERO (CASSANDRA-399)
 * Fixes to make BinaryMemtable [bulk load interface] useful (CASSANDRA-337);
   see contrib/bmt_example for an example of using it.
 * More JMX properties added (several tickets)
 * Thrift changes (several tickets)
    - Merged _super get methods with the normal ones; return values
      are now of ColumnOrSuperColumn.
    - Similarly, merged batch_insert_super into batch_insert.



0.4.0 beta
 * On-disk data format has changed to allow billions of keys/rows per
   node instead of only millions
 * Multi-keyspace support
 * Scan all sstables for all queries to avoid situations where
   different types of operation on the same ColumnFamily could
   disagree on what data was present
 * Snapshot support via JMX
 * Thrift API has changed a _lot_:
    - removed time-sorted CFs; instead, user-defined comparators
      may be defined on the column names, which are now byte arrays.
      Default comparators are provided for UTF8, Bytes, Ascii, Long (i64),
      and UUID types.
    - removed colon-delimited strings in thrift api in favor of explicit
      structs such as ColumnPath, ColumnParent, etc.  Also normalized
      thrift struct and argument naming.
    - Added columnFamily argument to get_key_range.
    - Change signature of get_slice to accept starting and ending
      columns as well as an offset.  (This allows use of indexes.)
      Added "ascending" flag to allow reasonably-efficient reverse
      scans as well.  Removed get_slice_by_range as redundant.
    - get_key_range operates on one CF at a time
    - changed `block` boolean on insert methods to ConsistencyLevel enum,
      with options of NONE, ONE, QUORUM, and ALL.
    - added similar consistency_level parameter to read methods
    - column-name-set slice with no names given now returns zero columns
      instead of all of them.  ("all" can run your server out of memory.
      use a range-based slice with a high max column count instead.)
 * Removed the web interface. Node information can now be obtained by
   using the newly introduced nodeprobe utility.
 * More JMX stats
 * Remove magic values from internals (e.g. special key to indicate
   when to flush memtables)
 * Rename configuration "table" to "keyspace"
 * Moved to crash-only design; no more shutdown (just kill the process)
 * Lots of bug fixes

Full list of issues resolved in 0.4 is at https://issues.apache.org/jira/secure/IssueNavigator.jspa?reset=true&&pid=12310865&fixfor=12313862&resolution=1&sorter/field=issuekey&sorter/order=DESC


0.3.0 RC3
 * Fix potential deadlock under load in TCPConnection.
   (CASSANDRA-220)


0.3.0 RC2
 * Fix possible data loss when server is stopped after replaying
   log but before new inserts force memtable flush.
   (CASSANDRA-204)
 * Added BUGS file


0.3.0 RC1
 * Range queries on keys, including user-defined key collation
 * Remove support
 * Workarounds for a weird bug in JDK select/register that seems
   particularly common on VM environments. Cassandra should deploy
   fine on EC2 now
 * Much improved infrastructure: the beginnings of a decent test suite
   ("ant test" for unit tests; "nosetests" for system tests), code
   coverage reporting, etc.
 * Expanded node status reporting via JMX
 * Improved error reporting/logging on both server and client
 * Reduced memory footprint in default configuration
 * Combined blocking and non-blocking versions of insert APIs
 * Added FlushPeriodInMinutes configuration parameter to force
   flushing of infrequently-updated ColumnFamilies<|MERGE_RESOLUTION|>--- conflicted
+++ resolved
@@ -1,4 +1,3 @@
-<<<<<<< HEAD
 3.10
  * Use correct bounds for all-data range when filtering (CASSANDRA-12666)
  * Remove timing window in test case (CASSANDRA-12875)
@@ -109,10 +108,7 @@
  * Restore resumable hints delivery (CASSANDRA-11960)
  * Properly report LWT contention (CASSANDRA-12626)
 Merged from 3.0:
-=======
-3.0.11
  * Nodetool should use a more sane max heap size (CASSANDRA-12739)
->>>>>>> 255505ea
  * LocalToken ensures token values are cloned on heap (CASSANDRA-12651)
  * AnticompactionRequestSerializer serializedSize is incorrect (CASSANDRA-12934)
  * Prevent reloading of logback.xml from UDF sandbox (CASSANDRA-12535)
