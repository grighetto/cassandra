--- conflicted
+++ resolved
@@ -18,14 +18,10 @@
  * 'WITH WITH' in alter keyspace statements causes NPE (CASSANDRA-9565)
 
 
-<<<<<<< HEAD
 2.1.7
  * Fix bug in cardinality check when compacting (CASSANDRA-9580)
  * Fix memory leak in Ref due to ConcurrentLinkedQueue.remove() behaviour (CASSANDRA-9549)
 Merged from 2.0:
-=======
-2.0.16
->>>>>>> ccec307a
  * Expose some internals of SelectStatement for inspection (CASSANDRA-9532)
  * ArrivalWindow should use primitives (CASSANDRA-9496)
  * Periodically submit background compaction tasks (CASSANDRA-9592)
@@ -89,13 +85,6 @@
  * Push correct protocol notification for DROP INDEX (CASSANDRA-9310)
  * token-generator - generated tokens too long (CASSANDRA-9300)
  * Add option not to validate atoms during scrub (CASSANDRA-9406)
-<<<<<<< HEAD
-=======
- * Backport CASSANDRA-3569 (CASSANDRA-9455)
-
-
-2.0.15
->>>>>>> ccec307a
  * Fix counting of tombstones for TombstoneOverwhelmingException (CASSANDRA-9299)
  * Fix ReconnectableSnitch reconnecting to peers during upgrade (CASSANDRA-6702)
  * Include keyspace and table name in error log for collections over the size
@@ -242,17 +231,6 @@
    (CASSANDRA-8808)
  * Fix MT mismatch between empty and GC-able data (CASSANDRA-8979)
  * Fix incorrect validation when snapshotting single table (CASSANDRA-8056)
-<<<<<<< HEAD
-=======
- * Fix streaming hang when retrying (CASSANDRA-9132)
-
-
-2.0.14
- * Bind JMX to localhost unless explicitly configured otherwise (CASSANDRA-9085)
-
-
-2.0.13
->>>>>>> ccec307a
  * Add offline tool to relevel sstables (CASSANDRA-8301)
  * Preserve stream ID for more protocol errors (CASSANDRA-8848)
  * Fix combining token() function with multi-column relations on
@@ -469,7 +447,6 @@
  * Fix totalDiskSpaceUsed calculation (CASSANDRA-8205)
 
 
-<<<<<<< HEAD
 2.1.1
  * Fix spin loop in AtomicSortedColumns (CASSANDRA-7546)
  * Dont notify when replacing tmplink files (CASSANDRA-8157)
@@ -561,9 +538,6 @@
  * Do not exit nodetool repair when receiving JMX NOTIF_LOST (CASSANDRA-7909)
  * Stream to private IP when available (CASSANDRA-8084)
 Merged from 2.0:
-=======
-2.0.11
->>>>>>> ccec307a
  * Reject conditions on DELETE unless full PK is given (CASSANDRA-6430)
  * Properly reject the token function DELETE (CASSANDRA-7747)
  * Force batchlog replay before decommissioning a node (CASSANDRA-7446)
@@ -642,6 +616,19 @@
  * Avoid exposing internal classes over JMX (CASSANDRA-7879)
  * Add null check for keys when freezing collection (CASSANDRA-7869)
  * Improve stress workload realism (CASSANDRA-7519)
+Merged from 2.0:
+ * Configure system.paxos with LeveledCompactionStrategy (CASSANDRA-7753)
+ * Fix ALTER clustering column type from DateType to TimestampType when
+   using DESC clustering order (CASSANRDA-7797)
+ * Throw EOFException if we run out of chunks in compressed datafile
+   (CASSANDRA-7664)
+ * Fix PRSI handling of CQL3 row markers for row cleanup (CASSANDRA-7787)
+ * Fix dropping collection when it's the last regular column (CASSANDRA-7744)
+ * Make StreamReceiveTask thread safe and gc friendly (CASSANDRA-7795)
+ * Validate empty cell names from counter updates (CASSANDRA-7798)
+Merged from 1.2:
+ * Don't allow compacted sstables to be marked as compacting (CASSANDRA-7145)
+ * Track expired tombstones (CASSANDRA-7810)
 
 
 2.1.0-rc7
@@ -663,25 +650,6 @@
  * Always send Paxos commit to all replicas (CASSANDRA-7479)
  * Make disruptor_thrift_server invocation pool configurable (CASSANDRA-7594)
  * Make repair no-op when RF=1 (CASSANDRA-7864)
-
-
-2.0.10
- * Don't send schema change responses and events for no-op DDL
-   statements (CASSANDRA-7600)
- * (Hadoop) fix cluster initialisation for a split fetching (CASSANDRA-7774)
- * Configure system.paxos with LeveledCompactionStrategy (CASSANDRA-7753)
- * Fix ALTER clustering column type from DateType to TimestampType when
-   using DESC clustering order (CASSANRDA-7797)
- * Throw EOFException if we run out of chunks in compressed datafile
-   (CASSANDRA-7664)
- * Fix PRSI handling of CQL3 row markers for row cleanup (CASSANDRA-7787)
- * Fix dropping collection when it's the last regular column (CASSANDRA-7744)
- * Properly reject operations on list index with conditions (CASSANDRA-7499)
- * Make StreamReceiveTask thread safe and gc friendly (CASSANDRA-7795)
- * Validate empty cell names from counter updates (CASSANDRA-7798)
-Merged from 1.2:
- * Don't allow compacted sstables to be marked as compacting (CASSANDRA-7145)
- * Track expired tombstones (CASSANDRA-7810)
 
 
 2.1.0-rc6
