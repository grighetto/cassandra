<<<<<<< HEAD
3.0.18
 * Streaming needs to synchronise access to LifecycleTransaction (CASSANDRA-14554)
 * Fix cassandra-stress write hang with default options (CASSANDRA-14616)
 * Differentiate between slices and RTs when decoding legacy bounds (CASSANDRA-14919)
 * CommitLogReplayer.handleReplayError should print stack traces (CASSANDRA-14589)
 * Netty epoll IOExceptions caused by unclean client disconnects being logged at INFO (CASSANDRA-14909)
 * Unfiltered.isEmpty conflicts with Row extends AbstractCollection.isEmpty (CASSANDRA-14588)
 * RangeTombstoneList doesn't properly clean up mergeable or superseded rts in some cases (CASSANDRA-14894)
 * Fix handling of collection tombstones for dropped columns from legacy sstables (CASSANDRA-14912)
 * Throw exception if Columns serialized subset encode more columns than possible (CASSANDRA-14591)
 * Drop/add column name with different Kind can result in corruption (CASSANDRA-14843)
 * Fix missing rows when reading 2.1 SSTables with static columns in 3.0 (CASSANDRA-14873)
 * Move TWCS message 'No compaction necessary for bucket size' to Trace level (CASSANDRA-14884)
 * Sstable min/max metadata can cause data loss (CASSANDRA-14861)
 * Dropped columns can cause reverse sstable iteration to return prematurely (CASSANDRA-14838)
 * Legacy sstables with  multi block range tombstones create invalid bound sequences (CASSANDRA-14823)
 * Expand range tombstone validation checks to multiple interim request stages (CASSANDRA-14824)
 * Reverse order reads can return incomplete results (CASSANDRA-14803)
 * Avoid calling iter.next() in a loop when notifying indexers about range tombstones (CASSANDRA-14794)
 * Fix purging semi-expired RT boundaries in reversed iterators (CASSANDRA-14672)
 * DESC order reads can fail to return the last Unfiltered in the partition (CASSANDRA-14766)
 * Fix corrupted collection deletions for dropped columns in 3.0 <-> 2.{1,2} messages (CASSANDRA-14568)
 * Fix corrupted static collection deletions in 3.0 <-> 2.{1,2} messages (CASSANDRA-14568)
 * Handle failures in parallelAllSSTableOperation (cleanup/upgradesstables/etc) (CASSANDRA-14657)
 * Improve TokenMetaData cache populating performance avoid long locking (CASSANDRA-14660)
 * Backport: Flush netty client messages immediately (not by default) (CASSANDRA-13651)
 * Fix static column order for SELECT * wildcard queries (CASSANDRA-14638)
 * sstableloader should use discovered broadcast address to connect intra-cluster (CASSANDRA-14522)
 * Fix reading columns with non-UTF names from schema (CASSANDRA-14468)
 Merged from 2.2:
=======
2.2.14
 * MigrationManager attempts to pull schema from different major version nodes (CASSANDRA-14928)
 * Don't skip entire sstables when reading backwards with mixed clustering column order
   (CASSANDRA-14910)
 * Cannot perform slice reads in reverse direction against tables with clustering columns
   in mixed order (CASSANDRA-14899)
>>>>>>> 505a03c7
 * Fix incorrect cqlsh results when selecting same columns multiple times (CASSANDRA-13262)
 * Returns null instead of NaN or Infinity in JSON strings (CASSANDRA-14377)


3.0.17
 * Fix corrupted static collection deletions in 3.0 -> 2.{1,2} messages (CASSANDRA-14568)
 * Fix potential IndexOutOfBoundsException with counters (CASSANDRA-14167)
 * Restore resumable hints delivery, backport CASSANDRA-11960 (CASSANDRA-14419)
 * Always close RT markers returned by ReadCommand#executeLocally() (CASSANDRA-14515)
 * Reverse order queries with range tombstones can cause data loss (CASSANDRA-14513)
 * Fix regression of lagging commitlog flush log message (CASSANDRA-14451)
 * Add Missing dependencies in pom-all (CASSANDRA-14422)
 * Cleanup StartupClusterConnectivityChecker and PING Verb (CASSANDRA-14447)
 * Fix deprecated repair error notifications from 3.x clusters to legacy JMX clients (CASSANDRA-13121)
 * Cassandra not starting when using enhanced startup scripts in windows (CASSANDRA-14418)
 * Fix progress stats and units in compactionstats (CASSANDRA-12244)
 * Better handle missing partition columns in system_schema.columns (CASSANDRA-14379)
 * Delay hints store excise by write timeout to avoid race with decommission (CASSANDRA-13740)
 * Deprecate background repair and probablistic read_repair_chance table options
   (CASSANDRA-13910)
 * Add missed CQL keywords to documentation (CASSANDRA-14359)
 * Fix unbounded validation compactions on repair / revert CASSANDRA-13797 (CASSANDRA-14332)
 * Avoid deadlock when running nodetool refresh before node is fully up (CASSANDRA-14310)
 * Handle all exceptions when opening sstables (CASSANDRA-14202)
 * Handle incompletely written hint descriptors during startup (CASSANDRA-14080)
 * Handle repeat open bound from SRP in read repair (CASSANDRA-14330)
 * Respect max hint window when hinting for LWT (CASSANDRA-14215)
 * Adding missing WriteType enum values to v3, v4, and v5 spec (CASSANDRA-13697)
 * Don't regenerate bloomfilter and summaries on startup (CASSANDRA-11163)
 * Fix NPE when performing comparison against a null frozen in LWT (CASSANDRA-14087)
 * Log when SSTables are deleted (CASSANDRA-14302)
 * Fix batch commitlog sync regression (CASSANDRA-14292)
 * Write to pending endpoint when view replica is also base replica (CASSANDRA-14251)
 * Chain commit log marker potential performance regression in batch commit mode (CASSANDRA-14194)
 * Fully utilise specified compaction threads (CASSANDRA-14210)
 * Pre-create deletion log records to finish compactions quicker (CASSANDRA-12763)
Merged from 2.2:
 * Fix bug that prevented compaction of SSTables after full repairs (CASSANDRA-14423)
 * Incorrect counting of pending messages in OutboundTcpConnection (CASSANDRA-11551)
 * Fix compaction failure caused by reading un-flushed data (CASSANDRA-12743)
 * Use Bounds instead of Range for sstables in anticompaction (CASSANDRA-14411)
 * Fix JSON queries with IN restrictions and ORDER BY clause (CASSANDRA-14286)
 * CQL fromJson(null) throws NullPointerException (CASSANDRA-13891)
 * Backport circleci yaml (CASSANDRA-14240)
Merged from 2.1:
 * Check checksum before decompressing data (CASSANDRA-14284)
 * CVE-2017-5929 Security vulnerability in Logback warning in NEWS.txt (CASSANDRA-14183)


3.0.16
 * Fix unit test failures in ViewComplexTest (CASSANDRA-14219)
 * Add MinGW uname check to start scripts (CASSANDRA-12940)
 * Protect against overflow of local expiration time (CASSANDRA-14092)
 * Use the correct digest file and reload sstable metadata in nodetool verify (CASSANDRA-14217)
 * Handle failure when mutating repaired status in Verifier (CASSANDRA-13933)
 * Close socket on error during connect on OutboundTcpConnection (CASSANDRA-9630)
 * Set encoding for javadoc generation (CASSANDRA-14154)
 * Fix index target computation for dense composite tables with dropped compact storage (CASSANDRA-14104)
 * Improve commit log chain marker updating (CASSANDRA-14108)
 * Extra range tombstone bound creates double rows (CASSANDRA-14008)
 * Fix SStable ordering by max timestamp in SinglePartitionReadCommand (CASSANDRA-14010)
 * Accept role names containing forward-slash (CASSANDRA-14088)
 * Optimize CRC check chance probability calculations (CASSANDRA-14094)
 * Fix cleanup on keyspace with no replicas (CASSANDRA-13526)
 * Fix updating base table rows with TTL not removing materialized view entries (CASSANDRA-14071)
 * Reduce garbage created by DynamicSnitch (CASSANDRA-14091)
 * More frequent commitlog chained markers (CASSANDRA-13987)
 * Fix serialized size of DataLimits (CASSANDRA-14057)
 * Add flag to allow dropping oversized read repair mutations (CASSANDRA-13975)
 * Fix SSTableLoader logger message (CASSANDRA-14003)
 * Fix repair race that caused gossip to block (CASSANDRA-13849)
 * Tracing interferes with digest requests when using RandomPartitioner (CASSANDRA-13964)
 * Add flag to disable materialized views, and warnings on creation (CASSANDRA-13959)
 * Don't let user drop or generally break tables in system_distributed (CASSANDRA-13813)
 * Provide a JMX call to sync schema with local storage (CASSANDRA-13954)
 * Mishandling of cells for removed/dropped columns when reading legacy files (CASSANDRA-13939)
 * Deserialise sstable metadata in nodetool verify (CASSANDRA-13922)
Merged from 2.2:
 * Fix the inspectJvmOptions startup check (CASSANDRA-14112)
 * Fix race that prevents submitting compaction for a table when executor is full (CASSANDRA-13801)
 * Rely on the JVM to handle OutOfMemoryErrors (CASSANDRA-13006)
Merged from 2.1:
 * More PEP8 compliance for cqlsh (CASSANDRA-14021)
 * RPM package spec: fix permissions for installed jars and config files (CASSANDRA-14181)


3.0.15
 * Improve TRUNCATE performance (CASSANDRA-13909)
 * Implement short read protection on partition boundaries (CASSANDRA-13595)
 * Fix ISE thrown by UPI.Serializer.hasNext() for some SELECT queries (CASSANDRA-13911)
 * Filter header only commit logs before recovery (CASSANDRA-13918)
 * AssertionError prepending to a list (CASSANDRA-13149)
 * Fix support for SuperColumn tables (CASSANDRA-12373)
 * Handle limit correctly on tables with strict liveness (CASSANDRA-13883)
 * Fix missing original update in TriggerExecutor (CASSANDRA-13894)
 * Remove non-rpc-ready nodes from counter leader candidates (CASSANDRA-13043)
 * Improve short read protection performance (CASSANDRA-13794)
 * Fix sstable reader to support range-tombstone-marker for multi-slices (CASSANDRA-13787)
 * Fix short read protection for tables with no clustering columns (CASSANDRA-13880)
 * Make isBuilt volatile in PartitionUpdate (CASSANDRA-13619)
 * Prevent integer overflow of timestamps in CellTest and RowsTest (CASSANDRA-13866)
 * Fix counter application order in short read protection (CASSANDRA-12872)
 * Don't block RepairJob execution on validation futures (CASSANDRA-13797)
 * Wait for all management tasks to complete before shutting down CLSM (CASSANDRA-13123)
 * INSERT statement fails when Tuple type is used as clustering column with default DESC order (CASSANDRA-13717)
 * Fix pending view mutations handling and cleanup batchlog when there are local and remote paired mutations (CASSANDRA-13069)
 * Improve config validation and documentation on overflow and NPE (CASSANDRA-13622)
 * Range deletes in a CAS batch are ignored (CASSANDRA-13655)
 * Avoid assertion error when IndexSummary > 2G (CASSANDRA-12014)
 * Change repair midpoint logging for tiny ranges (CASSANDRA-13603)
 * Better handle corrupt final commitlog segment (CASSANDRA-11995)
 * StreamingHistogram is not thread safe (CASSANDRA-13756)
 * Fix MV timestamp issues (CASSANDRA-11500)
 * Better tolerate improperly formatted bcrypt hashes (CASSANDRA-13626) 
 * Fix race condition in read command serialization (CASSANDRA-13363)
 * Enable segement creation before recovering commitlogs (CASSANDRA-13587)
 * Fix AssertionError in short read protection (CASSANDRA-13747)
 * Don't skip corrupted sstables on startup (CASSANDRA-13620)
 * Fix the merging of cells with different user type versions (CASSANDRA-13776)
 * Copy session properties on cqlsh.py do_login (CASSANDRA-13640)
 * Potential AssertionError during ReadRepair of range tombstone and partition deletions (CASSANDRA-13719)
 * Don't let stress write warmup data if n=0 (CASSANDRA-13773)
 * Gossip thread slows down when using batch commit log (CASSANDRA-12966)
 * Randomize batchlog endpoint selection with only 1 or 2 racks (CASSANDRA-12884)
 * Fix digest calculation for counter cells (CASSANDRA-13750)
 * Fix ColumnDefinition.cellValueType() for non-frozen collection and change SSTabledump to use type.toJSONString() (CASSANDRA-13573)
 * Skip materialized view addition if the base table doesn't exist (CASSANDRA-13737)
 * Drop table should remove corresponding entries in dropped_columns table (CASSANDRA-13730)
 * Log warn message until legacy auth tables have been migrated (CASSANDRA-13371)
 * Fix incorrect [2.1 <- 3.0] serialization of counter cells created in 2.0 (CASSANDRA-13691)
 * Fix invalid writetime for null cells (CASSANDRA-13711)
 * Fix ALTER TABLE statement to atomically propagate changes to the table and its MVs (CASSANDRA-12952)
 * Fixed ambiguous output of nodetool tablestats command (CASSANDRA-13722)
 * JMXEnabledThreadPoolExecutor with corePoolSize equal to maxPoolSize (Backport CASSANDRA-13329)
 * Fix Digest mismatch Exception if hints file has UnknownColumnFamily (CASSANDRA-13696)
 * Purge tombstones created by expired cells (CASSANDRA-13643)
 * Make concat work with iterators that have different subsets of columns (CASSANDRA-13482)
 * Set test.runners based on cores and memory size (CASSANDRA-13078)
 * Allow different NUMACTL_ARGS to be passed in (CASSANDRA-13557)
 * Allow native function calls in CQLSSTableWriter (CASSANDRA-12606)
 * Fix secondary index queries on COMPACT tables (CASSANDRA-13627)
 * Nodetool listsnapshots output is missing a newline, if there are no snapshots (CASSANDRA-13568)
 * sstabledump reports incorrect usage for argument order (CASSANDRA-13532)
Merged from 2.2:
 * Safely handle empty buffers when outputting to JSON (CASSANDRA-13868)
 * Copy session properties on cqlsh.py do_login (CASSANDRA-13847)
 * Fix load over calculated issue in IndexSummaryRedistribution (CASSANDRA-13738)
 * Fix compaction and flush exception not captured (CASSANDRA-13833)
 * Uncaught exceptions in Netty pipeline (CASSANDRA-13649)
 * Prevent integer overflow on exabyte filesystems (CASSANDRA-13067)
 * Fix queries with LIMIT and filtering on clustering columns (CASSANDRA-11223)
 * Fix potential NPE when resume bootstrap fails (CASSANDRA-13272)
 * Fix toJSONString for the UDT, tuple and collection types (CASSANDRA-13592)
 * Fix nested Tuples/UDTs validation (CASSANDRA-13646)
Merged from 2.1:
 * Remove stress-test target in CircleCI as it's not existing (CASSANDRA-13775)
 * Clone HeartBeatState when building gossip messages. Make its generation/version volatile (CASSANDRA-13700)


3.0.14
 * Ensure int overflow doesn't occur when calculating large partition warning size (CASSANDRA-13172)
 * Ensure consistent view of partition columns between coordinator and replica in ColumnFilter (CASSANDRA-13004)
 * Failed unregistering mbean during drop keyspace (CASSANDRA-13346)
 * nodetool scrub/cleanup/upgradesstables exit code is wrong (CASSANDRA-13542)
 * Fix the reported number of sstable data files accessed per read (CASSANDRA-13120)
 * Fix schema digest mismatch during rolling upgrades from versions before 3.0.12 (CASSANDRA-13559)
 * Upgrade JNA version to 4.4.0 (CASSANDRA-13072)
 * Interned ColumnIdentifiers should use minimal ByteBuffers (CASSANDRA-13533)
 * ReverseIndexedReader may drop rows during 2.1 to 3.0 upgrade (CASSANDRA-13525)
 * Fix repair process violating start/end token limits for small ranges (CASSANDRA-13052)
 * Add storage port options to sstableloader (CASSANDRA-13518)
 * Properly handle quoted index names in cqlsh DESCRIBE output (CASSANDRA-12847)
 * Avoid reading static row twice from old format sstables (CASSANDRA-13236)
 * Fix NPE in StorageService.excise() (CASSANDRA-13163)
 * Expire OutboundTcpConnection messages by a single Thread (CASSANDRA-13265)
 * Fail repair if insufficient responses received (CASSANDRA-13397)
 * Fix SSTableLoader fail when the loaded table contains dropped columns (CASSANDRA-13276)
 * Avoid name clashes in CassandraIndexTest (CASSANDRA-13427)
 * Handling partially written hint files (CASSANDRA-12728)
 * Interrupt replaying hints on decommission (CASSANDRA-13308)
 * Fix schema version calculation for rolling upgrades (CASSANDRA-13441)
Merged from 2.2:
 * Nodes started with join_ring=False should be able to serve requests when authentication is enabled (CASSANDRA-11381)
 * cqlsh COPY FROM: increment error count only for failures, not for attempts (CASSANDRA-13209)


3.0.13
 * Make reading of range tombstones more reliable (CASSANDRA-12811)
 * Fix startup problems due to schema tables not completely flushed (CASSANDRA-12213)
 * Fix view builder bug that can filter out data on restart (CASSANDRA-13405)
 * Fix 2i page size calculation when there are no regular columns (CASSANDRA-13400)
 * Fix the conversion of 2.X expired rows without regular column data (CASSANDRA-13395)
 * Fix hint delivery when using ext+internal IPs with prefer_local enabled (CASSANDRA-13020)
 * Fix possible NPE on upgrade to 3.0/3.X in case of IO errors (CASSANDRA-13389)
 * Legacy deserializer can create empty range tombstones (CASSANDRA-13341)
 * Use the Kernel32 library to retrieve the PID on Windows and fix startup checks (CASSANDRA-13333)
 * Fix code to not exchange schema across major versions (CASSANDRA-13274)
 * Dropping column results in "corrupt" SSTable (CASSANDRA-13337)
 * Bugs handling range tombstones in the sstable iterators (CASSANDRA-13340)
 * Fix CONTAINS filtering for null collections (CASSANDRA-13246)
 * Applying: Use a unique metric reservoir per test run when using Cassandra-wide metrics residing in MBeans (CASSANDRA-13216)
 * Propagate row deletions in 2i tables on upgrade (CASSANDRA-13320)
 * Slice.isEmpty() returns false for some empty slices (CASSANDRA-13305)
 * Add formatted row output to assertEmpty in CQL Tester (CASSANDRA-13238)
 * Legacy caching options can prevent 3.0 upgrade (CASSANDRA-13384)
 * Nodetool upgradesstables/scrub/compact ignores system tables (CASSANDRA-13410)
 * Fix NPE issue in StorageService (CASSANDRA-13060)
Merged from 2.2:
 * Avoid starting gossiper in RemoveTest (CASSANDRA-13407)
 * Fix weightedSize() for row-cache reported by JMX and NodeTool (CASSANDRA-13393)
 * Honor truststore-password parameter in cassandra-stress (CASSANDRA-12773)
 * Discard in-flight shadow round responses (CASSANDRA-12653)
 * Don't anti-compact repaired data to avoid inconsistencies (CASSANDRA-13153)
 * Wrong logger name in AnticompactionTask (CASSANDRA-13343)
 * Commitlog replay may fail if last mutation is within 4 bytes of end of segment (CASSANDRA-13282)
 * Fix queries updating multiple time the same list (CASSANDRA-13130)
 * Fix GRANT/REVOKE when keyspace isn't specified (CASSANDRA-13053)
Merged from 2.1:
 * Fix 2ndary index queries on partition keys for tables with static columns CASSANDRA-13147
 * Fix ParseError unhashable type list in cqlsh copy from (CASSANDRA-13364)


3.0.12
 * Prevent data loss on upgrade 2.1 - 3.0 by adding component separator to LogRecord absolute path (CASSANDRA-13294)
 * Improve testing on macOS by eliminating sigar logging (CASSANDRA-13233)
 * Cqlsh copy-from should error out when csv contains invalid data for collections (CASSANDRA-13071)
 * Update c.yaml doc for offheap memtables (CASSANDRA-13179)
 * Faster StreamingHistogram (CASSANDRA-13038)
 * Legacy deserializer can create unexpected boundary range tombstones (CASSANDRA-13237)
 * Remove unnecessary assertion from AntiCompactionTest (CASSANDRA-13070)
 * Fix cqlsh COPY for dates before 1900 (CASSANDRA-13185)
Merged from 2.2:
 * Avoid race on receiver by starting streaming sender thread after sending init message (CASSANDRA-12886)
 * Fix "multiple versions of ant detected..." when running ant test (CASSANDRA-13232)
 * Coalescing strategy sleeps too much (CASSANDRA-13090)
 * Fix flaky LongLeveledCompactionStrategyTest (CASSANDRA-12202)
 * Fix failing COPY TO STDOUT (CASSANDRA-12497)
 * Fix ColumnCounter::countAll behaviour for reverse queries (CASSANDRA-13222)
 * Exceptions encountered calling getSeeds() breaks OTC thread (CASSANDRA-13018)
Merged from 2.1:
 * Remove unused repositories (CASSANDRA-13278)
 * Log stacktrace of uncaught exceptions (CASSANDRA-13108)


3.0.11
 * Use keyspace replication settings on system.size_estimates table (CASSANDRA-9639)
 * Add vm.max_map_count StartupCheck (CASSANDRA-13008)
 * Hint related logging should include the IP address of the destination in addition to 
   host ID (CASSANDRA-13205)
 * Reloading logback.xml does not work (CASSANDRA-13173)
 * Lightweight transactions temporarily fail after upgrade from 2.1 to 3.0 (CASSANDRA-13109)
 * Duplicate rows after upgrading from 2.1.16 to 3.0.10/3.9 (CASSANDRA-13125)
 * Fix UPDATE queries with empty IN restrictions (CASSANDRA-13152)
 * Abort or retry on failed hints delivery (CASSANDRA-13124)
 * Fix handling of partition with partition-level deletion plus
   live rows in sstabledump (CASSANDRA-13177)
 * Provide user workaround when system_schema.columns does not contain entries
   for a table that's in system_schema.tables (CASSANDRA-13180)
 * Dump threads when unit tests time out (CASSANDRA-13117)
 * Better error when modifying function permissions without explicit keyspace (CASSANDRA-12925)
 * Indexer is not correctly invoked when building indexes over sstables (CASSANDRA-13075)
 * Read repair is not blocking repair to finish in foreground repair (CASSANDRA-13115)
 * Stress daemon help is incorrect (CASSANDRA-12563)
 * Remove ALTER TYPE support (CASSANDRA-12443)
 * Fix assertion for certain legacy range tombstone pattern (CASSANDRA-12203)
 * Set javac encoding to utf-8 (CASSANDRA-11077)
 * Replace empty strings with null values if they cannot be converted (CASSANDRA-12794)
 * Fixed flacky SSTableRewriterTest: check file counts before calling validateCFS (CASSANDRA-12348)
 * Fix deserialization of 2.x DeletedCells (CASSANDRA-12620)
 * Add parent repair session id to anticompaction log message (CASSANDRA-12186)
 * Improve contention handling on failure to acquire MV lock for streaming and hints (CASSANDRA-12905)
 * Fix DELETE and UPDATE queries with empty IN restrictions (CASSANDRA-12829)
 * Mark MVs as built after successful bootstrap (CASSANDRA-12984)
 * Estimated TS drop-time histogram updated with Cell.NO_DELETION_TIME (CASSANDRA-13040)
 * Nodetool compactionstats fails with NullPointerException (CASSANDRA-13021)
 * Thread local pools never cleaned up (CASSANDRA-13033)
 * Set RPC_READY to false when draining or if a node is marked as shutdown (CASSANDRA-12781)
 * Make sure sstables only get committed when it's safe to discard commit log records (CASSANDRA-12956)
 * Reject default_time_to_live option when creating or altering MVs (CASSANDRA-12868)
 * Nodetool should use a more sane max heap size (CASSANDRA-12739)
 * LocalToken ensures token values are cloned on heap (CASSANDRA-12651)
 * AnticompactionRequestSerializer serializedSize is incorrect (CASSANDRA-12934)
 * Prevent reloading of logback.xml from UDF sandbox (CASSANDRA-12535)
 * Reenable HeapPool (CASSANDRA-12900)
Merged from 2.2:
 * Fix JVM metric names (CASSANDRA-13103)
 * Fix negative mean latency metric (CASSANDRA-12876)
 * Use only one file pointer when creating commitlog segments (CASSANDRA-12539)
 * Fix speculative retry bugs (CASSANDRA-13009)
 * Fix handling of nulls and unsets in IN conditions (CASSANDRA-12981)
 * Fix race causing infinite loop if Thrift server is stopped before it starts listening (CASSANDRA-12856)
 * CompactionTasks now correctly drops sstables out of compaction when not enough disk space is available (CASSANDRA-12979)
 * Remove support for non-JavaScript UDFs (CASSANDRA-12883)
 * Fix DynamicEndpointSnitch noop in multi-datacenter situations (CASSANDRA-13074)
 * cqlsh copy-from: encode column names to avoid primary key parsing errors (CASSANDRA-12909)
 * Temporarily fix bug that creates commit log when running offline tools (CASSANDRA-8616)
 * Reduce granuality of OpOrder.Group during index build (CASSANDRA-12796)
 * Test bind parameters and unset parameters in InsertUpdateIfConditionTest (CASSANDRA-12980)
 * Do not specify local address on outgoing connection when listen_on_broadcast_address is set (CASSANDRA-12673)
 * Use saved tokens when setting local tokens on StorageService.joinRing (CASSANDRA-12935)
 * cqlsh: fix DESC TYPES errors (CASSANDRA-12914)
 * Fix leak on skipped SSTables in sstableupgrade (CASSANDRA-12899)
 * Avoid blocking gossip during pending range calculation (CASSANDRA-12281)
Merged from 2.1:
 * Use portable stderr for java error in startup (CASSANDRA-13211)
 * Fix Thread Leak in OutboundTcpConnection (CASSANDRA-13204)
 * Coalescing strategy can enter infinite loop (CASSANDRA-13159)
 * Upgrade netty version to fix memory leak with client encryption (CASSANDRA-13114)
 * cqlsh copy-from: sort user type fields in csv (CASSANDRA-12959)


3.0.10
 * Disallow offheap_buffers memtable allocation (CASSANDRA-11039)
 * Fix CommitLogSegmentManagerTest (CASSANDRA-12283)
 * Pass root cause to CorruptBlockException when uncompression failed (CASSANDRA-12889)
 * Fix partition count log during compaction (CASSANDRA-12184)
 * Batch with multiple conditional updates for the same partition causes AssertionError (CASSANDRA-12867)
 * Make AbstractReplicationStrategy extendable from outside its package (CASSANDRA-12788)
 * Fix CommitLogTest.testDeleteIfNotDirty (CASSANDRA-12854)
 * Don't tell users to turn off consistent rangemovements during rebuild. (CASSANDRA-12296)
 * Avoid deadlock due to materialized view lock contention (CASSANDRA-12689)
 * Fix for KeyCacheCqlTest flakiness (CASSANDRA-12801)
 * Include SSTable filename in compacting large row message (CASSANDRA-12384)
 * Fix potential socket leak (CASSANDRA-12329, CASSANDRA-12330)
 * Fix ViewTest.testCompaction (CASSANDRA-12789)
 * Improve avg aggregate functions (CASSANDRA-12417)
 * Preserve quoted reserved keyword column names in MV creation (CASSANDRA-11803)
 * nodetool stopdaemon errors out (CASSANDRA-12646)
 * Split materialized view mutations on build to prevent OOM (CASSANDRA-12268)
 * mx4j does not work in 3.0.8 (CASSANDRA-12274)
 * Abort cqlsh copy-from in case of no answer after prolonged period of time (CASSANDRA-12740)
 * Avoid sstable corrupt exception due to dropped static column (CASSANDRA-12582)
 * Make stress use client mode to avoid checking commit log size on startup (CASSANDRA-12478)
 * Fix exceptions with new vnode allocation (CASSANDRA-12715)
 * Unify drain and shutdown processes (CASSANDRA-12509)
 * Fix NPE in ComponentOfSlice.isEQ() (CASSANDRA-12706)
 * Fix failure in LogTransactionTest (CASSANDRA-12632)
 * Fix potentially incomplete non-frozen UDT values when querying with the
   full primary key specified (CASSANDRA-12605)
 * Skip writing MV mutations to commitlog on mutation.applyUnsafe() (CASSANDRA-11670)
 * Establish consistent distinction between non-existing partition and NULL value for LWTs on static columns (CASSANDRA-12060)
 * Extend ColumnIdentifier.internedInstances key to include the type that generated the byte buffer (CASSANDRA-12516)
 * Backport CASSANDRA-10756 (race condition in NativeTransportService shutdown) (CASSANDRA-12472)
 * If CF has no clustering columns, any row cache is full partition cache (CASSANDRA-12499)
 * Correct log message for statistics of offheap memtable flush (CASSANDRA-12776)
 * Explicitly set locale for string validation (CASSANDRA-12541,CASSANDRA-12542,CASSANDRA-12543,CASSANDRA-12545)
Merged from 2.2:
 * Fix purgeability of tombstones with max timestamp (CASSANDRA-12792)
 * Fail repair if participant dies during sync or anticompaction (CASSANDRA-12901)
 * cqlsh COPY: unprotected pk values before converting them if not using prepared statements (CASSANDRA-12863)
 * Fix Util.spinAssertEquals (CASSANDRA-12283)
 * Fix potential NPE for compactionstats (CASSANDRA-12462)
 * Prepare legacy authenticate statement if credentials table initialised after node startup (CASSANDRA-12813)
 * Change cassandra.wait_for_tracing_events_timeout_secs default to 0 (CASSANDRA-12754)
 * Clean up permissions when a UDA is dropped (CASSANDRA-12720)
 * Limit colUpdateTimeDelta histogram updates to reasonable deltas (CASSANDRA-11117)
 * Fix leak errors and execution rejected exceptions when draining (CASSANDRA-12457)
 * Fix merkle tree depth calculation (CASSANDRA-12580)
 * Make Collections deserialization more robust (CASSANDRA-12618)
 * Better handle invalid system roles table (CASSANDRA-12700)
 * Fix exceptions when enabling gossip on nodes that haven't joined the ring (CASSANDRA-12253)
 * Fix authentication problem when invoking cqlsh copy from a SOURCE command (CASSANDRA-12642)
 * Decrement pending range calculator jobs counter in finally block
  (CASSANDRA-12554)
 * Split consistent range movement flag correction (CASSANDRA-12786)
Merged from 2.1:
 * Add system property to set the max number of native transport requests in queue (CASSANDRA-11363)
 * Don't skip sstables based on maxLocalDeletionTime (CASSANDRA-12765)


3.0.9
 * Handle composite prefixes with final EOC=0 as in 2.x and refactor LegacyLayout.decodeBound (CASSANDRA-12423)
 * Fix paging for 2.x to 3.x upgrades (CASSANDRA-11195)
 * select_distinct_with_deletions_test failing on non-vnode environments (CASSANDRA-11126)
 * Stack Overflow returned to queries while upgrading (CASSANDRA-12527)
 * Fix legacy regex for temporary files from 2.2 (CASSANDRA-12565)
 * Add option to state current gc_grace_seconds to tools/bin/sstablemetadata (CASSANDRA-12208)
 * Fix file system race condition that may cause LogAwareFileLister to fail to classify files (CASSANDRA-11889)
 * Fix file handle leaks due to simultaneous compaction/repair and
   listing snapshots, calculating snapshot sizes, or making schema
   changes (CASSANDRA-11594)
 * Fix nodetool repair exits with 0 for some errors (CASSANDRA-12508)
 * Do not shut down BatchlogManager twice during drain (CASSANDRA-12504)
 * Disk failure policy should not be invoked on out of space (CASSANDRA-12385)
 * Calculate last compacted key on startup (CASSANDRA-6216)
 * Add schema to snapshot manifest, add USING TIMESTAMP clause to ALTER TABLE statements (CASSANDRA-7190)
 * Fix clean interval not sent to commit log for empty memtable flush (CASSANDRA-12436)
 * Fix potential resource leak in RMIServerSocketFactoryImpl (CASSANDRA-12331)
 * Backport CASSANDRA-12002 (CASSANDRA-12177)
 * Make sure compaction stats are updated when compaction is interrupted (CASSANDRA-12100)
 * Fix potential bad messaging service message for paged range reads
   within mixed-version 3.x clusters (CASSANDRA-12249)
 * Change commitlog and sstables to track dirty and clean intervals (CASSANDRA-11828)
 * NullPointerException during compaction on table with static columns (CASSANDRA-12336)
 * Fixed ConcurrentModificationException when reading metrics in GraphiteReporter (CASSANDRA-11823)
 * Fix upgrade of super columns on thrift (CASSANDRA-12335)
 * Fixed flacky BlacklistingCompactionsTest, switched to fixed size types and increased corruption size (CASSANDRA-12359)
 * Rerun ReplicationAwareTokenAllocatorTest on failure to avoid flakiness (CASSANDRA-12277)
 * Exception when computing read-repair for range tombstones (CASSANDRA-12263)
 * Lost counter writes in compact table and static columns (CASSANDRA-12219)
 * AssertionError with MVs on updating a row that isn't indexed due to a null value (CASSANDRA-12247)
 * Disable RR and speculative retry with EACH_QUORUM reads (CASSANDRA-11980)
 * Add option to override compaction space check (CASSANDRA-12180)
 * Faster startup by only scanning each directory for temporary files once (CASSANDRA-12114)
 * Respond with v1/v2 protocol header when responding to driver that attempts
   to connect with too low of a protocol version (CASSANDRA-11464)
 * NullPointerExpception when reading/compacting table (CASSANDRA-11988)
 * Fix problem with undeleteable rows on upgrade to new sstable format (CASSANDRA-12144)
 * Fix paging logic for deleted partitions with static columns (CASSANDRA-12107)
 * Wait until the message is being send to decide which serializer must be used (CASSANDRA-11393)
 * Fix migration of static thrift column names with non-text comparators (CASSANDRA-12147)
 * Fix upgrading sparse tables that are incorrectly marked as dense (CASSANDRA-11315)
 * Fix reverse queries ignoring range tombstones (CASSANDRA-11733)
 * Avoid potential race when rebuilding CFMetaData (CASSANDRA-12098)
 * Avoid missing sstables when getting the canonical sstables (CASSANDRA-11996)
 * Always select the live sstables when getting sstables in bounds (CASSANDRA-11944)
 * Fix column ordering of results with static columns for Thrift requests in
   a mixed 2.x/3.x cluster, also fix potential non-resolved duplication of
   those static columns in query results (CASSANDRA-12123)
 * Avoid digest mismatch with empty but static rows (CASSANDRA-12090)
 * Fix EOF exception when altering column type (CASSANDRA-11820)
 * Fix JsonTransformer output of partition with deletion info (CASSANDRA-12418)
 * Fix NPE in SSTableLoader when specifying partial directory path (CASSANDRA-12609)
Merged from 2.2:
 * Add local address entry in PropertyFileSnitch (CASSANDRA-11332)
 * cqlshlib tests: increase default execute timeout (CASSANDRA-12481)
 * Forward writes to replacement node when replace_address != broadcast_address (CASSANDRA-8523)
 * Enable repair -pr and -local together (fix regression of CASSANDRA-7450) (CASSANDRA-12522)
 * Fail repair on non-existing table (CASSANDRA-12279)
 * cqlsh copy: fix missing counter values (CASSANDRA-12476)
 * Move migration tasks to non-periodic queue, assure flush executor shutdown after non-periodic executor (CASSANDRA-12251)
 * cqlsh copy: fixed possible race in initializing feeding thread (CASSANDRA-11701)
 * Only set broadcast_rpc_address on Ec2MultiRegionSnitch if it's not set (CASSANDRA-11357)
 * Update StorageProxy range metrics for timeouts, failures and unavailables (CASSANDRA-9507)
 * Add Sigar to classes included in clientutil.jar (CASSANDRA-11635)
 * Add decay to histograms and timers used for metrics (CASSANDRA-11752)
 * Fix hanging stream session (CASSANDRA-10992)
 * Fix INSERT JSON, fromJson() support of smallint, tinyint types (CASSANDRA-12371)
 * Restore JVM metric export for metric reporters (CASSANDRA-12312)
 * Release sstables of failed stream sessions only when outgoing transfers are finished (CASSANDRA-11345)
 * Wait for tracing events before returning response and query at same consistency level client side (CASSANDRA-11465)
 * cqlsh copyutil should get host metadata by connected address (CASSANDRA-11979)
 * Fixed cqlshlib.test.remove_test_db (CASSANDRA-12214)
 * Synchronize ThriftServer::stop() (CASSANDRA-12105)
 * Use dedicated thread for JMX notifications (CASSANDRA-12146)
 * Improve streaming synchronization and fault tolerance (CASSANDRA-11414)
 * MemoryUtil.getShort() should return an unsigned short also for architectures not supporting unaligned memory accesses (CASSANDRA-11973)
Merged from 2.1:
 * Fix queries with empty ByteBuffer values in clustering column restrictions (CASSANDRA-12127)
 * Disable passing control to post-flush after flush failure to prevent data loss (CASSANDRA-11828)
 * Allow STCS-in-L0 compactions to reduce scope with LCS (CASSANDRA-12040)
 * cannot use cql since upgrading python to 2.7.11+ (CASSANDRA-11850)
 * Fix filtering on clustering columns when 2i is used (CASSANDRA-11907)


3.0.8
 * Fix potential race in schema during new table creation (CASSANDRA-12083)
 * cqlsh: fix error handling in rare COPY FROM failure scenario (CASSANDRA-12070)
 * Disable autocompaction during drain (CASSANDRA-11878)
 * Add a metrics timer to MemtablePool and use it to track time spent blocked on memory in MemtableAllocator (CASSANDRA-11327)
 * Fix upgrading schema with super columns with non-text subcomparators (CASSANDRA-12023)
 * Add TimeWindowCompactionStrategy (CASSANDRA-9666)
Merged from 2.2:
 * Allow nodetool info to run with readonly JMX access (CASSANDRA-11755)
 * Validate bloom_filter_fp_chance against lowest supported
   value when the table is created (CASSANDRA-11920)
 * Don't send erroneous NEW_NODE notifications on restart (CASSANDRA-11038)
 * StorageService shutdown hook should use a volatile variable (CASSANDRA-11984)
Merged from 2.1:
 * Avoid stalling paxos when the paxos state expires (CASSANDRA-12043)
 * Remove finished incoming streaming connections from MessagingService (CASSANDRA-11854)
 * Don't try to get sstables for non-repairing column families (CASSANDRA-12077)
 * Avoid marking too many sstables as repaired (CASSANDRA-11696)
 * Prevent select statements with clustering key > 64k (CASSANDRA-11882)
 * Fix clock skew corrupting other nodes with paxos (CASSANDRA-11991)
 * Remove distinction between non-existing static columns and existing but null in LWTs (CASSANDRA-9842)
 * Cache local ranges when calculating repair neighbors (CASSANDRA-11934)
 * Allow LWT operation on static column with only partition keys (CASSANDRA-10532)
 * Create interval tree over canonical sstables to avoid missing sstables during streaming (CASSANDRA-11886)
 * cqlsh COPY FROM: shutdown parent cluster after forking, to avoid corrupting SSL connections (CASSANDRA-11749)


3.0.7
 * Fix legacy serialization of Thrift-generated non-compound range tombstones
   when communicating with 2.x nodes (CASSANDRA-11930)
 * Fix Directories instantiations where CFS.initialDirectories should be used (CASSANDRA-11849)
 * Avoid referencing DatabaseDescriptor in AbstractType (CASSANDRA-11912)
 * Fix sstables not being protected from removal during index build (CASSANDRA-11905)
 * cqlsh: Suppress stack trace from Read/WriteFailures (CASSANDRA-11032)
 * Remove unneeded code to repair index summaries that have
   been improperly down-sampled (CASSANDRA-11127)
 * Avoid WriteTimeoutExceptions during commit log replay due to materialized
   view lock contention (CASSANDRA-11891)
 * Prevent OOM failures on SSTable corruption, improve tests for corruption detection (CASSANDRA-9530)
 * Use CFS.initialDirectories when clearing snapshots (CASSANDRA-11705)
 * Allow compaction strategies to disable early open (CASSANDRA-11754)
 * Refactor Materialized View code (CASSANDRA-11475)
 * Update Java Driver (CASSANDRA-11615)
Merged from 2.2:
 * Persist local metadata earlier in startup sequence (CASSANDRA-11742)
 * Run CommitLog tests with different compression settings (CASSANDRA-9039)
 * cqlsh: fix tab completion for case-sensitive identifiers (CASSANDRA-11664)
 * Avoid showing estimated key as -1 in tablestats (CASSANDRA-11587)
 * Fix possible race condition in CommitLog.recover (CASSANDRA-11743)
 * Enable client encryption in sstableloader with cli options (CASSANDRA-11708)
 * Possible memory leak in NIODataInputStream (CASSANDRA-11867)
 * Add seconds to cqlsh tracing session duration (CASSANDRA-11753)
 * Prohibit Reversed Counter type as part of the PK (CASSANDRA-9395)
Merged from 2.1:
 * cqlsh: apply current keyspace to source command (CASSANDRA-11152)
 * Backport CASSANDRA-11578 (CASSANDRA-11750)
 * Clear out parent repair session if repair coordinator dies (CASSANDRA-11824)
 * Set default streaming_socket_timeout_in_ms to 24 hours (CASSANDRA-11840)
 * Do not consider local node a valid source during replace (CASSANDRA-11848)
 * Add message dropped tasks to nodetool netstats (CASSANDRA-11855)
 * Avoid holding SSTableReaders for duration of incremental repair (CASSANDRA-11739)


3.0.6
 * Disallow creating view with a static column (CASSANDRA-11602)
 * Reduce the amount of object allocations caused by the getFunctions methods (CASSANDRA-11593)
 * Potential error replaying commitlog with smallint/tinyint/date/time types (CASSANDRA-11618)
 * Fix queries with filtering on counter columns (CASSANDRA-11629)
 * Improve tombstone printing in sstabledump (CASSANDRA-11655)
 * Fix paging for range queries where all clustering columns are specified (CASSANDRA-11669)
 * Don't require HEAP_NEW_SIZE to be set when using G1 (CASSANDRA-11600)
 * Fix sstabledump not showing cells after tombstone marker (CASSANDRA-11654)
 * Ignore all LocalStrategy keyspaces for streaming and other related
   operations (CASSANDRA-11627)
 * Ensure columnfilter covers indexed columns for thrift 2i queries (CASSANDRA-11523)
 * Only open one sstable scanner per sstable (CASSANDRA-11412)
 * Option to specify ProtocolVersion in cassandra-stress (CASSANDRA-11410)
 * ArithmeticException in avgFunctionForDecimal (CASSANDRA-11485)
 * LogAwareFileLister should only use OLD sstable files in current folder to determine disk consistency (CASSANDRA-11470)
 * Notify indexers of expired rows during compaction (CASSANDRA-11329)
 * Properly respond with ProtocolError when a v1/v2 native protocol
   header is received (CASSANDRA-11464)
 * Validate that num_tokens and initial_token are consistent with one another (CASSANDRA-10120)
Merged from 2.2:
 * Fix commit log replay after out-of-order flush completion (CASSANDRA-9669)
 * cqlsh: correctly handle non-ascii chars in error messages (CASSANDRA-11626)
 * Exit JVM if JMX server fails to startup (CASSANDRA-11540)
 * Produce a heap dump when exiting on OOM (CASSANDRA-9861)
 * Restore ability to filter on clustering columns when using a 2i (CASSANDRA-11510)
 * JSON datetime formatting needs timezone (CASSANDRA-11137)
 * Fix is_dense recalculation for Thrift-updated tables (CASSANDRA-11502)
 * Remove unnescessary file existence check during anticompaction (CASSANDRA-11660)
 * Add missing files to debian packages (CASSANDRA-11642)
 * Avoid calling Iterables::concat in loops during ModificationStatement::getFunctions (CASSANDRA-11621)
 * cqlsh: COPY FROM should use regular inserts for single statement batches and
   report errors correctly if workers processes crash on initialization (CASSANDRA-11474)
 * Always close cluster with connection in CqlRecordWriter (CASSANDRA-11553)
 * Allow only DISTINCT queries with partition keys restrictions (CASSANDRA-11339)
 * CqlConfigHelper no longer requires both a keystore and truststore to work (CASSANDRA-11532)
 * Make deprecated repair methods backward-compatible with previous notification service (CASSANDRA-11430)
 * IncomingStreamingConnection version check message wrong (CASSANDRA-11462)
Merged from 2.1:
 * Support mlockall on IBM POWER arch (CASSANDRA-11576)
 * Add option to disable use of severity in DynamicEndpointSnitch (CASSANDRA-11737)
 * cqlsh COPY FROM fails for null values with non-prepared statements (CASSANDRA-11631)
 * Make cython optional in pylib/setup.py (CASSANDRA-11630)
 * Change order of directory searching for cassandra.in.sh to favor local one (CASSANDRA-11628)
 * cqlsh COPY FROM fails with []{} chars in UDT/tuple fields/values (CASSANDRA-11633)
 * clqsh: COPY FROM throws TypeError with Cython extensions enabled (CASSANDRA-11574)
 * cqlsh: COPY FROM ignores NULL values in conversion (CASSANDRA-11549)
 * Validate levels when building LeveledScanner to avoid overlaps with orphaned sstables (CASSANDRA-9935)


3.0.5
 * Fix rare NPE on schema upgrade from 2.x to 3.x (CASSANDRA-10943)
 * Improve backoff policy for cqlsh COPY FROM (CASSANDRA-11320)
 * Improve IF NOT EXISTS check in CREATE INDEX (CASSANDRA-11131)
 * Upgrade ohc to 0.4.3
 * Enable SO_REUSEADDR for JMX RMI server sockets (CASSANDRA-11093)
 * Allocate merkletrees with the correct size (CASSANDRA-11390)
 * Support streaming pre-3.0 sstables (CASSANDRA-10990)
 * Add backpressure to compressed commit log (CASSANDRA-10971)
 * SSTableExport supports secondary index tables (CASSANDRA-11330)
 * Fix sstabledump to include missing info in debug output (CASSANDRA-11321)
 * Establish and implement canonical bulk reading workload(s) (CASSANDRA-10331)
 * Fix paging for IN queries on tables without clustering columns (CASSANDRA-11208)
 * Remove recursive call from CompositesSearcher (CASSANDRA-11304)
 * Fix filtering on non-primary key columns for queries without index (CASSANDRA-6377)
 * Fix sstableloader fail when using materialized view (CASSANDRA-11275)
Merged from 2.2:
 * DatabaseDescriptor should log stacktrace in case of Eception during seed provider creation (CASSANDRA-11312)
 * Use canonical path for directory in SSTable descriptor (CASSANDRA-10587)
 * Add cassandra-stress keystore option (CASSANDRA-9325)
 * Dont mark sstables as repairing with sub range repairs (CASSANDRA-11451)
 * Notify when sstables change after cancelling compaction (CASSANDRA-11373)
 * cqlsh: COPY FROM should check that explicit column names are valid (CASSANDRA-11333)
 * Add -Dcassandra.start_gossip startup option (CASSANDRA-10809)
 * Fix UTF8Validator.validate() for modified UTF-8 (CASSANDRA-10748)
 * Clarify that now() function is calculated on the coordinator node in CQL documentation (CASSANDRA-10900)
 * Fix bloom filter sizing with LCS (CASSANDRA-11344)
 * (cqlsh) Fix error when result is 0 rows with EXPAND ON (CASSANDRA-11092)
 * Add missing newline at end of bin/cqlsh (CASSANDRA-11325)
 * Fix AE in nodetool cfstats (backport CASSANDRA-10859) (CASSANDRA-11297)
 * Unresolved hostname leads to replace being ignored (CASSANDRA-11210)
 * Only log yaml config once, at startup (CASSANDRA-11217)
 * Reference leak with parallel repairs on the same table (CASSANDRA-11215)
Merged from 2.1:
 * Add a -j parameter to scrub/cleanup/upgradesstables to state how
   many threads to use (CASSANDRA-11179)
 * Backport CASSANDRA-10679 (CASSANDRA-9598)
 * InvalidateKeys should have a weak ref to key cache (CASSANDRA-11176)
 * COPY FROM on large datasets: fix progress report and debug performance (CASSANDRA-11053)

3.0.4
 * Preserve order for preferred SSL cipher suites (CASSANDRA-11164)
 * MV should only query complex columns included in the view (CASSANDRA-11069)
 * Failed aggregate creation breaks server permanently (CASSANDRA-11064)
 * Add sstabledump tool (CASSANDRA-7464)
 * Introduce backpressure for hints (CASSANDRA-10972)
 * Fix ClusteringPrefix not being able to read tombstone range boundaries (CASSANDRA-11158)
 * Prevent logging in sandboxed state (CASSANDRA-11033)
 * Disallow drop/alter operations of UDTs used by UDAs (CASSANDRA-10721)
 * Add query time validation method on Index (CASSANDRA-11043)
 * Avoid potential AssertionError in mixed version cluster (CASSANDRA-11128)
 * Properly handle hinted handoff after topology changes (CASSANDRA-5902)
 * AssertionError when listing sstable files on inconsistent disk state (CASSANDRA-11156)
 * Fix wrong rack counting and invalid conditions check for TokenAllocation
   (CASSANDRA-11139)
 * Avoid creating empty hint files (CASSANDRA-11090)
 * Fix leak detection strong reference loop using weak reference (CASSANDRA-11120)
 * Configurie BatchlogManager to stop delayed tasks on shutdown (CASSANDRA-11062)
 * Hadoop integration is incompatible with Cassandra Driver 3.0.0 (CASSANDRA-11001)
 * Add dropped_columns to the list of schema table so it gets handled
   properly (CASSANDRA-11050)
 * Fix NPE when using forceRepairRangeAsync without DC (CASSANDRA-11239)
Merged from 2.2:
 * Range.compareTo() violates the contract of Comparable (CASSANDRA-11216)
 * Avoid NPE when serializing ErrorMessage with null message (CASSANDRA-11167)
 * Replacing an aggregate with a new version doesn't reset INITCOND (CASSANDRA-10840)
 * (cqlsh) cqlsh cannot be called through symlink (CASSANDRA-11037)
 * fix ohc and java-driver pom dependencies in build.xml (CASSANDRA-10793)
 * Protect from keyspace dropped during repair (CASSANDRA-11065)
 * Handle adding fields to a UDT in SELECT JSON and toJson() (CASSANDRA-11146)
 * Better error message for cleanup (CASSANDRA-10991)
 * cqlsh pg-style-strings broken if line ends with ';' (CASSANDRA-11123)
 * Always persist upsampled index summaries (CASSANDRA-10512)
 * (cqlsh) Fix inconsistent auto-complete (CASSANDRA-10733)
 * Make SELECT JSON and toJson() threadsafe (CASSANDRA-11048)
 * Fix SELECT on tuple relations for mixed ASC/DESC clustering order (CASSANDRA-7281)
 * Use cloned TokenMetadata in size estimates to avoid race against membership check
   (CASSANDRA-10736)
 * (cqlsh) Support utf-8/cp65001 encoding on Windows (CASSANDRA-11030)
 * Fix paging on DISTINCT queries repeats result when first row in partition changes
   (CASSANDRA-10010)
 * cqlsh: change default encoding to UTF-8 (CASSANDRA-11124)
Merged from 2.1:
 * Checking if an unlogged batch is local is inefficient (CASSANDRA-11529)
 * Fix out-of-space error treatment in memtable flushing (CASSANDRA-11448).
 * Don't do defragmentation if reading from repaired sstables (CASSANDRA-10342)
 * Fix streaming_socket_timeout_in_ms not enforced (CASSANDRA-11286)
 * Avoid dropping message too quickly due to missing unit conversion (CASSANDRA-11302)
 * Don't remove FailureDetector history on removeEndpoint (CASSANDRA-10371)
 * Only notify if repair status changed (CASSANDRA-11172)
 * Use logback setting for 'cassandra -v' command (CASSANDRA-10767)
 * Fix sstableloader to unthrottle streaming by default (CASSANDRA-9714)
 * Fix incorrect warning in 'nodetool status' (CASSANDRA-10176)
 * Properly release sstable ref when doing offline scrub (CASSANDRA-10697)
 * Improve nodetool status performance for large cluster (CASSANDRA-7238)
 * Gossiper#isEnabled is not thread safe (CASSANDRA-11116)
 * Avoid major compaction mixing repaired and unrepaired sstables in DTCS (CASSANDRA-11113)
 * Make it clear what DTCS timestamp_resolution is used for (CASSANDRA-11041)
 * (cqlsh) Support timezone conversion using pytz (CASSANDRA-10397)
 * (cqlsh) Display milliseconds when datetime overflows (CASSANDRA-10625)


3.0.3
 * Remove double initialization of newly added tables (CASSANDRA-11027)
 * Filter keys searcher results by target range (CASSANDRA-11104)
 * Fix deserialization of legacy read commands (CASSANDRA-11087)
 * Fix incorrect computation of deletion time in sstable metadata (CASSANDRA-11102)
 * Avoid memory leak when collecting sstable metadata (CASSANDRA-11026)
 * Mutations do not block for completion under view lock contention (CASSANDRA-10779)
 * Invalidate legacy schema tables when unloading them (CASSANDRA-11071)
 * (cqlsh) handle INSERT and UPDATE statements with LWT conditions correctly
   (CASSANDRA-11003)
 * Fix DISTINCT queries in mixed version clusters (CASSANDRA-10762)
 * Migrate build status for indexes along with legacy schema (CASSANDRA-11046)
 * Ensure SSTables for legacy KEYS indexes can be read (CASSANDRA-11045)
 * Added support for IBM zSystems architecture (CASSANDRA-11054)
 * Update CQL documentation (CASSANDRA-10899)
 * Check the column name, not cell name, for dropped columns when reading
   legacy sstables (CASSANDRA-11018)
 * Don't attempt to index clustering values of static rows (CASSANDRA-11021)
 * Remove checksum files after replaying hints (CASSANDRA-10947)
 * Support passing base table metadata to custom 2i validation (CASSANDRA-10924)
 * Ensure stale index entries are purged during reads (CASSANDRA-11013)
 * Fix AssertionError when removing from list using UPDATE (CASSANDRA-10954)
 * Fix UnsupportedOperationException when reading old sstable with range
   tombstone (CASSANDRA-10743)
 * MV should use the maximum timestamp of the primary key (CASSANDRA-10910)
 * Fix potential assertion error during compaction (CASSANDRA-10944)
 * Fix counting of received sstables in streaming (CASSANDRA-10949)
 * Implement hints compression (CASSANDRA-9428)
 * Fix potential assertion error when reading static columns (CASSANDRA-10903)
 * Avoid NoSuchElementException when executing empty batch (CASSANDRA-10711)
 * Avoid building PartitionUpdate in toString (CASSANDRA-10897)
 * Reduce heap spent when receiving many SSTables (CASSANDRA-10797)
 * Add back support for 3rd party auth providers to bulk loader (CASSANDRA-10873)
 * Eliminate the dependency on jgrapht for UDT resolution (CASSANDRA-10653)
 * (Hadoop) Close Clusters and Sessions in Hadoop Input/Output classes (CASSANDRA-10837)
 * Fix sstableloader not working with upper case keyspace name (CASSANDRA-10806)
Merged from 2.2:
 * maxPurgeableTimestamp needs to check memtables too (CASSANDRA-9949)
 * Apply change to compaction throughput in real time (CASSANDRA-10025)
 * Fix potential NPE on ORDER BY queries with IN (CASSANDRA-10955)
 * Start L0 STCS-compactions even if there is a L0 -> L1 compaction
   going (CASSANDRA-10979)
 * Make UUID LSB unique per process (CASSANDRA-7925)
 * Avoid NPE when performing sstable tasks (scrub etc.) (CASSANDRA-10980)
 * Make sure client gets tombstone overwhelmed warning (CASSANDRA-9465)
 * Fix error streaming section more than 2GB (CASSANDRA-10961)
 * (cqlsh) Also apply --connect-timeout to control connection
   timeout (CASSANDRA-10959)
 * Histogram buckets exposed in jmx are sorted incorrectly (CASSANDRA-10975)
 * Enable GC logging by default (CASSANDRA-10140)
 * Optimize pending range computation (CASSANDRA-9258)
 * Skip commit log and saved cache directories in SSTable version startup check (CASSANDRA-10902)
 * drop/alter user should be case sensitive (CASSANDRA-10817)
 * jemalloc detection fails due to quoting issues in regexv (CASSANDRA-10946)
 * (cqlsh) show correct column names for empty result sets (CASSANDRA-9813)
 * Add new types to Stress (CASSANDRA-9556)
 * Add property to allow listening on broadcast interface (CASSANDRA-9748)
 * Fix regression in split size on CqlInputFormat (CASSANDRA-10835)
 * Better handling of SSL connection errors inter-node (CASSANDRA-10816)
 * Disable reloading of GossipingPropertyFileSnitch (CASSANDRA-9474)
 * Verify tables in pseudo-system keyspaces at startup (CASSANDRA-10761)
 * (cqlsh) encode input correctly when saving history
Merged from 2.1:
 * test_bulk_round_trip_blogposts is failing occasionally (CASSANDRA-10938)
 * Fix isJoined return true only after becoming cluster member (CASANDRA-11007)
 * Fix bad gossip generation seen in long-running clusters (CASSANDRA-10969)
 * Avoid NPE when incremental repair fails (CASSANDRA-10909)
 * Unmark sstables compacting once they are done in cleanup/scrub/upgradesstables (CASSANDRA-10829)
 * Allow simultaneous bootstrapping with strict consistency when no vnodes are used (CASSANDRA-11005)
 * Log a message when major compaction does not result in a single file (CASSANDRA-10847)
 * (cqlsh) fix cqlsh_copy_tests when vnodes are disabled (CASSANDRA-10997)
 * (cqlsh) Add request timeout option to cqlsh (CASSANDRA-10686)
 * Avoid AssertionError while submitting hint with LWT (CASSANDRA-10477)
 * If CompactionMetadata is not in stats file, use index summary instead (CASSANDRA-10676)
 * Retry sending gossip syn multiple times during shadow round (CASSANDRA-8072)
 * Fix pending range calculation during moves (CASSANDRA-10887)
 * Sane default (200Mbps) for inter-DC streaming througput (CASSANDRA-8708)
 * Match cassandra-loader options in COPY FROM (CASSANDRA-9303)
 * Fix binding to any address in CqlBulkRecordWriter (CASSANDRA-9309)
 * cqlsh fails to decode utf-8 characters for text typed columns (CASSANDRA-10875)
 * Log error when stream session fails (CASSANDRA-9294)
 * Fix bugs in commit log archiving startup behavior (CASSANDRA-10593)
 * (cqlsh) further optimise COPY FROM (CASSANDRA-9302)
 * Allow CREATE TABLE WITH ID (CASSANDRA-9179)
 * Make Stress compiles within eclipse (CASSANDRA-10807)
 * Cassandra Daemon should print JVM arguments (CASSANDRA-10764)
 * Allow cancellation of index summary redistribution (CASSANDRA-8805)


3.0.2
 * Fix upgrade data loss due to range tombstone deleting more data than then should
   (CASSANDRA-10822)


3.0.1
 * Avoid MV race during node decommission (CASSANDRA-10674)
 * Disable reloading of GossipingPropertyFileSnitch (CASSANDRA-9474)
 * Handle single-column deletions correction in materialized views
   when the column is part of the view primary key (CASSANDRA-10796)
 * Fix issue with datadir migration on upgrade (CASSANDRA-10788)
 * Fix bug with range tombstones on reverse queries and test coverage for
   AbstractBTreePartition (CASSANDRA-10059)
 * Remove 64k limit on collection elements (CASSANDRA-10374)
 * Remove unclear Indexer.indexes() method (CASSANDRA-10690)
 * Fix NPE on stream read error (CASSANDRA-10771)
 * Normalize cqlsh DESC output (CASSANDRA-10431)
 * Rejects partition range deletions when columns are specified (CASSANDRA-10739)
 * Fix error when saving cached key for old format sstable (CASSANDRA-10778)
 * Invalidate prepared statements on DROP INDEX (CASSANDRA-10758)
 * Fix SELECT statement with IN restrictions on partition key,
   ORDER BY and LIMIT (CASSANDRA-10729)
 * Improve stress performance over 1k threads (CASSANDRA-7217)
 * Wait for migration responses to complete before bootstrapping (CASSANDRA-10731)
 * Unable to create a function with argument of type Inet (CASSANDRA-10741)
 * Fix backward incompatibiliy in CqlInputFormat (CASSANDRA-10717)
 * Correctly preserve deletion info on updated rows when notifying indexers
   of single-row deletions (CASSANDRA-10694)
 * Notify indexers of partition delete during cleanup (CASSANDRA-10685)
 * Keep the file open in trySkipCache (CASSANDRA-10669)
 * Updated trigger example (CASSANDRA-10257)
Merged from 2.2:
 * Verify tables in pseudo-system keyspaces at startup (CASSANDRA-10761)
 * Fix IllegalArgumentException in DataOutputBuffer.reallocate for large buffers (CASSANDRA-10592)
 * Show CQL help in cqlsh in web browser (CASSANDRA-7225)
 * Serialize on disk the proper SSTable compression ratio (CASSANDRA-10775)
 * Reject index queries while the index is building (CASSANDRA-8505)
 * CQL.textile syntax incorrectly includes optional keyspace for aggregate SFUNC and FINALFUNC (CASSANDRA-10747)
 * Fix JSON update with prepared statements (CASSANDRA-10631)
 * Don't do anticompaction after subrange repair (CASSANDRA-10422)
 * Fix SimpleDateType type compatibility (CASSANDRA-10027)
 * (Hadoop) fix splits calculation (CASSANDRA-10640)
 * (Hadoop) ensure that Cluster instances are always closed (CASSANDRA-10058)
Merged from 2.1:
 * Fix Stress profile parsing on Windows (CASSANDRA-10808)
 * Fix incremental repair hang when replica is down (CASSANDRA-10288)
 * Optimize the way we check if a token is repaired in anticompaction (CASSANDRA-10768)
 * Add proper error handling to stream receiver (CASSANDRA-10774)
 * Warn or fail when changing cluster topology live (CASSANDRA-10243)
 * Status command in debian/ubuntu init script doesn't work (CASSANDRA-10213)
 * Some DROP ... IF EXISTS incorrectly result in exceptions on non-existing KS (CASSANDRA-10658)
 * DeletionTime.compareTo wrong in rare cases (CASSANDRA-10749)
 * Force encoding when computing statement ids (CASSANDRA-10755)
 * Properly reject counters as map keys (CASSANDRA-10760)
 * Fix the sstable-needs-cleanup check (CASSANDRA-10740)
 * (cqlsh) Print column names before COPY operation (CASSANDRA-8935)
 * Fix CompressedInputStream for proper cleanup (CASSANDRA-10012)
 * (cqlsh) Support counters in COPY commands (CASSANDRA-9043)
 * Try next replica if not possible to connect to primary replica on
   ColumnFamilyRecordReader (CASSANDRA-2388)
 * Limit window size in DTCS (CASSANDRA-10280)
 * sstableloader does not use MAX_HEAP_SIZE env parameter (CASSANDRA-10188)
 * (cqlsh) Improve COPY TO performance and error handling (CASSANDRA-9304)
 * Create compression chunk for sending file only (CASSANDRA-10680)
 * Forbid compact clustering column type changes in ALTER TABLE (CASSANDRA-8879)
 * Reject incremental repair with subrange repair (CASSANDRA-10422)
 * Add a nodetool command to refresh size_estimates (CASSANDRA-9579)
 * Invalidate cache after stream receive task is completed (CASSANDRA-10341)
 * Reject counter writes in CQLSSTableWriter (CASSANDRA-10258)
 * Remove superfluous COUNTER_MUTATION stage mapping (CASSANDRA-10605)


3.0
 * Fix AssertionError while flushing memtable due to materialized views
   incorrectly inserting empty rows (CASSANDRA-10614)
 * Store UDA initcond as CQL literal in the schema table, instead of a blob (CASSANDRA-10650)
 * Don't use -1 for the position of partition key in schema (CASSANDRA-10491)
 * Fix distinct queries in mixed version cluster (CASSANDRA-10573)
 * Skip sstable on clustering in names query (CASSANDRA-10571)
 * Remove value skipping as it breaks read-repair (CASSANDRA-10655)
 * Fix bootstrapping with MVs (CASSANDRA-10621)
 * Make sure EACH_QUORUM reads are using NTS (CASSANDRA-10584)
 * Fix MV replica filtering for non-NetworkTopologyStrategy (CASSANDRA-10634)
 * (Hadoop) fix CIF describeSplits() not handling 0 size estimates (CASSANDRA-10600)
 * Fix reading of legacy sstables (CASSANDRA-10590)
 * Use CQL type names in schema metadata tables (CASSANDRA-10365)
 * Guard batchlog replay against integer division by zero (CASSANDRA-9223)
 * Fix bug when adding a column to thrift with the same name than a primary key (CASSANDRA-10608)
 * Add client address argument to IAuthenticator::newSaslNegotiator (CASSANDRA-8068)
 * Fix implementation of LegacyLayout.LegacyBoundComparator (CASSANDRA-10602)
 * Don't use 'names query' read path for counters (CASSANDRA-10572)
 * Fix backward compatibility for counters (CASSANDRA-10470)
 * Remove memory_allocator paramter from cassandra.yaml (CASSANDRA-10581,10628)
 * Execute the metadata reload task of all registered indexes on CFS::reload (CASSANDRA-10604)
 * Fix thrift cas operations with defined columns (CASSANDRA-10576)
 * Fix PartitionUpdate.operationCount()for updates with static column operations (CASSANDRA-10606)
 * Fix thrift get() queries with defined columns (CASSANDRA-10586)
 * Fix marking of indexes as built and removed (CASSANDRA-10601)
 * Skip initialization of non-registered 2i instances, remove Index::getIndexName (CASSANDRA-10595)
 * Fix batches on multiple tables (CASSANDRA-10554)
 * Ensure compaction options are validated when updating KeyspaceMetadata (CASSANDRA-10569)
 * Flatten Iterator Transformation Hierarchy (CASSANDRA-9975)
 * Remove token generator (CASSANDRA-5261)
 * RolesCache should not be created for any authenticator that does not requireAuthentication (CASSANDRA-10562)
 * Fix LogTransaction checking only a single directory for files (CASSANDRA-10421)
 * Fix handling of range tombstones when reading old format sstables (CASSANDRA-10360)
 * Aggregate with Initial Condition fails with C* 3.0 (CASSANDRA-10367)
Merged from 2.2:
 * (cqlsh) show partial trace if incomplete after max_trace_wait (CASSANDRA-7645)
 * Use most up-to-date version of schema for system tables (CASSANDRA-10652)
 * Deprecate memory_allocator in cassandra.yaml (CASSANDRA-10581,10628)
 * Expose phi values from failure detector via JMX and tweak debug
   and trace logging (CASSANDRA-9526)
 * Fix IllegalArgumentException in DataOutputBuffer.reallocate for large buffers (CASSANDRA-10592)
Merged from 2.1:
 * Shutdown compaction in drain to prevent leak (CASSANDRA-10079)
 * (cqlsh) fix COPY using wrong variable name for time_format (CASSANDRA-10633)
 * Do not run SizeEstimatesRecorder if a node is not a member of the ring (CASSANDRA-9912)
 * Improve handling of dead nodes in gossip (CASSANDRA-10298)
 * Fix logback-tools.xml incorrectly configured for outputing to System.err
   (CASSANDRA-9937)
 * Fix streaming to catch exception so retry not fail (CASSANDRA-10557)
 * Add validation method to PerRowSecondaryIndex (CASSANDRA-10092)
 * Support encrypted and plain traffic on the same port (CASSANDRA-10559)
 * Do STCS in DTCS windows (CASSANDRA-10276)
 * Avoid repetition of JVM_OPTS in debian package (CASSANDRA-10251)
 * Fix potential NPE from handling result of SIM.highestSelectivityIndex (CASSANDRA-10550)
 * Fix paging issues with partitions containing only static columns data (CASSANDRA-10381)
 * Fix conditions on static columns (CASSANDRA-10264)
 * AssertionError: attempted to delete non-existing file CommitLog (CASSANDRA-10377)
 * Fix sorting for queries with an IN condition on partition key columns (CASSANDRA-10363)


3.0-rc2
 * Fix SELECT DISTINCT queries between 2.2.2 nodes and 3.0 nodes (CASSANDRA-10473)
 * Remove circular references in SegmentedFile (CASSANDRA-10543)
 * Ensure validation of indexed values only occurs once per-partition (CASSANDRA-10536)
 * Fix handling of static columns for range tombstones in thrift (CASSANDRA-10174)
 * Support empty ColumnFilter for backward compatility on empty IN (CASSANDRA-10471)
 * Remove Pig support (CASSANDRA-10542)
 * Fix LogFile throws Exception when assertion is disabled (CASSANDRA-10522)
 * Revert CASSANDRA-7486, make CMS default GC, move GC config to
   conf/jvm.options (CASSANDRA-10403)
 * Fix TeeingAppender causing some logs to be truncated/empty (CASSANDRA-10447)
 * Allow EACH_QUORUM for reads (CASSANDRA-9602)
 * Fix potential ClassCastException while upgrading (CASSANDRA-10468)
 * Fix NPE in MVs on update (CASSANDRA-10503)
 * Only include modified cell data in indexing deltas (CASSANDRA-10438)
 * Do not load keyspace when creating sstable writer (CASSANDRA-10443)
 * If node is not yet gossiping write all MV updates to batchlog only (CASSANDRA-10413)
 * Re-populate token metadata after commit log recovery (CASSANDRA-10293)
 * Provide additional metrics for materialized views (CASSANDRA-10323)
 * Flush system schema tables after local schema changes (CASSANDRA-10429)
Merged from 2.2:
 * Reduce contention getting instances of CompositeType (CASSANDRA-10433)
 * Fix the regression when using LIMIT with aggregates (CASSANDRA-10487)
 * Avoid NoClassDefFoundError during DataDescriptor initialization on windows (CASSANDRA-10412)
 * Preserve case of quoted Role & User names (CASSANDRA-10394)
 * cqlsh pg-style-strings broken (CASSANDRA-10484)
 * cqlsh prompt includes name of keyspace after failed `use` statement (CASSANDRA-10369)
Merged from 2.1:
 * (cqlsh) Distinguish negative and positive infinity in output (CASSANDRA-10523)
 * (cqlsh) allow custom time_format for COPY TO (CASSANDRA-8970)
 * Don't allow startup if the node's rack has changed (CASSANDRA-10242)
 * (cqlsh) show partial trace if incomplete after max_trace_wait (CASSANDRA-7645)
 * Allow LOCAL_JMX to be easily overridden (CASSANDRA-10275)
 * Mark nodes as dead even if they've already left (CASSANDRA-10205)


3.0.0-rc1
 * Fix mixed version read request compatibility for compact static tables
   (CASSANDRA-10373)
 * Fix paging of DISTINCT with static and IN (CASSANDRA-10354)
 * Allow MATERIALIZED VIEW's SELECT statement to restrict primary key
   columns (CASSANDRA-9664)
 * Move crc_check_chance out of compression options (CASSANDRA-9839)
 * Fix descending iteration past end of BTreeSearchIterator (CASSANDRA-10301)
 * Transfer hints to a different node on decommission (CASSANDRA-10198)
 * Check partition keys for CAS operations during stmt validation (CASSANDRA-10338)
 * Add custom query expressions to SELECT (CASSANDRA-10217)
 * Fix minor bugs in MV handling (CASSANDRA-10362)
 * Allow custom indexes with 0,1 or multiple target columns (CASSANDRA-10124)
 * Improve MV schema representation (CASSANDRA-9921)
 * Add flag to enable/disable coordinator batchlog for MV writes (CASSANDRA-10230)
 * Update cqlsh COPY for new internal driver serialization interface (CASSANDRA-10318)
 * Give index implementations more control over rebuild operations (CASSANDRA-10312)
 * Update index file format (CASSANDRA-10314)
 * Add "shadowable" row tombstones to deal with mv timestamp issues (CASSANDRA-10261)
 * CFS.loadNewSSTables() broken for pre-3.0 sstables
 * Cache selected index in read command to reduce lookups (CASSANDRA-10215)
 * Small optimizations of sstable index serialization (CASSANDRA-10232)
 * Support for both encrypted and unencrypted native transport connections (CASSANDRA-9590)
Merged from 2.2:
 * Configurable page size in cqlsh (CASSANDRA-9855)
 * Defer default role manager setup until all nodes are on 2.2+ (CASSANDRA-9761)
 * Handle missing RoleManager in config after upgrade to 2.2 (CASSANDRA-10209)
Merged from 2.1:
 * Bulk Loader API could not tolerate even node failure (CASSANDRA-10347)
 * Avoid misleading pushed notifications when multiple nodes
   share an rpc_address (CASSANDRA-10052)
 * Fix dropping undroppable when message queue is full (CASSANDRA-10113)
 * Fix potential ClassCastException during paging (CASSANDRA-10352)
 * Prevent ALTER TYPE from creating circular references (CASSANDRA-10339)
 * Fix cache handling of 2i and base tables (CASSANDRA-10155, 10359)
 * Fix NPE in nodetool compactionhistory (CASSANDRA-9758)
 * (Pig) support BulkOutputFormat as a URL parameter (CASSANDRA-7410)
 * BATCH statement is broken in cqlsh (CASSANDRA-10272)
 * (cqlsh) Make cqlsh PEP8 Compliant (CASSANDRA-10066)
 * (cqlsh) Fix error when starting cqlsh with --debug (CASSANDRA-10282)
 * Scrub, Cleanup and Upgrade do not unmark compacting until all operations
   have completed, regardless of the occurence of exceptions (CASSANDRA-10274)


3.0.0-beta2
 * Fix columns returned by AbstractBtreePartitions (CASSANDRA-10220)
 * Fix backward compatibility issue due to AbstractBounds serialization bug (CASSANDRA-9857)
 * Fix startup error when upgrading nodes (CASSANDRA-10136)
 * Base table PRIMARY KEY can be assumed to be NOT NULL in MV creation (CASSANDRA-10147)
 * Improve batchlog write patch (CASSANDRA-9673)
 * Re-apply MaterializedView updates on commitlog replay (CASSANDRA-10164)
 * Require AbstractType.isByteOrderComparable declaration in constructor (CASSANDRA-9901)
 * Avoid digest mismatch on upgrade to 3.0 (CASSANDRA-9554)
 * Fix Materialized View builder when adding multiple MVs (CASSANDRA-10156)
 * Choose better poolingOptions for protocol v4 in cassandra-stress (CASSANDRA-10182)
 * Fix LWW bug affecting Materialized Views (CASSANDRA-10197)
 * Ensures frozen sets and maps are always sorted (CASSANDRA-10162)
 * Don't deadlock when flushing CFS backed custom indexes (CASSANDRA-10181)
 * Fix double flushing of secondary index tables (CASSANDRA-10180)
 * Fix incorrect handling of range tombstones in thrift (CASSANDRA-10046)
 * Only use batchlog when paired materialized view replica is remote (CASSANDRA-10061)
 * Reuse TemporalRow when updating multiple MaterializedViews (CASSANDRA-10060)
 * Validate gc_grace_seconds for batchlog writes and MVs (CASSANDRA-9917)
 * Fix sstablerepairedset (CASSANDRA-10132)
Merged from 2.2:
 * Cancel transaction for sstables we wont redistribute index summary
   for (CASSANDRA-10270)
 * Retry snapshot deletion after compaction and gc on Windows (CASSANDRA-10222)
 * Fix failure to start with space in directory path on Windows (CASSANDRA-10239)
 * Fix repair hang when snapshot failed (CASSANDRA-10057)
 * Fall back to 1/4 commitlog volume for commitlog_total_space on small disks
   (CASSANDRA-10199)
Merged from 2.1:
 * Added configurable warning threshold for GC duration (CASSANDRA-8907)
 * Fix handling of streaming EOF (CASSANDRA-10206)
 * Only check KeyCache when it is enabled
 * Change streaming_socket_timeout_in_ms default to 1 hour (CASSANDRA-8611)
 * (cqlsh) update list of CQL keywords (CASSANDRA-9232)
 * Add nodetool gettraceprobability command (CASSANDRA-10234)
Merged from 2.0:
 * Fix rare race where older gossip states can be shadowed (CASSANDRA-10366)
 * Fix consolidating racks violating the RF contract (CASSANDRA-10238)
 * Disallow decommission when node is in drained state (CASSANDRA-8741)


2.2.1
 * Fix race during construction of commit log (CASSANDRA-10049)
 * Fix LeveledCompactionStrategyTest (CASSANDRA-9757)
 * Fix broken UnbufferedDataOutputStreamPlus.writeUTF (CASSANDRA-10203)
 * (cqlsh) default load-from-file encoding to utf-8 (CASSANDRA-9898)
 * Avoid returning Permission.NONE when failing to query users table (CASSANDRA-10168)
 * (cqlsh) add CLEAR command (CASSANDRA-10086)
 * Support string literals as Role names for compatibility (CASSANDRA-10135)
Merged from 2.1:
 * Only check KeyCache when it is enabled
 * Change streaming_socket_timeout_in_ms default to 1 hour (CASSANDRA-8611)
 * (cqlsh) update list of CQL keywords (CASSANDRA-9232)


3.0.0-beta1
 * Redesign secondary index API (CASSANDRA-9459, 7771, 9041)
 * Fix throwing ReadFailure instead of ReadTimeout on range queries (CASSANDRA-10125)
 * Rewrite hinted handoff (CASSANDRA-6230)
 * Fix query on static compact tables (CASSANDRA-10093)
 * Fix race during construction of commit log (CASSANDRA-10049)
 * Add option to only purge repaired tombstones (CASSANDRA-6434)
 * Change authorization handling for MVs (CASSANDRA-9927)
 * Add custom JMX enabled executor for UDF sandbox (CASSANDRA-10026)
 * Fix row deletion bug for Materialized Views (CASSANDRA-10014)
 * Support mixed-version clusters with Cassandra 2.1 and 2.2 (CASSANDRA-9704)
 * Fix multiple slices on RowSearchers (CASSANDRA-10002)
 * Fix bug in merging of collections (CASSANDRA-10001)
 * Optimize batchlog replay to avoid full scans (CASSANDRA-7237)
 * Repair improvements when using vnodes (CASSANDRA-5220)
 * Disable scripted UDFs by default (CASSANDRA-9889)
 * Bytecode inspection for Java-UDFs (CASSANDRA-9890)
 * Use byte to serialize MT hash length (CASSANDRA-9792)
 * Replace usage of Adler32 with CRC32 (CASSANDRA-8684)
 * Fix migration to new format from 2.1 SSTable (CASSANDRA-10006)
 * SequentialWriter should extend BufferedDataOutputStreamPlus (CASSANDRA-9500)
 * Use the same repairedAt timestamp within incremental repair session (CASSANDRA-9111)
Merged from 2.2:
 * Allow count(*) and count(1) to be use as normal aggregation (CASSANDRA-10114)
 * An NPE is thrown if the column name is unknown for an IN relation (CASSANDRA-10043)
 * Apply commit_failure_policy to more errors on startup (CASSANDRA-9749)
 * Fix histogram overflow exception (CASSANDRA-9973)
 * Route gossip messages over dedicated socket (CASSANDRA-9237)
 * Add checksum to saved cache files (CASSANDRA-9265)
 * Log warning when using an aggregate without partition key (CASSANDRA-9737)
Merged from 2.1:
 * (cqlsh) Allow encoding to be set through command line (CASSANDRA-10004)
 * Add new JMX methods to change local compaction strategy (CASSANDRA-9965)
 * Write hints for paxos commits (CASSANDRA-7342)
 * (cqlsh) Fix timestamps before 1970 on Windows, always
   use UTC for timestamp display (CASSANDRA-10000)
 * (cqlsh) Avoid overwriting new config file with old config
   when both exist (CASSANDRA-9777)
 * Release snapshot selfRef when doing snapshot repair (CASSANDRA-9998)
 * Cannot replace token does not exist - DN node removed as Fat Client (CASSANDRA-9871)
Merged from 2.0:
 * Don't cast expected bf size to an int (CASSANDRA-9959)
 * Make getFullyExpiredSSTables less expensive (CASSANDRA-9882)


3.0.0-alpha1
 * Implement proper sandboxing for UDFs (CASSANDRA-9402)
 * Simplify (and unify) cleanup of compaction leftovers (CASSANDRA-7066)
 * Allow extra schema definitions in cassandra-stress yaml (CASSANDRA-9850)
 * Metrics should use up to date nomenclature (CASSANDRA-9448)
 * Change CREATE/ALTER TABLE syntax for compression (CASSANDRA-8384)
 * Cleanup crc and adler code for java 8 (CASSANDRA-9650)
 * Storage engine refactor (CASSANDRA-8099, 9743, 9746, 9759, 9781, 9808, 9825,
   9848, 9705, 9859, 9867, 9874, 9828, 9801)
 * Update Guava to 18.0 (CASSANDRA-9653)
 * Bloom filter false positive ratio is not honoured (CASSANDRA-8413)
 * New option for cassandra-stress to leave a ratio of columns null (CASSANDRA-9522)
 * Change hinted_handoff_enabled yaml setting, JMX (CASSANDRA-9035)
 * Add algorithmic token allocation (CASSANDRA-7032)
 * Add nodetool command to replay batchlog (CASSANDRA-9547)
 * Make file buffer cache independent of paths being read (CASSANDRA-8897)
 * Remove deprecated legacy Hadoop code (CASSANDRA-9353)
 * Decommissioned nodes will not rejoin the cluster (CASSANDRA-8801)
 * Change gossip stabilization to use endpoit size (CASSANDRA-9401)
 * Change default garbage collector to G1 (CASSANDRA-7486)
 * Populate TokenMetadata early during startup (CASSANDRA-9317)
 * Undeprecate cache recentHitRate (CASSANDRA-6591)
 * Add support for selectively varint encoding fields (CASSANDRA-9499, 9865)
 * Materialized Views (CASSANDRA-6477)
Merged from 2.2:
 * Avoid grouping sstables for anticompaction with DTCS (CASSANDRA-9900)
 * UDF / UDA execution time in trace (CASSANDRA-9723)
 * Fix broken internode SSL (CASSANDRA-9884)
Merged from 2.1:
 * Add new JMX methods to change local compaction strategy (CASSANDRA-9965)
 * Fix handling of enable/disable autocompaction (CASSANDRA-9899)
 * Add consistency level to tracing ouput (CASSANDRA-9827)
 * Remove repair snapshot leftover on startup (CASSANDRA-7357)
 * Use random nodes for batch log when only 2 racks (CASSANDRA-8735)
 * Ensure atomicity inside thrift and stream session (CASSANDRA-7757)
 * Fix nodetool info error when the node is not joined (CASSANDRA-9031)
Merged from 2.0:
 * Log when messages are dropped due to cross_node_timeout (CASSANDRA-9793)
 * Don't track hotness when opening from snapshot for validation (CASSANDRA-9382)


2.2.0
 * Allow the selection of columns together with aggregates (CASSANDRA-9767)
 * Fix cqlsh copy methods and other windows specific issues (CASSANDRA-9795)
 * Don't wrap byte arrays in SequentialWriter (CASSANDRA-9797)
 * sum() and avg() functions missing for smallint and tinyint types (CASSANDRA-9671)
 * Revert CASSANDRA-9542 (allow native functions in UDA) (CASSANDRA-9771)
Merged from 2.1:
 * Fix MarshalException when upgrading superColumn family (CASSANDRA-9582)
 * Fix broken logging for "empty" flushes in Memtable (CASSANDRA-9837)
 * Handle corrupt files on startup (CASSANDRA-9686)
 * Fix clientutil jar and tests (CASSANDRA-9760)
 * (cqlsh) Allow the SSL protocol version to be specified through the
    config file or environment variables (CASSANDRA-9544)
Merged from 2.0:
 * Add tool to find why expired sstables are not getting dropped (CASSANDRA-10015)
 * Remove erroneous pending HH tasks from tpstats/jmx (CASSANDRA-9129)
 * Don't cast expected bf size to an int (CASSANDRA-9959)
 * checkForEndpointCollision fails for legitimate collisions (CASSANDRA-9765)
 * Complete CASSANDRA-8448 fix (CASSANDRA-9519)
 * Don't include auth credentials in debug log (CASSANDRA-9682)
 * Can't transition from write survey to normal mode (CASSANDRA-9740)
 * Scrub (recover) sstables even when -Index.db is missing (CASSANDRA-9591)
 * Fix growing pending background compaction (CASSANDRA-9662)


2.2.0-rc2
 * Re-enable memory-mapped I/O on Windows (CASSANDRA-9658)
 * Warn when an extra-large partition is compacted (CASSANDRA-9643)
 * (cqlsh) Allow setting the initial connection timeout (CASSANDRA-9601)
 * BulkLoader has --transport-factory option but does not use it (CASSANDRA-9675)
 * Allow JMX over SSL directly from nodetool (CASSANDRA-9090)
 * Update cqlsh for UDFs (CASSANDRA-7556)
 * Change Windows kernel default timer resolution (CASSANDRA-9634)
 * Deprected sstable2json and json2sstable (CASSANDRA-9618)
 * Allow native functions in user-defined aggregates (CASSANDRA-9542)
 * Don't repair system_distributed by default (CASSANDRA-9621)
 * Fix mixing min, max, and count aggregates for blob type (CASSANRA-9622)
 * Rename class for DATE type in Java driver (CASSANDRA-9563)
 * Duplicate compilation of UDFs on coordinator (CASSANDRA-9475)
 * Fix connection leak in CqlRecordWriter (CASSANDRA-9576)
 * Mlockall before opening system sstables & remove boot_without_jna option (CASSANDRA-9573)
 * Add functions to convert timeuuid to date or time, deprecate dateOf and unixTimestampOf (CASSANDRA-9229)
 * Make sure we cancel non-compacting sstables from LifecycleTransaction (CASSANDRA-9566)
 * Fix deprecated repair JMX API (CASSANDRA-9570)
 * Add logback metrics (CASSANDRA-9378)
 * Update and refactor ant test/test-compression to run the tests in parallel (CASSANDRA-9583)
 * Fix upgrading to new directory for secondary index (CASSANDRA-9687)
Merged from 2.1:
 * (cqlsh) Fix bad check for CQL compatibility when DESCRIBE'ing
   COMPACT STORAGE tables with no clustering columns
 * Eliminate strong self-reference chains in sstable ref tidiers (CASSANDRA-9656)
 * Ensure StreamSession uses canonical sstable reader instances (CASSANDRA-9700) 
 * Ensure memtable book keeping is not corrupted in the event we shrink usage (CASSANDRA-9681)
 * Update internal python driver for cqlsh (CASSANDRA-9064)
 * Fix IndexOutOfBoundsException when inserting tuple with too many
   elements using the string literal notation (CASSANDRA-9559)
 * Enable describe on indices (CASSANDRA-7814)
 * Fix incorrect result for IN queries where column not found (CASSANDRA-9540)
 * ColumnFamilyStore.selectAndReference may block during compaction (CASSANDRA-9637)
 * Fix bug in cardinality check when compacting (CASSANDRA-9580)
 * Fix memory leak in Ref due to ConcurrentLinkedQueue.remove() behaviour (CASSANDRA-9549)
 * Make rebuild only run one at a time (CASSANDRA-9119)
Merged from 2.0:
 * Avoid NPE in AuthSuccess#decode (CASSANDRA-9727)
 * Add listen_address to system.local (CASSANDRA-9603)
 * Bug fixes to resultset metadata construction (CASSANDRA-9636)
 * Fix setting 'durable_writes' in ALTER KEYSPACE (CASSANDRA-9560)
 * Avoids ballot clash in Paxos (CASSANDRA-9649)
 * Improve trace messages for RR (CASSANDRA-9479)
 * Fix suboptimal secondary index selection when restricted
   clustering column is also indexed (CASSANDRA-9631)
 * (cqlsh) Add min_threshold to DTCS option autocomplete (CASSANDRA-9385)
 * Fix error message when attempting to create an index on a column
   in a COMPACT STORAGE table with clustering columns (CASSANDRA-9527)
 * 'WITH WITH' in alter keyspace statements causes NPE (CASSANDRA-9565)
 * Expose some internals of SelectStatement for inspection (CASSANDRA-9532)
 * ArrivalWindow should use primitives (CASSANDRA-9496)
 * Periodically submit background compaction tasks (CASSANDRA-9592)
 * Set HAS_MORE_PAGES flag to false when PagingState is null (CASSANDRA-9571)


2.2.0-rc1
 * Compressed commit log should measure compressed space used (CASSANDRA-9095)
 * Fix comparison bug in CassandraRoleManager#collectRoles (CASSANDRA-9551)
 * Add tinyint,smallint,time,date support for UDFs (CASSANDRA-9400)
 * Deprecates SSTableSimpleWriter and SSTableSimpleUnsortedWriter (CASSANDRA-9546)
 * Empty INITCOND treated as null in aggregate (CASSANDRA-9457)
 * Remove use of Cell in Thrift MapReduce classes (CASSANDRA-8609)
 * Integrate pre-release Java Driver 2.2-rc1, custom build (CASSANDRA-9493)
 * Clean up gossiper logic for old versions (CASSANDRA-9370)
 * Fix custom payload coding/decoding to match the spec (CASSANDRA-9515)
 * ant test-all results incomplete when parsed (CASSANDRA-9463)
 * Disallow frozen<> types in function arguments and return types for
   clarity (CASSANDRA-9411)
 * Static Analysis to warn on unsafe use of Autocloseable instances (CASSANDRA-9431)
 * Update commitlog archiving examples now that commitlog segments are
   not recycled (CASSANDRA-9350)
 * Extend Transactional API to sstable lifecycle management (CASSANDRA-8568)
 * (cqlsh) Add support for native protocol 4 (CASSANDRA-9399)
 * Ensure that UDF and UDAs are keyspace-isolated (CASSANDRA-9409)
 * Revert CASSANDRA-7807 (tracing completion client notifications) (CASSANDRA-9429)
 * Add ability to stop compaction by ID (CASSANDRA-7207)
 * Let CassandraVersion handle SNAPSHOT version (CASSANDRA-9438)
Merged from 2.1:
 * (cqlsh) Fix using COPY through SOURCE or -f (CASSANDRA-9083)
 * Fix occasional lack of `system` keyspace in schema tables (CASSANDRA-8487)
 * Use ProtocolError code instead of ServerError code for native protocol
   error responses to unsupported protocol versions (CASSANDRA-9451)
 * Default commitlog_sync_batch_window_in_ms changed to 2ms (CASSANDRA-9504)
 * Fix empty partition assertion in unsorted sstable writing tools (CASSANDRA-9071)
 * Ensure truncate without snapshot cannot produce corrupt responses (CASSANDRA-9388) 
 * Consistent error message when a table mixes counter and non-counter
   columns (CASSANDRA-9492)
 * Avoid getting unreadable keys during anticompaction (CASSANDRA-9508)
 * (cqlsh) Better float precision by default (CASSANDRA-9224)
 * Improve estimated row count (CASSANDRA-9107)
 * Optimize range tombstone memory footprint (CASSANDRA-8603)
 * Use configured gcgs in anticompaction (CASSANDRA-9397)
Merged from 2.0:
 * Don't accumulate more range than necessary in RangeTombstone.Tracker (CASSANDRA-9486)
 * Add broadcast and rpc addresses to system.local (CASSANDRA-9436)
 * Always mark sstable suspect when corrupted (CASSANDRA-9478)
 * Add database users and permissions to CQL3 documentation (CASSANDRA-7558)
 * Allow JVM_OPTS to be passed to standalone tools (CASSANDRA-5969)
 * Fix bad condition in RangeTombstoneList (CASSANDRA-9485)
 * Fix potential StackOverflow when setting CrcCheckChance over JMX (CASSANDRA-9488)
 * Fix null static columns in pages after the first, paged reversed
   queries (CASSANDRA-8502)
 * Fix counting cache serialization in request metrics (CASSANDRA-9466)
 * Add option not to validate atoms during scrub (CASSANDRA-9406)


2.2.0-beta1
 * Introduce Transactional API for internal state changes (CASSANDRA-8984)
 * Add a flag in cassandra.yaml to enable UDFs (CASSANDRA-9404)
 * Better support of null for UDF (CASSANDRA-8374)
 * Use ecj instead of javassist for UDFs (CASSANDRA-8241)
 * faster async logback configuration for tests (CASSANDRA-9376)
 * Add `smallint` and `tinyint` data types (CASSANDRA-8951)
 * Avoid thrift schema creation when native driver is used in stress tool (CASSANDRA-9374)
 * Make Functions.declared thread-safe
 * Add client warnings to native protocol v4 (CASSANDRA-8930)
 * Allow roles cache to be invalidated (CASSANDRA-8967)
 * Upgrade Snappy (CASSANDRA-9063)
 * Don't start Thrift rpc by default (CASSANDRA-9319)
 * Only stream from unrepaired sstables with incremental repair (CASSANDRA-8267)
 * Aggregate UDFs allow SFUNC return type to differ from STYPE if FFUNC specified (CASSANDRA-9321)
 * Remove Thrift dependencies in bundled tools (CASSANDRA-8358)
 * Disable memory mapping of hsperfdata file for JVM statistics (CASSANDRA-9242)
 * Add pre-startup checks to detect potential incompatibilities (CASSANDRA-8049)
 * Distinguish between null and unset in protocol v4 (CASSANDRA-7304)
 * Add user/role permissions for user-defined functions (CASSANDRA-7557)
 * Allow cassandra config to be updated to restart daemon without unloading classes (CASSANDRA-9046)
 * Don't initialize compaction writer before checking if iter is empty (CASSANDRA-9117)
 * Don't execute any functions at prepare-time (CASSANDRA-9037)
 * Share file handles between all instances of a SegmentedFile (CASSANDRA-8893)
 * Make it possible to major compact LCS (CASSANDRA-7272)
 * Make FunctionExecutionException extend RequestExecutionException
   (CASSANDRA-9055)
 * Add support for SELECT JSON, INSERT JSON syntax and new toJson(), fromJson()
   functions (CASSANDRA-7970)
 * Optimise max purgeable timestamp calculation in compaction (CASSANDRA-8920)
 * Constrain internode message buffer sizes, and improve IO class hierarchy (CASSANDRA-8670) 
 * New tool added to validate all sstables in a node (CASSANDRA-5791)
 * Push notification when tracing completes for an operation (CASSANDRA-7807)
 * Delay "node up" and "node added" notifications until native protocol server is started (CASSANDRA-8236)
 * Compressed Commit Log (CASSANDRA-6809)
 * Optimise IntervalTree (CASSANDRA-8988)
 * Add a key-value payload for third party usage (CASSANDRA-8553, 9212)
 * Bump metrics-reporter-config dependency for metrics 3.0 (CASSANDRA-8149)
 * Partition intra-cluster message streams by size, not type (CASSANDRA-8789)
 * Add WriteFailureException to native protocol, notify coordinator of
   write failures (CASSANDRA-8592)
 * Convert SequentialWriter to nio (CASSANDRA-8709)
 * Add role based access control (CASSANDRA-7653, 8650, 7216, 8760, 8849, 8761, 8850)
 * Record client ip address in tracing sessions (CASSANDRA-8162)
 * Indicate partition key columns in response metadata for prepared
   statements (CASSANDRA-7660)
 * Merge UUIDType and TimeUUIDType parse logic (CASSANDRA-8759)
 * Avoid memory allocation when searching index summary (CASSANDRA-8793)
 * Optimise (Time)?UUIDType Comparisons (CASSANDRA-8730)
 * Make CRC32Ex into a separate maven dependency (CASSANDRA-8836)
 * Use preloaded jemalloc w/ Unsafe (CASSANDRA-8714, 9197)
 * Avoid accessing partitioner through StorageProxy (CASSANDRA-8244, 8268)
 * Upgrade Metrics library and remove depricated metrics (CASSANDRA-5657)
 * Serializing Row cache alternative, fully off heap (CASSANDRA-7438)
 * Duplicate rows returned when in clause has repeated values (CASSANDRA-6706)
 * Make CassandraException unchecked, extend RuntimeException (CASSANDRA-8560)
 * Support direct buffer decompression for reads (CASSANDRA-8464)
 * DirectByteBuffer compatible LZ4 methods (CASSANDRA-7039)
 * Group sstables for anticompaction correctly (CASSANDRA-8578)
 * Add ReadFailureException to native protocol, respond
   immediately when replicas encounter errors while handling
   a read request (CASSANDRA-7886)
 * Switch CommitLogSegment from RandomAccessFile to nio (CASSANDRA-8308)
 * Allow mixing token and partition key restrictions (CASSANDRA-7016)
 * Support index key/value entries on map collections (CASSANDRA-8473)
 * Modernize schema tables (CASSANDRA-8261)
 * Support for user-defined aggregation functions (CASSANDRA-8053)
 * Fix NPE in SelectStatement with empty IN values (CASSANDRA-8419)
 * Refactor SelectStatement, return IN results in natural order instead
   of IN value list order and ignore duplicate values in partition key IN restrictions (CASSANDRA-7981)
 * Support UDTs, tuples, and collections in user-defined
   functions (CASSANDRA-7563)
 * Fix aggregate fn results on empty selection, result column name,
   and cqlsh parsing (CASSANDRA-8229)
 * Mark sstables as repaired after full repair (CASSANDRA-7586)
 * Extend Descriptor to include a format value and refactor reader/writer
   APIs (CASSANDRA-7443)
 * Integrate JMH for microbenchmarks (CASSANDRA-8151)
 * Keep sstable levels when bootstrapping (CASSANDRA-7460)
 * Add Sigar library and perform basic OS settings check on startup (CASSANDRA-7838)
 * Support for aggregation functions (CASSANDRA-4914)
 * Remove cassandra-cli (CASSANDRA-7920)
 * Accept dollar quoted strings in CQL (CASSANDRA-7769)
 * Make assassinate a first class command (CASSANDRA-7935)
 * Support IN clause on any partition key column (CASSANDRA-7855)
 * Support IN clause on any clustering column (CASSANDRA-4762)
 * Improve compaction logging (CASSANDRA-7818)
 * Remove YamlFileNetworkTopologySnitch (CASSANDRA-7917)
 * Do anticompaction in groups (CASSANDRA-6851)
 * Support user-defined functions (CASSANDRA-7395, 7526, 7562, 7740, 7781, 7929,
   7924, 7812, 8063, 7813, 7708)
 * Permit configurable timestamps with cassandra-stress (CASSANDRA-7416)
 * Move sstable RandomAccessReader to nio2, which allows using the
   FILE_SHARE_DELETE flag on Windows (CASSANDRA-4050)
 * Remove CQL2 (CASSANDRA-5918)
 * Optimize fetching multiple cells by name (CASSANDRA-6933)
 * Allow compilation in java 8 (CASSANDRA-7028)
 * Make incremental repair default (CASSANDRA-7250)
 * Enable code coverage thru JaCoCo (CASSANDRA-7226)
 * Switch external naming of 'column families' to 'tables' (CASSANDRA-4369) 
 * Shorten SSTable path (CASSANDRA-6962)
 * Use unsafe mutations for most unit tests (CASSANDRA-6969)
 * Fix race condition during calculation of pending ranges (CASSANDRA-7390)
 * Fail on very large batch sizes (CASSANDRA-8011)
 * Improve concurrency of repair (CASSANDRA-6455, 8208, 9145)
 * Select optimal CRC32 implementation at runtime (CASSANDRA-8614)
 * Evaluate MurmurHash of Token once per query (CASSANDRA-7096)
 * Generalize progress reporting (CASSANDRA-8901)
 * Resumable bootstrap streaming (CASSANDRA-8838, CASSANDRA-8942)
 * Allow scrub for secondary index (CASSANDRA-5174)
 * Save repair data to system table (CASSANDRA-5839)
 * fix nodetool names that reference column families (CASSANDRA-8872)
 Merged from 2.1:
 * Warn on misuse of unlogged batches (CASSANDRA-9282)
 * Failure detector detects and ignores local pauses (CASSANDRA-9183)
 * Add utility class to support for rate limiting a given log statement (CASSANDRA-9029)
 * Add missing consistency levels to cassandra-stess (CASSANDRA-9361)
 * Fix commitlog getCompletedTasks to not increment (CASSANDRA-9339)
 * Fix for harmless exceptions logged as ERROR (CASSANDRA-8564)
 * Delete processed sstables in sstablesplit/sstableupgrade (CASSANDRA-8606)
 * Improve sstable exclusion from partition tombstones (CASSANDRA-9298)
 * Validate the indexed column rather than the cell's contents for 2i (CASSANDRA-9057)
 * Add support for top-k custom 2i queries (CASSANDRA-8717)
 * Fix error when dropping table during compaction (CASSANDRA-9251)
 * cassandra-stress supports validation operations over user profiles (CASSANDRA-8773)
 * Add support for rate limiting log messages (CASSANDRA-9029)
 * Log the partition key with tombstone warnings (CASSANDRA-8561)
 * Reduce runWithCompactionsDisabled poll interval to 1ms (CASSANDRA-9271)
 * Fix PITR commitlog replay (CASSANDRA-9195)
 * GCInspector logs very different times (CASSANDRA-9124)
 * Fix deleting from an empty list (CASSANDRA-9198)
 * Update tuple and collection types that use a user-defined type when that UDT
   is modified (CASSANDRA-9148, CASSANDRA-9192)
 * Use higher timeout for prepair and snapshot in repair (CASSANDRA-9261)
 * Fix anticompaction blocking ANTI_ENTROPY stage (CASSANDRA-9151)
 * Repair waits for anticompaction to finish (CASSANDRA-9097)
 * Fix streaming not holding ref when stream error (CASSANDRA-9295)
 * Fix canonical view returning early opened SSTables (CASSANDRA-9396)
Merged from 2.0:
 * (cqlsh) Add LOGIN command to switch users (CASSANDRA-7212)
 * Clone SliceQueryFilter in AbstractReadCommand implementations (CASSANDRA-8940)
 * Push correct protocol notification for DROP INDEX (CASSANDRA-9310)
 * token-generator - generated tokens too long (CASSANDRA-9300)
 * Fix counting of tombstones for TombstoneOverwhelmingException (CASSANDRA-9299)
 * Fix ReconnectableSnitch reconnecting to peers during upgrade (CASSANDRA-6702)
 * Include keyspace and table name in error log for collections over the size
   limit (CASSANDRA-9286)
 * Avoid potential overlap in LCS with single-partition sstables (CASSANDRA-9322)
 * Log warning message when a table is queried before the schema has fully
   propagated (CASSANDRA-9136)
 * Overload SecondaryIndex#indexes to accept the column definition (CASSANDRA-9314)
 * (cqlsh) Add SERIAL and LOCAL_SERIAL consistency levels (CASSANDRA-8051)
 * Fix index selection during rebuild with certain table layouts (CASSANDRA-9281)
 * Fix partition-level-delete-only workload accounting (CASSANDRA-9194)
 * Allow scrub to handle corrupted compressed chunks (CASSANDRA-9140)
 * Fix assertion error when resetlocalschema is run during repair (CASSANDRA-9249)
 * Disable single sstable tombstone compactions for DTCS by default (CASSANDRA-9234)
 * IncomingTcpConnection thread is not named (CASSANDRA-9262)
 * Close incoming connections when MessagingService is stopped (CASSANDRA-9238)
 * Fix streaming hang when retrying (CASSANDRA-9132)


2.1.5
 * Re-add deprecated cold_reads_to_omit param for backwards compat (CASSANDRA-9203)
 * Make anticompaction visible in compactionstats (CASSANDRA-9098)
 * Improve nodetool getendpoints documentation about the partition
   key parameter (CASSANDRA-6458)
 * Don't check other keyspaces for schema changes when an user-defined
   type is altered (CASSANDRA-9187)
 * Add generate-idea-files target to build.xml (CASSANDRA-9123)
 * Allow takeColumnFamilySnapshot to take a list of tables (CASSANDRA-8348)
 * Limit major sstable operations to their canonical representation (CASSANDRA-8669)
 * cqlsh: Add tests for INSERT and UPDATE tab completion (CASSANDRA-9125)
 * cqlsh: quote column names when needed in COPY FROM inserts (CASSANDRA-9080)
 * Do not load read meter for offline operations (CASSANDRA-9082)
 * cqlsh: Make CompositeType data readable (CASSANDRA-8919)
 * cqlsh: Fix display of triggers (CASSANDRA-9081)
 * Fix NullPointerException when deleting or setting an element by index on
   a null list collection (CASSANDRA-9077)
 * Buffer bloom filter serialization (CASSANDRA-9066)
 * Fix anti-compaction target bloom filter size (CASSANDRA-9060)
 * Make FROZEN and TUPLE unreserved keywords in CQL (CASSANDRA-9047)
 * Prevent AssertionError from SizeEstimatesRecorder (CASSANDRA-9034)
 * Avoid overwriting index summaries for sstables with an older format that
   does not support downsampling; rebuild summaries on startup when this
   is detected (CASSANDRA-8993)
 * Fix potential data loss in CompressedSequentialWriter (CASSANDRA-8949)
 * Make PasswordAuthenticator number of hashing rounds configurable (CASSANDRA-8085)
 * Fix AssertionError when binding nested collections in DELETE (CASSANDRA-8900)
 * Check for overlap with non-early sstables in LCS (CASSANDRA-8739)
 * Only calculate max purgable timestamp if we have to (CASSANDRA-8914)
 * (cqlsh) Greatly improve performance of COPY FROM (CASSANDRA-8225)
 * IndexSummary effectiveIndexInterval is now a guideline, not a rule (CASSANDRA-8993)
 * Use correct bounds for page cache eviction of compressed files (CASSANDRA-8746)
 * SSTableScanner enforces its bounds (CASSANDRA-8946)
 * Cleanup cell equality (CASSANDRA-8947)
 * Introduce intra-cluster message coalescing (CASSANDRA-8692)
 * DatabaseDescriptor throws NPE when rpc_interface is used (CASSANDRA-8839)
 * Don't check if an sstable is live for offline compactions (CASSANDRA-8841)
 * Don't set clientMode in SSTableLoader (CASSANDRA-8238)
 * Fix SSTableRewriter with disabled early open (CASSANDRA-8535)
 * Fix cassandra-stress so it respects the CL passed in user mode (CASSANDRA-8948)
 * Fix rare NPE in ColumnDefinition#hasIndexOption() (CASSANDRA-8786)
 * cassandra-stress reports per-operation statistics, plus misc (CASSANDRA-8769)
 * Add SimpleDate (cql date) and Time (cql time) types (CASSANDRA-7523)
 * Use long for key count in cfstats (CASSANDRA-8913)
 * Make SSTableRewriter.abort() more robust to failure (CASSANDRA-8832)
 * Remove cold_reads_to_omit from STCS (CASSANDRA-8860)
 * Make EstimatedHistogram#percentile() use ceil instead of floor (CASSANDRA-8883)
 * Fix top partitions reporting wrong cardinality (CASSANDRA-8834)
 * Fix rare NPE in KeyCacheSerializer (CASSANDRA-8067)
 * Pick sstables for validation as late as possible inc repairs (CASSANDRA-8366)
 * Fix commitlog getPendingTasks to not increment (CASSANDRA-8862)
 * Fix parallelism adjustment in range and secondary index queries
   when the first fetch does not satisfy the limit (CASSANDRA-8856)
 * Check if the filtered sstables is non-empty in STCS (CASSANDRA-8843)
 * Upgrade java-driver used for cassandra-stress (CASSANDRA-8842)
 * Fix CommitLog.forceRecycleAllSegments() memory access error (CASSANDRA-8812)
 * Improve assertions in Memory (CASSANDRA-8792)
 * Fix SSTableRewriter cleanup (CASSANDRA-8802)
 * Introduce SafeMemory for CompressionMetadata.Writer (CASSANDRA-8758)
 * 'nodetool info' prints exception against older node (CASSANDRA-8796)
 * Ensure SSTableReader.last corresponds exactly with the file end (CASSANDRA-8750)
 * Make SSTableWriter.openEarly more robust and obvious (CASSANDRA-8747)
 * Enforce SSTableReader.first/last (CASSANDRA-8744)
 * Cleanup SegmentedFile API (CASSANDRA-8749)
 * Avoid overlap with early compaction replacement (CASSANDRA-8683)
 * Safer Resource Management++ (CASSANDRA-8707)
 * Write partition size estimates into a system table (CASSANDRA-7688)
 * cqlsh: Fix keys() and full() collection indexes in DESCRIBE output
   (CASSANDRA-8154)
 * Show progress of streaming in nodetool netstats (CASSANDRA-8886)
 * IndexSummaryBuilder utilises offheap memory, and shares data between
   each IndexSummary opened from it (CASSANDRA-8757)
 * markCompacting only succeeds if the exact SSTableReader instances being 
   marked are in the live set (CASSANDRA-8689)
 * cassandra-stress support for varint (CASSANDRA-8882)
 * Fix Adler32 digest for compressed sstables (CASSANDRA-8778)
 * Add nodetool statushandoff/statusbackup (CASSANDRA-8912)
 * Use stdout for progress and stats in sstableloader (CASSANDRA-8982)
 * Correctly identify 2i datadir from older versions (CASSANDRA-9116)
Merged from 2.0:
 * Ignore gossip SYNs after shutdown (CASSANDRA-9238)
 * Avoid overflow when calculating max sstable size in LCS (CASSANDRA-9235)
 * Make sstable blacklisting work with compression (CASSANDRA-9138)
 * Do not attempt to rebuild indexes if no index accepts any column (CASSANDRA-9196)
 * Don't initiate snitch reconnection for dead states (CASSANDRA-7292)
 * Fix ArrayIndexOutOfBoundsException in CQLSSTableWriter (CASSANDRA-8978)
 * Add shutdown gossip state to prevent timeouts during rolling restarts (CASSANDRA-8336)
 * Fix running with java.net.preferIPv6Addresses=true (CASSANDRA-9137)
 * Fix failed bootstrap/replace attempts being persisted in system.peers (CASSANDRA-9180)
 * Flush system.IndexInfo after marking index built (CASSANDRA-9128)
 * Fix updates to min/max_compaction_threshold through cassandra-cli
   (CASSANDRA-8102)
 * Don't include tmp files when doing offline relevel (CASSANDRA-9088)
 * Use the proper CAS WriteType when finishing a previous round during Paxos
   preparation (CASSANDRA-8672)
 * Avoid race in cancelling compactions (CASSANDRA-9070)
 * More aggressive check for expired sstables in DTCS (CASSANDRA-8359)
 * Fix ignored index_interval change in ALTER TABLE statements (CASSANDRA-7976)
 * Do more aggressive compaction in old time windows in DTCS (CASSANDRA-8360)
 * java.lang.AssertionError when reading saved cache (CASSANDRA-8740)
 * "disk full" when running cleanup (CASSANDRA-9036)
 * Lower logging level from ERROR to DEBUG when a scheduled schema pull
   cannot be completed due to a node being down (CASSANDRA-9032)
 * Fix MOVED_NODE client event (CASSANDRA-8516)
 * Allow overriding MAX_OUTSTANDING_REPLAY_COUNT (CASSANDRA-7533)
 * Fix malformed JMX ObjectName containing IPv6 addresses (CASSANDRA-9027)
 * (cqlsh) Allow increasing CSV field size limit through
   cqlshrc config option (CASSANDRA-8934)
 * Stop logging range tombstones when exceeding the threshold
   (CASSANDRA-8559)
 * Fix NullPointerException when nodetool getendpoints is run
   against invalid keyspaces or tables (CASSANDRA-8950)
 * Allow specifying the tmp dir (CASSANDRA-7712)
 * Improve compaction estimated tasks estimation (CASSANDRA-8904)
 * Fix duplicate up/down messages sent to native clients (CASSANDRA-7816)
 * Expose commit log archive status via JMX (CASSANDRA-8734)
 * Provide better exceptions for invalid replication strategy parameters
   (CASSANDRA-8909)
 * Fix regression in mixed single and multi-column relation support for
   SELECT statements (CASSANDRA-8613)
 * Add ability to limit number of native connections (CASSANDRA-8086)
 * Fix CQLSSTableWriter throwing exception and spawning threads
   (CASSANDRA-8808)
 * Fix MT mismatch between empty and GC-able data (CASSANDRA-8979)
 * Fix incorrect validation when snapshotting single table (CASSANDRA-8056)
 * Add offline tool to relevel sstables (CASSANDRA-8301)
 * Preserve stream ID for more protocol errors (CASSANDRA-8848)
 * Fix combining token() function with multi-column relations on
   clustering columns (CASSANDRA-8797)
 * Make CFS.markReferenced() resistant to bad refcounting (CASSANDRA-8829)
 * Fix StreamTransferTask abort/complete bad refcounting (CASSANDRA-8815)
 * Fix AssertionError when querying a DESC clustering ordered
   table with ASC ordering and paging (CASSANDRA-8767)
 * AssertionError: "Memory was freed" when running cleanup (CASSANDRA-8716)
 * Make it possible to set max_sstable_age to fractional days (CASSANDRA-8406)
 * Fix some multi-column relations with indexes on some clustering
   columns (CASSANDRA-8275)
 * Fix memory leak in SSTableSimple*Writer and SSTableReader.validate()
   (CASSANDRA-8748)
 * Throw OOM if allocating memory fails to return a valid pointer (CASSANDRA-8726)
 * Fix SSTableSimpleUnsortedWriter ConcurrentModificationException (CASSANDRA-8619)
 * 'nodetool info' prints exception against older node (CASSANDRA-8796)
 * Ensure SSTableSimpleUnsortedWriter.close() terminates if
   disk writer has crashed (CASSANDRA-8807)


2.1.4
 * Bind JMX to localhost unless explicitly configured otherwise (CASSANDRA-9085)


2.1.3
 * Fix HSHA/offheap_objects corruption (CASSANDRA-8719)
 * Upgrade libthrift to 0.9.2 (CASSANDRA-8685)
 * Don't use the shared ref in sstableloader (CASSANDRA-8704)
 * Purge internal prepared statements if related tables or
   keyspaces are dropped (CASSANDRA-8693)
 * (cqlsh) Handle unicode BOM at start of files (CASSANDRA-8638)
 * Stop compactions before exiting offline tools (CASSANDRA-8623)
 * Update tools/stress/README.txt to match current behaviour (CASSANDRA-7933)
 * Fix schema from Thrift conversion with empty metadata (CASSANDRA-8695)
 * Safer Resource Management (CASSANDRA-7705)
 * Make sure we compact highly overlapping cold sstables with
   STCS (CASSANDRA-8635)
 * rpc_interface and listen_interface generate NPE on startup when specified
   interface doesn't exist (CASSANDRA-8677)
 * Fix ArrayIndexOutOfBoundsException in nodetool cfhistograms (CASSANDRA-8514)
 * Switch from yammer metrics for nodetool cf/proxy histograms (CASSANDRA-8662)
 * Make sure we don't add tmplink files to the compaction
   strategy (CASSANDRA-8580)
 * (cqlsh) Handle maps with blob keys (CASSANDRA-8372)
 * (cqlsh) Handle DynamicCompositeType schemas correctly (CASSANDRA-8563)
 * Duplicate rows returned when in clause has repeated values (CASSANDRA-6706)
 * Add tooling to detect hot partitions (CASSANDRA-7974)
 * Fix cassandra-stress user-mode truncation of partition generation (CASSANDRA-8608)
 * Only stream from unrepaired sstables during inc repair (CASSANDRA-8267)
 * Don't allow starting multiple inc repairs on the same sstables (CASSANDRA-8316)
 * Invalidate prepared BATCH statements when related tables
   or keyspaces are dropped (CASSANDRA-8652)
 * Fix missing results in secondary index queries on collections
   with ALLOW FILTERING (CASSANDRA-8421)
 * Expose EstimatedHistogram metrics for range slices (CASSANDRA-8627)
 * (cqlsh) Escape clqshrc passwords properly (CASSANDRA-8618)
 * Fix NPE when passing wrong argument in ALTER TABLE statement (CASSANDRA-8355)
 * Pig: Refactor and deprecate CqlStorage (CASSANDRA-8599)
 * Don't reuse the same cleanup strategy for all sstables (CASSANDRA-8537)
 * Fix case-sensitivity of index name on CREATE and DROP INDEX
   statements (CASSANDRA-8365)
 * Better detection/logging for corruption in compressed sstables (CASSANDRA-8192)
 * Use the correct repairedAt value when closing writer (CASSANDRA-8570)
 * (cqlsh) Handle a schema mismatch being detected on startup (CASSANDRA-8512)
 * Properly calculate expected write size during compaction (CASSANDRA-8532)
 * Invalidate affected prepared statements when a table's columns
   are altered (CASSANDRA-7910)
 * Stress - user defined writes should populate sequentally (CASSANDRA-8524)
 * Fix regression in SSTableRewriter causing some rows to become unreadable 
   during compaction (CASSANDRA-8429)
 * Run major compactions for repaired/unrepaired in parallel (CASSANDRA-8510)
 * (cqlsh) Fix compression options in DESCRIBE TABLE output when compression
   is disabled (CASSANDRA-8288)
 * (cqlsh) Fix DESCRIBE output after keyspaces are altered (CASSANDRA-7623)
 * Make sure we set lastCompactedKey correctly (CASSANDRA-8463)
 * (cqlsh) Fix output of CONSISTENCY command (CASSANDRA-8507)
 * (cqlsh) Fixed the handling of LIST statements (CASSANDRA-8370)
 * Make sstablescrub check leveled manifest again (CASSANDRA-8432)
 * Check first/last keys in sstable when giving out positions (CASSANDRA-8458)
 * Disable mmap on Windows (CASSANDRA-6993)
 * Add missing ConsistencyLevels to cassandra-stress (CASSANDRA-8253)
 * Add auth support to cassandra-stress (CASSANDRA-7985)
 * Fix ArrayIndexOutOfBoundsException when generating error message
   for some CQL syntax errors (CASSANDRA-8455)
 * Scale memtable slab allocation logarithmically (CASSANDRA-7882)
 * cassandra-stress simultaneous inserts over same seed (CASSANDRA-7964)
 * Reduce cassandra-stress sampling memory requirements (CASSANDRA-7926)
 * Ensure memtable flush cannot expire commit log entries from its future (CASSANDRA-8383)
 * Make read "defrag" async to reclaim memtables (CASSANDRA-8459)
 * Remove tmplink files for offline compactions (CASSANDRA-8321)
 * Reduce maxHintsInProgress (CASSANDRA-8415)
 * BTree updates may call provided update function twice (CASSANDRA-8018)
 * Release sstable references after anticompaction (CASSANDRA-8386)
 * Handle abort() in SSTableRewriter properly (CASSANDRA-8320)
 * Centralize shared executors (CASSANDRA-8055)
 * Fix filtering for CONTAINS (KEY) relations on frozen collection
   clustering columns when the query is restricted to a single
   partition (CASSANDRA-8203)
 * Do more aggressive entire-sstable TTL expiry checks (CASSANDRA-8243)
 * Add more log info if readMeter is null (CASSANDRA-8238)
 * add check of the system wall clock time at startup (CASSANDRA-8305)
 * Support for frozen collections (CASSANDRA-7859)
 * Fix overflow on histogram computation (CASSANDRA-8028)
 * Have paxos reuse the timestamp generation of normal queries (CASSANDRA-7801)
 * Fix incremental repair not remove parent session on remote (CASSANDRA-8291)
 * Improve JBOD disk utilization (CASSANDRA-7386)
 * Log failed host when preparing incremental repair (CASSANDRA-8228)
 * Force config client mode in CQLSSTableWriter (CASSANDRA-8281)
 * Fix sstableupgrade throws exception (CASSANDRA-8688)
 * Fix hang when repairing empty keyspace (CASSANDRA-8694)
Merged from 2.0:
 * Fix IllegalArgumentException in dynamic snitch (CASSANDRA-8448)
 * Add support for UPDATE ... IF EXISTS (CASSANDRA-8610)
 * Fix reversal of list prepends (CASSANDRA-8733)
 * Prevent non-zero default_time_to_live on tables with counters
   (CASSANDRA-8678)
 * Fix SSTableSimpleUnsortedWriter ConcurrentModificationException
   (CASSANDRA-8619)
 * Round up time deltas lower than 1ms in BulkLoader (CASSANDRA-8645)
 * Add batch remove iterator to ABSC (CASSANDRA-8414, 8666)
 * Round up time deltas lower than 1ms in BulkLoader (CASSANDRA-8645)
 * Fix isClientMode check in Keyspace (CASSANDRA-8687)
 * Use more efficient slice size for querying internal secondary
   index tables (CASSANDRA-8550)
 * Fix potentially returning deleted rows with range tombstone (CASSANDRA-8558)
 * Check for available disk space before starting a compaction (CASSANDRA-8562)
 * Fix DISTINCT queries with LIMITs or paging when some partitions
   contain only tombstones (CASSANDRA-8490)
 * Introduce background cache refreshing to permissions cache
   (CASSANDRA-8194)
 * Fix race condition in StreamTransferTask that could lead to
   infinite loops and premature sstable deletion (CASSANDRA-7704)
 * Add an extra version check to MigrationTask (CASSANDRA-8462)
 * Ensure SSTableWriter cleans up properly after failure (CASSANDRA-8499)
 * Increase bf true positive count on key cache hit (CASSANDRA-8525)
 * Move MeteredFlusher to its own thread (CASSANDRA-8485)
 * Fix non-distinct results in DISTNCT queries on static columns when
   paging is enabled (CASSANDRA-8087)
 * Move all hints related tasks to hints internal executor (CASSANDRA-8285)
 * Fix paging for multi-partition IN queries (CASSANDRA-8408)
 * Fix MOVED_NODE topology event never being emitted when a node
   moves its token (CASSANDRA-8373)
 * Fix validation of indexes in COMPACT tables (CASSANDRA-8156)
 * Avoid StackOverflowError when a large list of IN values
   is used for a clustering column (CASSANDRA-8410)
 * Fix NPE when writetime() or ttl() calls are wrapped by
   another function call (CASSANDRA-8451)
 * Fix NPE after dropping a keyspace (CASSANDRA-8332)
 * Fix error message on read repair timeouts (CASSANDRA-7947)
 * Default DTCS base_time_seconds changed to 60 (CASSANDRA-8417)
 * Refuse Paxos operation with more than one pending endpoint (CASSANDRA-8346, 8640)
 * Throw correct exception when trying to bind a keyspace or table
   name (CASSANDRA-6952)
 * Make HHOM.compact synchronized (CASSANDRA-8416)
 * cancel latency-sampling task when CF is dropped (CASSANDRA-8401)
 * don't block SocketThread for MessagingService (CASSANDRA-8188)
 * Increase quarantine delay on replacement (CASSANDRA-8260)
 * Expose off-heap memory usage stats (CASSANDRA-7897)
 * Ignore Paxos commits for truncated tables (CASSANDRA-7538)
 * Validate size of indexed column values (CASSANDRA-8280)
 * Make LCS split compaction results over all data directories (CASSANDRA-8329)
 * Fix some failing queries that use multi-column relations
   on COMPACT STORAGE tables (CASSANDRA-8264)
 * Fix InvalidRequestException with ORDER BY (CASSANDRA-8286)
 * Disable SSLv3 for POODLE (CASSANDRA-8265)
 * Fix millisecond timestamps in Tracing (CASSANDRA-8297)
 * Include keyspace name in error message when there are insufficient
   live nodes to stream from (CASSANDRA-8221)
 * Avoid overlap in L1 when L0 contains many nonoverlapping
   sstables (CASSANDRA-8211)
 * Improve PropertyFileSnitch logging (CASSANDRA-8183)
 * Add DC-aware sequential repair (CASSANDRA-8193)
 * Use live sstables in snapshot repair if possible (CASSANDRA-8312)
 * Fix hints serialized size calculation (CASSANDRA-8587)


2.1.2
 * (cqlsh) parse_for_table_meta errors out on queries with undefined
   grammars (CASSANDRA-8262)
 * (cqlsh) Fix SELECT ... TOKEN() function broken in C* 2.1.1 (CASSANDRA-8258)
 * Fix Cassandra crash when running on JDK8 update 40 (CASSANDRA-8209)
 * Optimize partitioner tokens (CASSANDRA-8230)
 * Improve compaction of repaired/unrepaired sstables (CASSANDRA-8004)
 * Make cache serializers pluggable (CASSANDRA-8096)
 * Fix issues with CONTAINS (KEY) queries on secondary indexes
   (CASSANDRA-8147)
 * Fix read-rate tracking of sstables for some queries (CASSANDRA-8239)
 * Fix default timestamp in QueryOptions (CASSANDRA-8246)
 * Set socket timeout when reading remote version (CASSANDRA-8188)
 * Refactor how we track live size (CASSANDRA-7852)
 * Make sure unfinished compaction files are removed (CASSANDRA-8124)
 * Fix shutdown when run as Windows service (CASSANDRA-8136)
 * Fix DESCRIBE TABLE with custom indexes (CASSANDRA-8031)
 * Fix race in RecoveryManagerTest (CASSANDRA-8176)
 * Avoid IllegalArgumentException while sorting sstables in
   IndexSummaryManager (CASSANDRA-8182)
 * Shutdown JVM on file descriptor exhaustion (CASSANDRA-7579)
 * Add 'die' policy for commit log and disk failure (CASSANDRA-7927)
 * Fix installing as service on Windows (CASSANDRA-8115)
 * Fix CREATE TABLE for CQL2 (CASSANDRA-8144)
 * Avoid boxing in ColumnStats min/max trackers (CASSANDRA-8109)
Merged from 2.0:
 * Correctly handle non-text column names in cql3 (CASSANDRA-8178)
 * Fix deletion for indexes on primary key columns (CASSANDRA-8206)
 * Add 'nodetool statusgossip' (CASSANDRA-8125)
 * Improve client notification that nodes are ready for requests (CASSANDRA-7510)
 * Handle negative timestamp in writetime method (CASSANDRA-8139)
 * Pig: Remove errant LIMIT clause in CqlNativeStorage (CASSANDRA-8166)
 * Throw ConfigurationException when hsha is used with the default
   rpc_max_threads setting of 'unlimited' (CASSANDRA-8116)
 * Allow concurrent writing of the same table in the same JVM using
   CQLSSTableWriter (CASSANDRA-7463)
 * Fix totalDiskSpaceUsed calculation (CASSANDRA-8205)


2.1.1
 * Fix spin loop in AtomicSortedColumns (CASSANDRA-7546)
 * Dont notify when replacing tmplink files (CASSANDRA-8157)
 * Fix validation with multiple CONTAINS clause (CASSANDRA-8131)
 * Fix validation of collections in TriggerExecutor (CASSANDRA-8146)
 * Fix IllegalArgumentException when a list of IN values containing tuples
   is passed as a single arg to a prepared statement with the v1 or v2
   protocol (CASSANDRA-8062)
 * Fix ClassCastException in DISTINCT query on static columns with
   query paging (CASSANDRA-8108)
 * Fix NPE on null nested UDT inside a set (CASSANDRA-8105)
 * Fix exception when querying secondary index on set items or map keys
   when some clustering columns are specified (CASSANDRA-8073)
 * Send proper error response when there is an error during native
   protocol message decode (CASSANDRA-8118)
 * Gossip should ignore generation numbers too far in the future (CASSANDRA-8113)
 * Fix NPE when creating a table with frozen sets, lists (CASSANDRA-8104)
 * Fix high memory use due to tracking reads on incrementally opened sstable
   readers (CASSANDRA-8066)
 * Fix EXECUTE request with skipMetadata=false returning no metadata
   (CASSANDRA-8054)
 * Allow concurrent use of CQLBulkOutputFormat (CASSANDRA-7776)
 * Shutdown JVM on OOM (CASSANDRA-7507)
 * Upgrade netty version and enable epoll event loop (CASSANDRA-7761)
 * Don't duplicate sstables smaller than split size when using
   the sstablesplitter tool (CASSANDRA-7616)
 * Avoid re-parsing already prepared statements (CASSANDRA-7923)
 * Fix some Thrift slice deletions and updates of COMPACT STORAGE
   tables with some clustering columns omitted (CASSANDRA-7990)
 * Fix filtering for CONTAINS on sets (CASSANDRA-8033)
 * Properly track added size (CASSANDRA-7239)
 * Allow compilation in java 8 (CASSANDRA-7208)
 * Fix Assertion error on RangeTombstoneList diff (CASSANDRA-8013)
 * Release references to overlapping sstables during compaction (CASSANDRA-7819)
 * Send notification when opening compaction results early (CASSANDRA-8034)
 * Make native server start block until properly bound (CASSANDRA-7885)
 * (cqlsh) Fix IPv6 support (CASSANDRA-7988)
 * Ignore fat clients when checking for endpoint collision (CASSANDRA-7939)
 * Make sstablerepairedset take a list of files (CASSANDRA-7995)
 * (cqlsh) Tab completeion for indexes on map keys (CASSANDRA-7972)
 * (cqlsh) Fix UDT field selection in select clause (CASSANDRA-7891)
 * Fix resource leak in event of corrupt sstable
 * (cqlsh) Add command line option for cqlshrc file path (CASSANDRA-7131)
 * Provide visibility into prepared statements churn (CASSANDRA-7921, CASSANDRA-7930)
 * Invalidate prepared statements when their keyspace or table is
   dropped (CASSANDRA-7566)
 * cassandra-stress: fix support for NetworkTopologyStrategy (CASSANDRA-7945)
 * Fix saving caches when a table is dropped (CASSANDRA-7784)
 * Add better error checking of new stress profile (CASSANDRA-7716)
 * Use ThreadLocalRandom and remove FBUtilities.threadLocalRandom (CASSANDRA-7934)
 * Prevent operator mistakes due to simultaneous bootstrap (CASSANDRA-7069)
 * cassandra-stress supports whitelist mode for node config (CASSANDRA-7658)
 * GCInspector more closely tracks GC; cassandra-stress and nodetool report it (CASSANDRA-7916)
 * nodetool won't output bogus ownership info without a keyspace (CASSANDRA-7173)
 * Add human readable option to nodetool commands (CASSANDRA-5433)
 * Don't try to set repairedAt on old sstables (CASSANDRA-7913)
 * Add metrics for tracking PreparedStatement use (CASSANDRA-7719)
 * (cqlsh) tab-completion for triggers (CASSANDRA-7824)
 * (cqlsh) Support for query paging (CASSANDRA-7514)
 * (cqlsh) Show progress of COPY operations (CASSANDRA-7789)
 * Add syntax to remove multiple elements from a map (CASSANDRA-6599)
 * Support non-equals conditions in lightweight transactions (CASSANDRA-6839)
 * Add IF [NOT] EXISTS to create/drop triggers (CASSANDRA-7606)
 * (cqlsh) Display the current logged-in user (CASSANDRA-7785)
 * (cqlsh) Don't ignore CTRL-C during COPY FROM execution (CASSANDRA-7815)
 * (cqlsh) Order UDTs according to cross-type dependencies in DESCRIBE
   output (CASSANDRA-7659)
 * (cqlsh) Fix handling of CAS statement results (CASSANDRA-7671)
 * (cqlsh) COPY TO/FROM improvements (CASSANDRA-7405)
 * Support list index operations with conditions (CASSANDRA-7499)
 * Add max live/tombstoned cells to nodetool cfstats output (CASSANDRA-7731)
 * Validate IPv6 wildcard addresses properly (CASSANDRA-7680)
 * (cqlsh) Error when tracing query (CASSANDRA-7613)
 * Avoid IOOBE when building SyntaxError message snippet (CASSANDRA-7569)
 * SSTableExport uses correct validator to create string representation of partition
   keys (CASSANDRA-7498)
 * Avoid NPEs when receiving type changes for an unknown keyspace (CASSANDRA-7689)
 * Add support for custom 2i validation (CASSANDRA-7575)
 * Pig support for hadoop CqlInputFormat (CASSANDRA-6454)
 * Add duration mode to cassandra-stress (CASSANDRA-7468)
 * Add listen_interface and rpc_interface options (CASSANDRA-7417)
 * Improve schema merge performance (CASSANDRA-7444)
 * Adjust MT depth based on # of partition validating (CASSANDRA-5263)
 * Optimise NativeCell comparisons (CASSANDRA-6755)
 * Configurable client timeout for cqlsh (CASSANDRA-7516)
 * Include snippet of CQL query near syntax error in messages (CASSANDRA-7111)
 * Make repair -pr work with -local (CASSANDRA-7450)
 * Fix error in sstableloader with -cph > 1 (CASSANDRA-8007)
 * Fix snapshot repair error on indexed tables (CASSANDRA-8020)
 * Do not exit nodetool repair when receiving JMX NOTIF_LOST (CASSANDRA-7909)
 * Stream to private IP when available (CASSANDRA-8084)
Merged from 2.0:
 * Reject conditions on DELETE unless full PK is given (CASSANDRA-6430)
 * Properly reject the token function DELETE (CASSANDRA-7747)
 * Force batchlog replay before decommissioning a node (CASSANDRA-7446)
 * Fix hint replay with many accumulated expired hints (CASSANDRA-6998)
 * Fix duplicate results in DISTINCT queries on static columns with query
   paging (CASSANDRA-8108)
 * Add DateTieredCompactionStrategy (CASSANDRA-6602)
 * Properly validate ascii and utf8 string literals in CQL queries (CASSANDRA-8101)
 * (cqlsh) Fix autocompletion for alter keyspace (CASSANDRA-8021)
 * Create backup directories for commitlog archiving during startup (CASSANDRA-8111)
 * Reduce totalBlockFor() for LOCAL_* consistency levels (CASSANDRA-8058)
 * Fix merging schemas with re-dropped keyspaces (CASSANDRA-7256)
 * Fix counters in supercolumns during live upgrades from 1.2 (CASSANDRA-7188)
 * Notify DT subscribers when a column family is truncated (CASSANDRA-8088)
 * Add sanity check of $JAVA on startup (CASSANDRA-7676)
 * Schedule fat client schema pull on join (CASSANDRA-7993)
 * Don't reset nodes' versions when closing IncomingTcpConnections
   (CASSANDRA-7734)
 * Record the real messaging version in all cases in OutboundTcpConnection
   (CASSANDRA-8057)
 * SSL does not work in cassandra-cli (CASSANDRA-7899)
 * Fix potential exception when using ReversedType in DynamicCompositeType
   (CASSANDRA-7898)
 * Better validation of collection values (CASSANDRA-7833)
 * Track min/max timestamps correctly (CASSANDRA-7969)
 * Fix possible overflow while sorting CL segments for replay (CASSANDRA-7992)
 * Increase nodetool Xmx (CASSANDRA-7956)
 * Archive any commitlog segments present at startup (CASSANDRA-6904)
 * CrcCheckChance should adjust based on live CFMetadata not 
   sstable metadata (CASSANDRA-7978)
 * token() should only accept columns in the partitioning
   key order (CASSANDRA-6075)
 * Add method to invalidate permission cache via JMX (CASSANDRA-7977)
 * Allow propagating multiple gossip states atomically (CASSANDRA-6125)
 * Log exceptions related to unclean native protocol client disconnects
   at DEBUG or INFO (CASSANDRA-7849)
 * Allow permissions cache to be set via JMX (CASSANDRA-7698)
 * Include schema_triggers CF in readable system resources (CASSANDRA-7967)
 * Fix RowIndexEntry to report correct serializedSize (CASSANDRA-7948)
 * Make CQLSSTableWriter sync within partitions (CASSANDRA-7360)
 * Potentially use non-local replicas in CqlConfigHelper (CASSANDRA-7906)
 * Explicitly disallow mixing multi-column and single-column
   relations on clustering columns (CASSANDRA-7711)
 * Better error message when condition is set on PK column (CASSANDRA-7804)
 * Don't send schema change responses and events for no-op DDL
   statements (CASSANDRA-7600)
 * (Hadoop) fix cluster initialisation for a split fetching (CASSANDRA-7774)
 * Throw InvalidRequestException when queries contain relations on entire
   collection columns (CASSANDRA-7506)
 * (cqlsh) enable CTRL-R history search with libedit (CASSANDRA-7577)
 * (Hadoop) allow ACFRW to limit nodes to local DC (CASSANDRA-7252)
 * (cqlsh) cqlsh should automatically disable tracing when selecting
   from system_traces (CASSANDRA-7641)
 * (Hadoop) Add CqlOutputFormat (CASSANDRA-6927)
 * Don't depend on cassandra config for nodetool ring (CASSANDRA-7508)
 * (cqlsh) Fix failing cqlsh formatting tests (CASSANDRA-7703)
 * Fix IncompatibleClassChangeError from hadoop2 (CASSANDRA-7229)
 * Add 'nodetool sethintedhandoffthrottlekb' (CASSANDRA-7635)
 * (cqlsh) Add tab-completion for CREATE/DROP USER IF [NOT] EXISTS (CASSANDRA-7611)
 * Catch errors when the JVM pulls the rug out from GCInspector (CASSANDRA-5345)
 * cqlsh fails when version number parts are not int (CASSANDRA-7524)
 * Fix NPE when table dropped during streaming (CASSANDRA-7946)
 * Fix wrong progress when streaming uncompressed (CASSANDRA-7878)
 * Fix possible infinite loop in creating repair range (CASSANDRA-7983)
 * Fix unit in nodetool for streaming throughput (CASSANDRA-7375)
Merged from 1.2:
 * Don't index tombstones (CASSANDRA-7828)
 * Improve PasswordAuthenticator default super user setup (CASSANDRA-7788)


2.1.0
 * (cqlsh) Removed "ALTER TYPE <name> RENAME TO <name>" from tab-completion
   (CASSANDRA-7895)
 * Fixed IllegalStateException in anticompaction (CASSANDRA-7892)
 * cqlsh: DESCRIBE support for frozen UDTs, tuples (CASSANDRA-7863)
 * Avoid exposing internal classes over JMX (CASSANDRA-7879)
 * Add null check for keys when freezing collection (CASSANDRA-7869)
 * Improve stress workload realism (CASSANDRA-7519)
Merged from 2.0:
 * Configure system.paxos with LeveledCompactionStrategy (CASSANDRA-7753)
 * Fix ALTER clustering column type from DateType to TimestampType when
   using DESC clustering order (CASSANRDA-7797)
 * Throw EOFException if we run out of chunks in compressed datafile
   (CASSANDRA-7664)
 * Fix PRSI handling of CQL3 row markers for row cleanup (CASSANDRA-7787)
 * Fix dropping collection when it's the last regular column (CASSANDRA-7744)
 * Make StreamReceiveTask thread safe and gc friendly (CASSANDRA-7795)
 * Validate empty cell names from counter updates (CASSANDRA-7798)
Merged from 1.2:
 * Don't allow compacted sstables to be marked as compacting (CASSANDRA-7145)
 * Track expired tombstones (CASSANDRA-7810)


2.1.0-rc7
 * Add frozen keyword and require UDT to be frozen (CASSANDRA-7857)
 * Track added sstable size correctly (CASSANDRA-7239)
 * (cqlsh) Fix case insensitivity (CASSANDRA-7834)
 * Fix failure to stream ranges when moving (CASSANDRA-7836)
 * Correctly remove tmplink files (CASSANDRA-7803)
 * (cqlsh) Fix column name formatting for functions, CAS operations,
   and UDT field selections (CASSANDRA-7806)
 * (cqlsh) Fix COPY FROM handling of null/empty primary key
   values (CASSANDRA-7792)
 * Fix ordering of static cells (CASSANDRA-7763)
Merged from 2.0:
 * Forbid re-adding dropped counter columns (CASSANDRA-7831)
 * Fix CFMetaData#isThriftCompatible() for PK-only tables (CASSANDRA-7832)
 * Always reject inequality on the partition key without token()
   (CASSANDRA-7722)
 * Always send Paxos commit to all replicas (CASSANDRA-7479)
 * Make disruptor_thrift_server invocation pool configurable (CASSANDRA-7594)
 * Make repair no-op when RF=1 (CASSANDRA-7864)


2.1.0-rc6
 * Fix OOM issue from netty caching over time (CASSANDRA-7743)
 * json2sstable couldn't import JSON for CQL table (CASSANDRA-7477)
 * Invalidate all caches on table drop (CASSANDRA-7561)
 * Skip strict endpoint selection for ranges if RF == nodes (CASSANRA-7765)
 * Fix Thrift range filtering without 2ary index lookups (CASSANDRA-7741)
 * Add tracing entries about concurrent range requests (CASSANDRA-7599)
 * (cqlsh) Fix DESCRIBE for NTS keyspaces (CASSANDRA-7729)
 * Remove netty buffer ref-counting (CASSANDRA-7735)
 * Pass mutated cf to index updater for use by PRSI (CASSANDRA-7742)
 * Include stress yaml example in release and deb (CASSANDRA-7717)
 * workaround for netty issue causing corrupted data off the wire (CASSANDRA-7695)
 * cqlsh DESC CLUSTER fails retrieving ring information (CASSANDRA-7687)
 * Fix binding null values inside UDT (CASSANDRA-7685)
 * Fix UDT field selection with empty fields (CASSANDRA-7670)
 * Bogus deserialization of static cells from sstable (CASSANDRA-7684)
 * Fix NPE on compaction leftover cleanup for dropped table (CASSANDRA-7770)
Merged from 2.0:
 * Fix race condition in StreamTransferTask that could lead to
   infinite loops and premature sstable deletion (CASSANDRA-7704)
 * (cqlsh) Wait up to 10 sec for a tracing session (CASSANDRA-7222)
 * Fix NPE in FileCacheService.sizeInBytes (CASSANDRA-7756)
 * Remove duplicates from StorageService.getJoiningNodes (CASSANDRA-7478)
 * Clone token map outside of hot gossip loops (CASSANDRA-7758)
 * Fix MS expiring map timeout for Paxos messages (CASSANDRA-7752)
 * Do not flush on truncate if durable_writes is false (CASSANDRA-7750)
 * Give CRR a default input_cql Statement (CASSANDRA-7226)
 * Better error message when adding a collection with the same name
   than a previously dropped one (CASSANDRA-6276)
 * Fix validation when adding static columns (CASSANDRA-7730)
 * (Thrift) fix range deletion of supercolumns (CASSANDRA-7733)
 * Fix potential AssertionError in RangeTombstoneList (CASSANDRA-7700)
 * Validate arguments of blobAs* functions (CASSANDRA-7707)
 * Fix potential AssertionError with 2ndary indexes (CASSANDRA-6612)
 * Avoid logging CompactionInterrupted at ERROR (CASSANDRA-7694)
 * Minor leak in sstable2jon (CASSANDRA-7709)
 * Add cassandra.auto_bootstrap system property (CASSANDRA-7650)
 * Update java driver (for hadoop) (CASSANDRA-7618)
 * Remove CqlPagingRecordReader/CqlPagingInputFormat (CASSANDRA-7570)
 * Support connecting to ipv6 jmx with nodetool (CASSANDRA-7669)


2.1.0-rc5
 * Reject counters inside user types (CASSANDRA-7672)
 * Switch to notification-based GCInspector (CASSANDRA-7638)
 * (cqlsh) Handle nulls in UDTs and tuples correctly (CASSANDRA-7656)
 * Don't use strict consistency when replacing (CASSANDRA-7568)
 * Fix min/max cell name collection on 2.0 SSTables with range
   tombstones (CASSANDRA-7593)
 * Tolerate min/max cell names of different lengths (CASSANDRA-7651)
 * Filter cached results correctly (CASSANDRA-7636)
 * Fix tracing on the new SEPExecutor (CASSANDRA-7644)
 * Remove shuffle and taketoken (CASSANDRA-7601)
 * Clean up Windows batch scripts (CASSANDRA-7619)
 * Fix native protocol drop user type notification (CASSANDRA-7571)
 * Give read access to system.schema_usertypes to all authenticated users
   (CASSANDRA-7578)
 * (cqlsh) Fix cqlsh display when zero rows are returned (CASSANDRA-7580)
 * Get java version correctly when JAVA_TOOL_OPTIONS is set (CASSANDRA-7572)
 * Fix NPE when dropping index from non-existent keyspace, AssertionError when
   dropping non-existent index with IF EXISTS (CASSANDRA-7590)
 * Fix sstablelevelresetter hang (CASSANDRA-7614)
 * (cqlsh) Fix deserialization of blobs (CASSANDRA-7603)
 * Use "keyspace updated" schema change message for UDT changes in v1 and
   v2 protocols (CASSANDRA-7617)
 * Fix tracing of range slices and secondary index lookups that are local
   to the coordinator (CASSANDRA-7599)
 * Set -Dcassandra.storagedir for all tool shell scripts (CASSANDRA-7587)
 * Don't swap max/min col names when mutating sstable metadata (CASSANDRA-7596)
 * (cqlsh) Correctly handle paged result sets (CASSANDRA-7625)
 * (cqlsh) Improve waiting for a trace to complete (CASSANDRA-7626)
 * Fix tracing of concurrent range slices and 2ary index queries (CASSANDRA-7626)
 * Fix scrub against collection type (CASSANDRA-7665)
Merged from 2.0:
 * Set gc_grace_seconds to seven days for system schema tables (CASSANDRA-7668)
 * SimpleSeedProvider no longer caches seeds forever (CASSANDRA-7663)
 * Always flush on truncate (CASSANDRA-7511)
 * Fix ReversedType(DateType) mapping to native protocol (CASSANDRA-7576)
 * Always merge ranges owned by a single node (CASSANDRA-6930)
 * Track max/min timestamps for range tombstones (CASSANDRA-7647)
 * Fix NPE when listing saved caches dir (CASSANDRA-7632)


2.1.0-rc4
 * Fix word count hadoop example (CASSANDRA-7200)
 * Updated memtable_cleanup_threshold and memtable_flush_writers defaults 
   (CASSANDRA-7551)
 * (Windows) fix startup when WMI memory query fails (CASSANDRA-7505)
 * Anti-compaction proceeds if any part of the repair failed (CASSANDRA-7521)
 * Add missing table name to DROP INDEX responses and notifications (CASSANDRA-7539)
 * Bump CQL version to 3.2.0 and update CQL documentation (CASSANDRA-7527)
 * Fix configuration error message when running nodetool ring (CASSANDRA-7508)
 * Support conditional updates, tuple type, and the v3 protocol in cqlsh (CASSANDRA-7509)
 * Handle queries on multiple secondary index types (CASSANDRA-7525)
 * Fix cqlsh authentication with v3 native protocol (CASSANDRA-7564)
 * Fix NPE when unknown prepared statement ID is used (CASSANDRA-7454)
Merged from 2.0:
 * (Windows) force range-based repair to non-sequential mode (CASSANDRA-7541)
 * Fix range merging when DES scores are zero (CASSANDRA-7535)
 * Warn when SSL certificates have expired (CASSANDRA-7528)
 * Fix error when doing reversed queries with static columns (CASSANDRA-7490)
Merged from 1.2:
 * Set correct stream ID on responses when non-Exception Throwables
   are thrown while handling native protocol messages (CASSANDRA-7470)


2.1.0-rc3
 * Consider expiry when reconciling otherwise equal cells (CASSANDRA-7403)
 * Introduce CQL support for stress tool (CASSANDRA-6146)
 * Fix ClassCastException processing expired messages (CASSANDRA-7496)
 * Fix prepared marker for collections inside UDT (CASSANDRA-7472)
 * Remove left-over populate_io_cache_on_flush and replicate_on_write
   uses (CASSANDRA-7493)
 * (Windows) handle spaces in path names (CASSANDRA-7451)
 * Ensure writes have completed after dropping a table, before recycling
   commit log segments (CASSANDRA-7437)
 * Remove left-over rows_per_partition_to_cache (CASSANDRA-7493)
 * Fix error when CONTAINS is used with a bind marker (CASSANDRA-7502)
 * Properly reject unknown UDT field (CASSANDRA-7484)
Merged from 2.0:
 * Fix CC#collectTimeOrderedData() tombstone optimisations (CASSANDRA-7394)
 * Support DISTINCT for static columns and fix behaviour when DISTINC is
   not use (CASSANDRA-7305).
 * Workaround JVM NPE on JMX bind failure (CASSANDRA-7254)
 * Fix race in FileCacheService RemovalListener (CASSANDRA-7278)
 * Fix inconsistent use of consistencyForCommit that allowed LOCAL_QUORUM
   operations to incorrect become full QUORUM (CASSANDRA-7345)
 * Properly handle unrecognized opcodes and flags (CASSANDRA-7440)
 * (Hadoop) close CqlRecordWriter clients when finished (CASSANDRA-7459)
 * Commit disk failure policy (CASSANDRA-7429)
 * Make sure high level sstables get compacted (CASSANDRA-7414)
 * Fix AssertionError when using empty clustering columns and static columns
   (CASSANDRA-7455)
 * Add option to disable STCS in L0 (CASSANDRA-6621)
 * Upgrade to snappy-java 1.0.5.2 (CASSANDRA-7476)


2.1.0-rc2
 * Fix heap size calculation for CompoundSparseCellName and 
   CompoundSparseCellName.WithCollection (CASSANDRA-7421)
 * Allow counter mutations in UNLOGGED batches (CASSANDRA-7351)
 * Modify reconcile logic to always pick a tombstone over a counter cell
   (CASSANDRA-7346)
 * Avoid incremental compaction on Windows (CASSANDRA-7365)
 * Fix exception when querying a composite-keyed table with a collection index
   (CASSANDRA-7372)
 * Use node's host id in place of counter ids (CASSANDRA-7366)
 * Fix error when doing reversed queries with static columns (CASSANDRA-7490)
 * Backport CASSANDRA-6747 (CASSANDRA-7560)
 * Track max/min timestamps for range tombstones (CASSANDRA-7647)
 * Fix NPE when listing saved caches dir (CASSANDRA-7632)
 * Fix sstableloader unable to connect encrypted node (CASSANDRA-7585)
Merged from 1.2:
 * Clone token map outside of hot gossip loops (CASSANDRA-7758)
 * Add stop method to EmbeddedCassandraService (CASSANDRA-7595)
 * Support connecting to ipv6 jmx with nodetool (CASSANDRA-7669)
 * Set gc_grace_seconds to seven days for system schema tables (CASSANDRA-7668)
 * SimpleSeedProvider no longer caches seeds forever (CASSANDRA-7663)
 * Set correct stream ID on responses when non-Exception Throwables
   are thrown while handling native protocol messages (CASSANDRA-7470)
 * Fix row size miscalculation in LazilyCompactedRow (CASSANDRA-7543)
 * Fix race in background compaction check (CASSANDRA-7745)
 * Don't clear out range tombstones during compaction (CASSANDRA-7808)


2.1.0-rc1
 * Revert flush directory (CASSANDRA-6357)
 * More efficient executor service for fast operations (CASSANDRA-4718)
 * Move less common tools into a new cassandra-tools package (CASSANDRA-7160)
 * Support more concurrent requests in native protocol (CASSANDRA-7231)
 * Add tab-completion to debian nodetool packaging (CASSANDRA-6421)
 * Change concurrent_compactors defaults (CASSANDRA-7139)
 * Add PowerShell Windows launch scripts (CASSANDRA-7001)
 * Make commitlog archive+restore more robust (CASSANDRA-6974)
 * Fix marking commitlogsegments clean (CASSANDRA-6959)
 * Add snapshot "manifest" describing files included (CASSANDRA-6326)
 * Parallel streaming for sstableloader (CASSANDRA-3668)
 * Fix bugs in supercolumns handling (CASSANDRA-7138)
 * Fix ClassClassException on composite dense tables (CASSANDRA-7112)
 * Cleanup and optimize collation and slice iterators (CASSANDRA-7107)
 * Upgrade NBHM lib (CASSANDRA-7128)
 * Optimize netty server (CASSANDRA-6861)
 * Fix repair hang when given CF does not exist (CASSANDRA-7189)
 * Allow c* to be shutdown in an embedded mode (CASSANDRA-5635)
 * Add server side batching to native transport (CASSANDRA-5663)
 * Make batchlog replay asynchronous (CASSANDRA-6134)
 * remove unused classes (CASSANDRA-7197)
 * Limit user types to the keyspace they are defined in (CASSANDRA-6643)
 * Add validate method to CollectionType (CASSANDRA-7208)
 * New serialization format for UDT values (CASSANDRA-7209, CASSANDRA-7261)
 * Fix nodetool netstats (CASSANDRA-7270)
 * Fix potential ClassCastException in HintedHandoffManager (CASSANDRA-7284)
 * Use prepared statements internally (CASSANDRA-6975)
 * Fix broken paging state with prepared statement (CASSANDRA-7120)
 * Fix IllegalArgumentException in CqlStorage (CASSANDRA-7287)
 * Allow nulls/non-existant fields in UDT (CASSANDRA-7206)
 * Add Thrift MultiSliceRequest (CASSANDRA-6757, CASSANDRA-7027)
 * Handle overlapping MultiSlices (CASSANDRA-7279)
 * Fix DataOutputTest on Windows (CASSANDRA-7265)
 * Embedded sets in user defined data-types are not updating (CASSANDRA-7267)
 * Add tuple type to CQL/native protocol (CASSANDRA-7248)
 * Fix CqlPagingRecordReader on tables with few rows (CASSANDRA-7322)
Merged from 2.0:
 * Copy compaction options to make sure they are reloaded (CASSANDRA-7290)
 * Add option to do more aggressive tombstone compactions (CASSANDRA-6563)
 * Don't try to compact already-compacting files in HHOM (CASSANDRA-7288)
 * Always reallocate buffers in HSHA (CASSANDRA-6285)
 * (Hadoop) support authentication in CqlRecordReader (CASSANDRA-7221)
 * (Hadoop) Close java driver Cluster in CQLRR.close (CASSANDRA-7228)
 * Warn when 'USING TIMESTAMP' is used on a CAS BATCH (CASSANDRA-7067)
 * return all cpu values from BackgroundActivityMonitor.readAndCompute (CASSANDRA-7183)
 * Correctly delete scheduled range xfers (CASSANDRA-7143)
 * return all cpu values from BackgroundActivityMonitor.readAndCompute (CASSANDRA-7183)  
 * reduce garbage creation in calculatePendingRanges (CASSANDRA-7191)
 * fix c* launch issues on Russian os's due to output of linux 'free' cmd (CASSANDRA-6162)
 * Fix disabling autocompaction (CASSANDRA-7187)
 * Fix potential NumberFormatException when deserializing IntegerType (CASSANDRA-7088)
 * cqlsh can't tab-complete disabling compaction (CASSANDRA-7185)
 * cqlsh: Accept and execute CQL statement(s) from command-line parameter (CASSANDRA-7172)
 * Fix IllegalStateException in CqlPagingRecordReader (CASSANDRA-7198)
 * Fix the InvertedIndex trigger example (CASSANDRA-7211)
 * Add --resolve-ip option to 'nodetool ring' (CASSANDRA-7210)
 * reduce garbage on codec flag deserialization (CASSANDRA-7244) 
 * Fix duplicated error messages on directory creation error at startup (CASSANDRA-5818)
 * Proper null handle for IF with map element access (CASSANDRA-7155)
 * Improve compaction visibility (CASSANDRA-7242)
 * Correctly delete scheduled range xfers (CASSANDRA-7143)
 * Make batchlog replica selection rack-aware (CASSANDRA-6551)
 * Fix CFMetaData#getColumnDefinitionFromColumnName() (CASSANDRA-7074)
 * Fix writetime/ttl functions for static columns (CASSANDRA-7081)
 * Suggest CTRL-C or semicolon after three blank lines in cqlsh (CASSANDRA-7142)
 * Fix 2ndary index queries with DESC clustering order (CASSANDRA-6950)
 * Invalid key cache entries on DROP (CASSANDRA-6525)
 * Fix flapping RecoveryManagerTest (CASSANDRA-7084)
 * Add missing iso8601 patterns for date strings (CASSANDRA-6973)
 * Support selecting multiple rows in a partition using IN (CASSANDRA-6875)
 * Add authentication support to shuffle (CASSANDRA-6484)
 * Swap local and global default read repair chances (CASSANDRA-7320)
 * Add conditional CREATE/DROP USER support (CASSANDRA-7264)
 * Cqlsh counts non-empty lines for "Blank lines" warning (CASSANDRA-7325)
Merged from 1.2:
 * Add Cloudstack snitch (CASSANDRA-7147)
 * Update system.peers correctly when relocating tokens (CASSANDRA-7126)
 * Add Google Compute Engine snitch (CASSANDRA-7132)
 * remove duplicate query for local tokens (CASSANDRA-7182)
 * exit CQLSH with error status code if script fails (CASSANDRA-6344)
 * Fix bug with some IN queries missig results (CASSANDRA-7105)
 * Fix availability validation for LOCAL_ONE CL (CASSANDRA-7319)
 * Hint streaming can cause decommission to fail (CASSANDRA-7219)


2.1.0-beta2
 * Increase default CL space to 8GB (CASSANDRA-7031)
 * Add range tombstones to read repair digests (CASSANDRA-6863)
 * Fix BTree.clear for large updates (CASSANDRA-6943)
 * Fail write instead of logging a warning when unable to append to CL
   (CASSANDRA-6764)
 * Eliminate possibility of CL segment appearing twice in active list 
   (CASSANDRA-6557)
 * Apply DONTNEED fadvise to commitlog segments (CASSANDRA-6759)
 * Switch CRC component to Adler and include it for compressed sstables 
   (CASSANDRA-4165)
 * Allow cassandra-stress to set compaction strategy options (CASSANDRA-6451)
 * Add broadcast_rpc_address option to cassandra.yaml (CASSANDRA-5899)
 * Auto reload GossipingPropertyFileSnitch config (CASSANDRA-5897)
 * Fix overflow of memtable_total_space_in_mb (CASSANDRA-6573)
 * Fix ABTC NPE and apply update function correctly (CASSANDRA-6692)
 * Allow nodetool to use a file or prompt for password (CASSANDRA-6660)
 * Fix AIOOBE when concurrently accessing ABSC (CASSANDRA-6742)
 * Fix assertion error in ALTER TYPE RENAME (CASSANDRA-6705)
 * Scrub should not always clear out repaired status (CASSANDRA-5351)
 * Improve handling of range tombstone for wide partitions (CASSANDRA-6446)
 * Fix ClassCastException for compact table with composites (CASSANDRA-6738)
 * Fix potentially repairing with wrong nodes (CASSANDRA-6808)
 * Change caching option syntax (CASSANDRA-6745)
 * Fix stress to do proper counter reads (CASSANDRA-6835)
 * Fix help message for stress counter_write (CASSANDRA-6824)
 * Fix stress smart Thrift client to pick servers correctly (CASSANDRA-6848)
 * Add logging levels (minimal, normal or verbose) to stress tool (CASSANDRA-6849)
 * Fix race condition in Batch CLE (CASSANDRA-6860)
 * Improve cleanup/scrub/upgradesstables failure handling (CASSANDRA-6774)
 * ByteBuffer write() methods for serializing sstables (CASSANDRA-6781)
 * Proper compare function for CollectionType (CASSANDRA-6783)
 * Update native server to Netty 4 (CASSANDRA-6236)
 * Fix off-by-one error in stress (CASSANDRA-6883)
 * Make OpOrder AutoCloseable (CASSANDRA-6901)
 * Remove sync repair JMX interface (CASSANDRA-6900)
 * Add multiple memory allocation options for memtables (CASSANDRA-6689, 6694)
 * Remove adjusted op rate from stress output (CASSANDRA-6921)
 * Add optimized CF.hasColumns() implementations (CASSANDRA-6941)
 * Serialize batchlog mutations with the version of the target node
   (CASSANDRA-6931)
 * Optimize CounterColumn#reconcile() (CASSANDRA-6953)
 * Properly remove 1.2 sstable support in 2.1 (CASSANDRA-6869)
 * Lock counter cells, not partitions (CASSANDRA-6880)
 * Track presence of legacy counter shards in sstables (CASSANDRA-6888)
 * Ensure safe resource cleanup when replacing sstables (CASSANDRA-6912)
 * Add failure handler to async callback (CASSANDRA-6747)
 * Fix AE when closing SSTable without releasing reference (CASSANDRA-7000)
 * Clean up IndexInfo on keyspace/table drops (CASSANDRA-6924)
 * Only snapshot relative SSTables when sequential repair (CASSANDRA-7024)
 * Require nodetool rebuild_index to specify index names (CASSANDRA-7038)
 * fix cassandra stress errors on reads with native protocol (CASSANDRA-7033)
 * Use OpOrder to guard sstable references for reads (CASSANDRA-6919)
 * Preemptive opening of compaction result (CASSANDRA-6916)
 * Multi-threaded scrub/cleanup/upgradesstables (CASSANDRA-5547)
 * Optimize cellname comparison (CASSANDRA-6934)
 * Native protocol v3 (CASSANDRA-6855)
 * Optimize Cell liveness checks and clean up Cell (CASSANDRA-7119)
 * Support consistent range movements (CASSANDRA-2434)
 * Display min timestamp in sstablemetadata viewer (CASSANDRA-6767)
Merged from 2.0:
 * Avoid race-prone second "scrub" of system keyspace (CASSANDRA-6797)
 * Pool CqlRecordWriter clients by inetaddress rather than Range
   (CASSANDRA-6665)
 * Fix compaction_history timestamps (CASSANDRA-6784)
 * Compare scores of full replica ordering in DES (CASSANDRA-6683)
 * fix CME in SessionInfo updateProgress affecting netstats (CASSANDRA-6577)
 * Allow repairing between specific replicas (CASSANDRA-6440)
 * Allow per-dc enabling of hints (CASSANDRA-6157)
 * Add compatibility for Hadoop 0.2.x (CASSANDRA-5201)
 * Fix EstimatedHistogram races (CASSANDRA-6682)
 * Failure detector correctly converts initial value to nanos (CASSANDRA-6658)
 * Add nodetool taketoken to relocate vnodes (CASSANDRA-4445)
 * Expose bulk loading progress over JMX (CASSANDRA-4757)
 * Correctly handle null with IF conditions and TTL (CASSANDRA-6623)
 * Account for range/row tombstones in tombstone drop
   time histogram (CASSANDRA-6522)
 * Stop CommitLogSegment.close() from calling sync() (CASSANDRA-6652)
 * Make commitlog failure handling configurable (CASSANDRA-6364)
 * Avoid overlaps in LCS (CASSANDRA-6688)
 * Improve support for paginating over composites (CASSANDRA-4851)
 * Fix count(*) queries in a mixed cluster (CASSANDRA-6707)
 * Improve repair tasks(snapshot, differencing) concurrency (CASSANDRA-6566)
 * Fix replaying pre-2.0 commit logs (CASSANDRA-6714)
 * Add static columns to CQL3 (CASSANDRA-6561)
 * Optimize single partition batch statements (CASSANDRA-6737)
 * Disallow post-query re-ordering when paging (CASSANDRA-6722)
 * Fix potential paging bug with deleted columns (CASSANDRA-6748)
 * Fix NPE on BulkLoader caused by losing StreamEvent (CASSANDRA-6636)
 * Fix truncating compression metadata (CASSANDRA-6791)
 * Add CMSClassUnloadingEnabled JVM option (CASSANDRA-6541)
 * Catch memtable flush exceptions during shutdown (CASSANDRA-6735)
 * Fix upgradesstables NPE for non-CF-based indexes (CASSANDRA-6645)
 * Fix UPDATE updating PRIMARY KEY columns implicitly (CASSANDRA-6782)
 * Fix IllegalArgumentException when updating from 1.2 with SuperColumns
   (CASSANDRA-6733)
 * FBUtilities.singleton() should use the CF comparator (CASSANDRA-6778)
 * Fix CQLSStableWriter.addRow(Map<String, Object>) (CASSANDRA-6526)
 * Fix HSHA server introducing corrupt data (CASSANDRA-6285)
 * Fix CAS conditions for COMPACT STORAGE tables (CASSANDRA-6813)
 * Starting threads in OutboundTcpConnectionPool constructor causes race conditions (CASSANDRA-7177)
 * Allow overriding cassandra-rackdc.properties file (CASSANDRA-7072)
 * Set JMX RMI port to 7199 (CASSANDRA-7087)
 * Use LOCAL_QUORUM for data reads at LOCAL_SERIAL (CASSANDRA-6939)
 * Log a warning for large batches (CASSANDRA-6487)
 * Put nodes in hibernate when join_ring is false (CASSANDRA-6961)
 * Avoid early loading of non-system keyspaces before compaction-leftovers 
   cleanup at startup (CASSANDRA-6913)
 * Restrict Windows to parallel repairs (CASSANDRA-6907)
 * (Hadoop) Allow manually specifying start/end tokens in CFIF (CASSANDRA-6436)
 * Fix NPE in MeteredFlusher (CASSANDRA-6820)
 * Fix race processing range scan responses (CASSANDRA-6820)
 * Allow deleting snapshots from dropped keyspaces (CASSANDRA-6821)
 * Add uuid() function (CASSANDRA-6473)
 * Omit tombstones from schema digests (CASSANDRA-6862)
 * Include correct consistencyLevel in LWT timeout (CASSANDRA-6884)
 * Lower chances for losing new SSTables during nodetool refresh and
   ColumnFamilyStore.loadNewSSTables (CASSANDRA-6514)
 * Add support for DELETE ... IF EXISTS to CQL3 (CASSANDRA-5708)
 * Update hadoop_cql3_word_count example (CASSANDRA-6793)
 * Fix handling of RejectedExecution in sync Thrift server (CASSANDRA-6788)
 * Log more information when exceeding tombstone_warn_threshold (CASSANDRA-6865)
 * Fix truncate to not abort due to unreachable fat clients (CASSANDRA-6864)
 * Fix schema concurrency exceptions (CASSANDRA-6841)
 * Fix leaking validator FH in StreamWriter (CASSANDRA-6832)
 * Fix saving triggers to schema (CASSANDRA-6789)
 * Fix trigger mutations when base mutation list is immutable (CASSANDRA-6790)
 * Fix accounting in FileCacheService to allow re-using RAR (CASSANDRA-6838)
 * Fix static counter columns (CASSANDRA-6827)
 * Restore expiring->deleted (cell) compaction optimization (CASSANDRA-6844)
 * Fix CompactionManager.needsCleanup (CASSANDRA-6845)
 * Correctly compare BooleanType values other than 0 and 1 (CASSANDRA-6779)
 * Read message id as string from earlier versions (CASSANDRA-6840)
 * Properly use the Paxos consistency for (non-protocol) batch (CASSANDRA-6837)
 * Add paranoid disk failure option (CASSANDRA-6646)
 * Improve PerRowSecondaryIndex performance (CASSANDRA-6876)
 * Extend triggers to support CAS updates (CASSANDRA-6882)
 * Static columns with IF NOT EXISTS don't always work as expected (CASSANDRA-6873)
 * Fix paging with SELECT DISTINCT (CASSANDRA-6857)
 * Fix UnsupportedOperationException on CAS timeout (CASSANDRA-6923)
 * Improve MeteredFlusher handling of MF-unaffected column families
   (CASSANDRA-6867)
 * Add CqlRecordReader using native pagination (CASSANDRA-6311)
 * Add QueryHandler interface (CASSANDRA-6659)
 * Track liveRatio per-memtable, not per-CF (CASSANDRA-6945)
 * Make sure upgradesstables keeps sstable level (CASSANDRA-6958)
 * Fix LIMIT with static columns (CASSANDRA-6956)
 * Fix clash with CQL column name in thrift validation (CASSANDRA-6892)
 * Fix error with super columns in mixed 1.2-2.0 clusters (CASSANDRA-6966)
 * Fix bad skip of sstables on slice query with composite start/finish (CASSANDRA-6825)
 * Fix unintended update with conditional statement (CASSANDRA-6893)
 * Fix map element access in IF (CASSANDRA-6914)
 * Avoid costly range calculations for range queries on system keyspaces
   (CASSANDRA-6906)
 * Fix SSTable not released if stream session fails (CASSANDRA-6818)
 * Avoid build failure due to ANTLR timeout (CASSANDRA-6991)
 * Queries on compact tables can return more rows that requested (CASSANDRA-7052)
 * USING TIMESTAMP for batches does not work (CASSANDRA-7053)
 * Fix performance regression from CASSANDRA-5614 (CASSANDRA-6949)
 * Ensure that batchlog and hint timeouts do not produce hints (CASSANDRA-7058)
 * Merge groupable mutations in TriggerExecutor#execute() (CASSANDRA-7047)
 * Plug holes in resource release when wiring up StreamSession (CASSANDRA-7073)
 * Re-add parameter columns to tracing session (CASSANDRA-6942)
 * Preserves CQL metadata when updating table from thrift (CASSANDRA-6831)
Merged from 1.2:
 * Fix nodetool display with vnodes (CASSANDRA-7082)
 * Add UNLOGGED, COUNTER options to BATCH documentation (CASSANDRA-6816)
 * add extra SSL cipher suites (CASSANDRA-6613)
 * fix nodetool getsstables for blob PK (CASSANDRA-6803)
 * Fix BatchlogManager#deleteBatch() use of millisecond timestamps
   (CASSANDRA-6822)
 * Continue assassinating even if the endpoint vanishes (CASSANDRA-6787)
 * Schedule schema pulls on change (CASSANDRA-6971)
 * Non-droppable verbs shouldn't be dropped from OTC (CASSANDRA-6980)
 * Shutdown batchlog executor in SS#drain() (CASSANDRA-7025)
 * Fix batchlog to account for CF truncation records (CASSANDRA-6999)
 * Fix CQLSH parsing of functions and BLOB literals (CASSANDRA-7018)
 * Properly load trustore in the native protocol (CASSANDRA-6847)
 * Always clean up references in SerializingCache (CASSANDRA-6994)
 * Don't shut MessagingService down when replacing a node (CASSANDRA-6476)
 * fix npe when doing -Dcassandra.fd_initial_value_ms (CASSANDRA-6751)


2.1.0-beta1
 * Add flush directory distinct from compaction directories (CASSANDRA-6357)
 * Require JNA by default (CASSANDRA-6575)
 * add listsnapshots command to nodetool (CASSANDRA-5742)
 * Introduce AtomicBTreeColumns (CASSANDRA-6271, 6692)
 * Multithreaded commitlog (CASSANDRA-3578)
 * allocate fixed index summary memory pool and resample cold index summaries 
   to use less memory (CASSANDRA-5519)
 * Removed multithreaded compaction (CASSANDRA-6142)
 * Parallelize fetching rows for low-cardinality indexes (CASSANDRA-1337)
 * change logging from log4j to logback (CASSANDRA-5883)
 * switch to LZ4 compression for internode communication (CASSANDRA-5887)
 * Stop using Thrift-generated Index* classes internally (CASSANDRA-5971)
 * Remove 1.2 network compatibility code (CASSANDRA-5960)
 * Remove leveled json manifest migration code (CASSANDRA-5996)
 * Remove CFDefinition (CASSANDRA-6253)
 * Use AtomicIntegerFieldUpdater in RefCountedMemory (CASSANDRA-6278)
 * User-defined types for CQL3 (CASSANDRA-5590)
 * Use of o.a.c.metrics in nodetool (CASSANDRA-5871, 6406)
 * Batch read from OTC's queue and cleanup (CASSANDRA-1632)
 * Secondary index support for collections (CASSANDRA-4511, 6383)
 * SSTable metadata(Stats.db) format change (CASSANDRA-6356)
 * Push composites support in the storage engine
   (CASSANDRA-5417, CASSANDRA-6520)
 * Add snapshot space used to cfstats (CASSANDRA-6231)
 * Add cardinality estimator for key count estimation (CASSANDRA-5906)
 * CF id is changed to be non-deterministic. Data dir/key cache are created
   uniquely for CF id (CASSANDRA-5202)
 * New counters implementation (CASSANDRA-6504)
 * Replace UnsortedColumns, EmptyColumns, TreeMapBackedSortedColumns with new
   ArrayBackedSortedColumns (CASSANDRA-6630, CASSANDRA-6662, CASSANDRA-6690)
 * Add option to use row cache with a given amount of rows (CASSANDRA-5357)
 * Avoid repairing already repaired data (CASSANDRA-5351)
 * Reject counter updates with USING TTL/TIMESTAMP (CASSANDRA-6649)
 * Replace index_interval with min/max_index_interval (CASSANDRA-6379)
 * Lift limitation that order by columns must be selected for IN queries (CASSANDRA-4911)


2.0.5
 * Reduce garbage generated by bloom filter lookups (CASSANDRA-6609)
 * Add ks.cf names to tombstone logging (CASSANDRA-6597)
 * Use LOCAL_QUORUM for LWT operations at LOCAL_SERIAL (CASSANDRA-6495)
 * Wait for gossip to settle before accepting client connections (CASSANDRA-4288)
 * Delete unfinished compaction incrementally (CASSANDRA-6086)
 * Allow specifying custom secondary index options in CQL3 (CASSANDRA-6480)
 * Improve replica pinning for cache efficiency in DES (CASSANDRA-6485)
 * Fix LOCAL_SERIAL from thrift (CASSANDRA-6584)
 * Don't special case received counts in CAS timeout exceptions (CASSANDRA-6595)
 * Add support for 2.1 global counter shards (CASSANDRA-6505)
 * Fix NPE when streaming connection is not yet established (CASSANDRA-6210)
 * Avoid rare duplicate read repair triggering (CASSANDRA-6606)
 * Fix paging discardFirst (CASSANDRA-6555)
 * Fix ArrayIndexOutOfBoundsException in 2ndary index query (CASSANDRA-6470)
 * Release sstables upon rebuilding 2i (CASSANDRA-6635)
 * Add AbstractCompactionStrategy.startup() method (CASSANDRA-6637)
 * SSTableScanner may skip rows during cleanup (CASSANDRA-6638)
 * sstables from stalled repair sessions can resurrect deleted data (CASSANDRA-6503)
 * Switch stress to use ITransportFactory (CASSANDRA-6641)
 * Fix IllegalArgumentException during prepare (CASSANDRA-6592)
 * Fix possible loss of 2ndary index entries during compaction (CASSANDRA-6517)
 * Fix direct Memory on architectures that do not support unaligned long access
   (CASSANDRA-6628)
 * Let scrub optionally skip broken counter partitions (CASSANDRA-5930)
Merged from 1.2:
 * fsync compression metadata (CASSANDRA-6531)
 * Validate CF existence on execution for prepared statement (CASSANDRA-6535)
 * Add ability to throttle batchlog replay (CASSANDRA-6550)
 * Fix executing LOCAL_QUORUM with SimpleStrategy (CASSANDRA-6545)
 * Avoid StackOverflow when using large IN queries (CASSANDRA-6567)
 * Nodetool upgradesstables includes secondary indexes (CASSANDRA-6598)
 * Paginate batchlog replay (CASSANDRA-6569)
 * skip blocking on streaming during drain (CASSANDRA-6603)
 * Improve error message when schema doesn't match loaded sstable (CASSANDRA-6262)
 * Add properties to adjust FD initial value and max interval (CASSANDRA-4375)
 * Fix preparing with batch and delete from collection (CASSANDRA-6607)
 * Fix ABSC reverse iterator's remove() method (CASSANDRA-6629)
 * Handle host ID conflicts properly (CASSANDRA-6615)
 * Move handling of migration event source to solve bootstrap race. (CASSANDRA-6648)
 * Make sure compaction throughput value doesn't overflow with int math (CASSANDRA-6647)


2.0.4
 * Allow removing snapshots of no-longer-existing CFs (CASSANDRA-6418)
 * add StorageService.stopDaemon() (CASSANDRA-4268)
 * add IRE for invalid CF supplied to get_count (CASSANDRA-5701)
 * add client encryption support to sstableloader (CASSANDRA-6378)
 * Fix accept() loop for SSL sockets post-shutdown (CASSANDRA-6468)
 * Fix size-tiered compaction in LCS L0 (CASSANDRA-6496)
 * Fix assertion failure in filterColdSSTables (CASSANDRA-6483)
 * Fix row tombstones in larger-than-memory compactions (CASSANDRA-6008)
 * Fix cleanup ClassCastException (CASSANDRA-6462)
 * Reduce gossip memory use by interning VersionedValue strings (CASSANDRA-6410)
 * Allow specifying datacenters to participate in a repair (CASSANDRA-6218)
 * Fix divide-by-zero in PCI (CASSANDRA-6403)
 * Fix setting last compacted key in the wrong level for LCS (CASSANDRA-6284)
 * Add millisecond precision formats to the timestamp parser (CASSANDRA-6395)
 * Expose a total memtable size metric for a CF (CASSANDRA-6391)
 * cqlsh: handle symlinks properly (CASSANDRA-6425)
 * Fix potential infinite loop when paging query with IN (CASSANDRA-6464)
 * Fix assertion error in AbstractQueryPager.discardFirst (CASSANDRA-6447)
 * Fix streaming older SSTable yields unnecessary tombstones (CASSANDRA-6527)
Merged from 1.2:
 * Improved error message on bad properties in DDL queries (CASSANDRA-6453)
 * Randomize batchlog candidates selection (CASSANDRA-6481)
 * Fix thundering herd on endpoint cache invalidation (CASSANDRA-6345, 6485)
 * Improve batchlog write performance with vnodes (CASSANDRA-6488)
 * cqlsh: quote single quotes in strings inside collections (CASSANDRA-6172)
 * Improve gossip performance for typical messages (CASSANDRA-6409)
 * Throw IRE if a prepared statement has more markers than supported 
   (CASSANDRA-5598)
 * Expose Thread metrics for the native protocol server (CASSANDRA-6234)
 * Change snapshot response message verb to INTERNAL to avoid dropping it 
   (CASSANDRA-6415)
 * Warn when collection read has > 65K elements (CASSANDRA-5428)
 * Fix cache persistence when both row and key cache are enabled 
   (CASSANDRA-6413)
 * (Hadoop) add describe_local_ring (CASSANDRA-6268)
 * Fix handling of concurrent directory creation failure (CASSANDRA-6459)
 * Allow executing CREATE statements multiple times (CASSANDRA-6471)
 * Don't send confusing info with timeouts (CASSANDRA-6491)
 * Don't resubmit counter mutation runnables internally (CASSANDRA-6427)
 * Don't drop local mutations without a hint (CASSANDRA-6510)
 * Don't allow null max_hint_window_in_ms (CASSANDRA-6419)
 * Validate SliceRange start and finish lengths (CASSANDRA-6521)


2.0.3
 * Fix FD leak on slice read path (CASSANDRA-6275)
 * Cancel read meter task when closing SSTR (CASSANDRA-6358)
 * free off-heap IndexSummary during bulk (CASSANDRA-6359)
 * Recover from IOException in accept() thread (CASSANDRA-6349)
 * Improve Gossip tolerance of abnormally slow tasks (CASSANDRA-6338)
 * Fix trying to hint timed out counter writes (CASSANDRA-6322)
 * Allow restoring specific columnfamilies from archived CL (CASSANDRA-4809)
 * Avoid flushing compaction_history after each operation (CASSANDRA-6287)
 * Fix repair assertion error when tombstones expire (CASSANDRA-6277)
 * Skip loading corrupt key cache (CASSANDRA-6260)
 * Fixes for compacting larger-than-memory rows (CASSANDRA-6274)
 * Compact hottest sstables first and optionally omit coldest from
   compaction entirely (CASSANDRA-6109)
 * Fix modifying column_metadata from thrift (CASSANDRA-6182)
 * cqlsh: fix LIST USERS output (CASSANDRA-6242)
 * Add IRequestSink interface (CASSANDRA-6248)
 * Update memtable size while flushing (CASSANDRA-6249)
 * Provide hooks around CQL2/CQL3 statement execution (CASSANDRA-6252)
 * Require Permission.SELECT for CAS updates (CASSANDRA-6247)
 * New CQL-aware SSTableWriter (CASSANDRA-5894)
 * Reject CAS operation when the protocol v1 is used (CASSANDRA-6270)
 * Correctly throw error when frame too large (CASSANDRA-5981)
 * Fix serialization bug in PagedRange with 2ndary indexes (CASSANDRA-6299)
 * Fix CQL3 table validation in Thrift (CASSANDRA-6140)
 * Fix bug missing results with IN clauses (CASSANDRA-6327)
 * Fix paging with reversed slices (CASSANDRA-6343)
 * Set minTimestamp correctly to be able to drop expired sstables (CASSANDRA-6337)
 * Support NaN and Infinity as float literals (CASSANDRA-6003)
 * Remove RF from nodetool ring output (CASSANDRA-6289)
 * Fix attempting to flush empty rows (CASSANDRA-6374)
 * Fix potential out of bounds exception when paging (CASSANDRA-6333)
Merged from 1.2:
 * Optimize FD phi calculation (CASSANDRA-6386)
 * Improve initial FD phi estimate when starting up (CASSANDRA-6385)
 * Don't list CQL3 table in CLI describe even if named explicitely 
   (CASSANDRA-5750)
 * Invalidate row cache when dropping CF (CASSANDRA-6351)
 * add non-jamm path for cached statements (CASSANDRA-6293)
 * add windows bat files for shell commands (CASSANDRA-6145)
 * Require logging in for Thrift CQL2/3 statement preparation (CASSANDRA-6254)
 * restrict max_num_tokens to 1536 (CASSANDRA-6267)
 * Nodetool gets default JMX port from cassandra-env.sh (CASSANDRA-6273)
 * make calculatePendingRanges asynchronous (CASSANDRA-6244)
 * Remove blocking flushes in gossip thread (CASSANDRA-6297)
 * Fix potential socket leak in connectionpool creation (CASSANDRA-6308)
 * Allow LOCAL_ONE/LOCAL_QUORUM to work with SimpleStrategy (CASSANDRA-6238)
 * cqlsh: handle 'null' as session duration (CASSANDRA-6317)
 * Fix json2sstable handling of range tombstones (CASSANDRA-6316)
 * Fix missing one row in reverse query (CASSANDRA-6330)
 * Fix reading expired row value from row cache (CASSANDRA-6325)
 * Fix AssertionError when doing set element deletion (CASSANDRA-6341)
 * Make CL code for the native protocol match the one in C* 2.0
   (CASSANDRA-6347)
 * Disallow altering CQL3 table from thrift (CASSANDRA-6370)
 * Fix size computation of prepared statement (CASSANDRA-6369)


2.0.2
 * Update FailureDetector to use nanontime (CASSANDRA-4925)
 * Fix FileCacheService regressions (CASSANDRA-6149)
 * Never return WriteTimeout for CL.ANY (CASSANDRA-6132)
 * Fix race conditions in bulk loader (CASSANDRA-6129)
 * Add configurable metrics reporting (CASSANDRA-4430)
 * drop queries exceeding a configurable number of tombstones (CASSANDRA-6117)
 * Track and persist sstable read activity (CASSANDRA-5515)
 * Fixes for speculative retry (CASSANDRA-5932, CASSANDRA-6194)
 * Improve memory usage of metadata min/max column names (CASSANDRA-6077)
 * Fix thrift validation refusing row markers on CQL3 tables (CASSANDRA-6081)
 * Fix insertion of collections with CAS (CASSANDRA-6069)
 * Correctly send metadata on SELECT COUNT (CASSANDRA-6080)
 * Track clients' remote addresses in ClientState (CASSANDRA-6070)
 * Create snapshot dir if it does not exist when migrating
   leveled manifest (CASSANDRA-6093)
 * make sequential nodetool repair the default (CASSANDRA-5950)
 * Add more hooks for compaction strategy implementations (CASSANDRA-6111)
 * Fix potential NPE on composite 2ndary indexes (CASSANDRA-6098)
 * Delete can potentially be skipped in batch (CASSANDRA-6115)
 * Allow alter keyspace on system_traces (CASSANDRA-6016)
 * Disallow empty column names in cql (CASSANDRA-6136)
 * Use Java7 file-handling APIs and fix file moving on Windows (CASSANDRA-5383)
 * Save compaction history to system keyspace (CASSANDRA-5078)
 * Fix NPE if StorageService.getOperationMode() is executed before full startup (CASSANDRA-6166)
 * CQL3: support pre-epoch longs for TimestampType (CASSANDRA-6212)
 * Add reloadtriggers command to nodetool (CASSANDRA-4949)
 * cqlsh: ignore empty 'value alias' in DESCRIBE (CASSANDRA-6139)
 * Fix sstable loader (CASSANDRA-6205)
 * Reject bootstrapping if the node already exists in gossip (CASSANDRA-5571)
 * Fix NPE while loading paxos state (CASSANDRA-6211)
 * cqlsh: add SHOW SESSION <tracing-session> command (CASSANDRA-6228)
Merged from 1.2:
 * (Hadoop) Require CFRR batchSize to be at least 2 (CASSANDRA-6114)
 * Add a warning for small LCS sstable size (CASSANDRA-6191)
 * Add ability to list specific KS/CF combinations in nodetool cfstats (CASSANDRA-4191)
 * Mark CF clean if a mutation raced the drop and got it marked dirty (CASSANDRA-5946)
 * Add a LOCAL_ONE consistency level (CASSANDRA-6202)
 * Limit CQL prepared statement cache by size instead of count (CASSANDRA-6107)
 * Tracing should log write failure rather than raw exceptions (CASSANDRA-6133)
 * lock access to TM.endpointToHostIdMap (CASSANDRA-6103)
 * Allow estimated memtable size to exceed slab allocator size (CASSANDRA-6078)
 * Start MeteredFlusher earlier to prevent OOM during CL replay (CASSANDRA-6087)
 * Avoid sending Truncate command to fat clients (CASSANDRA-6088)
 * Allow where clause conditions to be in parenthesis (CASSANDRA-6037)
 * Do not open non-ssl storage port if encryption option is all (CASSANDRA-3916)
 * Move batchlog replay to its own executor (CASSANDRA-6079)
 * Add tombstone debug threshold and histogram (CASSANDRA-6042, 6057)
 * Enable tcp keepalive on incoming connections (CASSANDRA-4053)
 * Fix fat client schema pull NPE (CASSANDRA-6089)
 * Fix memtable flushing for indexed tables (CASSANDRA-6112)
 * Fix skipping columns with multiple slices (CASSANDRA-6119)
 * Expose connected thrift + native client counts (CASSANDRA-5084)
 * Optimize auth setup (CASSANDRA-6122)
 * Trace index selection (CASSANDRA-6001)
 * Update sstablesPerReadHistogram to use biased sampling (CASSANDRA-6164)
 * Log UnknownColumnfamilyException when closing socket (CASSANDRA-5725)
 * Properly error out on CREATE INDEX for counters table (CASSANDRA-6160)
 * Handle JMX notification failure for repair (CASSANDRA-6097)
 * (Hadoop) Fetch no more than 128 splits in parallel (CASSANDRA-6169)
 * stress: add username/password authentication support (CASSANDRA-6068)
 * Fix indexed queries with row cache enabled on parent table (CASSANDRA-5732)
 * Fix compaction race during columnfamily drop (CASSANDRA-5957)
 * Fix validation of empty column names for compact tables (CASSANDRA-6152)
 * Skip replaying mutations that pass CRC but fail to deserialize (CASSANDRA-6183)
 * Rework token replacement to use replace_address (CASSANDRA-5916)
 * Fix altering column types (CASSANDRA-6185)
 * cqlsh: fix CREATE/ALTER WITH completion (CASSANDRA-6196)
 * add windows bat files for shell commands (CASSANDRA-6145)
 * Fix potential stack overflow during range tombstones insertion (CASSANDRA-6181)
 * (Hadoop) Make LOCAL_ONE the default consistency level (CASSANDRA-6214)


2.0.1
 * Fix bug that could allow reading deleted data temporarily (CASSANDRA-6025)
 * Improve memory use defaults (CASSANDRA-6059)
 * Make ThriftServer more easlly extensible (CASSANDRA-6058)
 * Remove Hadoop dependency from ITransportFactory (CASSANDRA-6062)
 * add file_cache_size_in_mb setting (CASSANDRA-5661)
 * Improve error message when yaml contains invalid properties (CASSANDRA-5958)
 * Improve leveled compaction's ability to find non-overlapping L0 compactions
   to work on concurrently (CASSANDRA-5921)
 * Notify indexer of columns shadowed by range tombstones (CASSANDRA-5614)
 * Log Merkle tree stats (CASSANDRA-2698)
 * Switch from crc32 to adler32 for compressed sstable checksums (CASSANDRA-5862)
 * Improve offheap memcpy performance (CASSANDRA-5884)
 * Use a range aware scanner for cleanup (CASSANDRA-2524)
 * Cleanup doesn't need to inspect sstables that contain only local data
   (CASSANDRA-5722)
 * Add ability for CQL3 to list partition keys (CASSANDRA-4536)
 * Improve native protocol serialization (CASSANDRA-5664)
 * Upgrade Thrift to 0.9.1 (CASSANDRA-5923)
 * Require superuser status for adding triggers (CASSANDRA-5963)
 * Make standalone scrubber handle old and new style leveled manifest
   (CASSANDRA-6005)
 * Fix paxos bugs (CASSANDRA-6012, 6013, 6023)
 * Fix paged ranges with multiple replicas (CASSANDRA-6004)
 * Fix potential AssertionError during tracing (CASSANDRA-6041)
 * Fix NPE in sstablesplit (CASSANDRA-6027)
 * Migrate pre-2.0 key/value/column aliases to system.schema_columns
   (CASSANDRA-6009)
 * Paging filter empty rows too agressively (CASSANDRA-6040)
 * Support variadic parameters for IN clauses (CASSANDRA-4210)
 * cqlsh: return the result of CAS writes (CASSANDRA-5796)
 * Fix validation of IN clauses with 2ndary indexes (CASSANDRA-6050)
 * Support named bind variables in CQL (CASSANDRA-6033)
Merged from 1.2:
 * Allow cache-keys-to-save to be set at runtime (CASSANDRA-5980)
 * Avoid second-guessing out-of-space state (CASSANDRA-5605)
 * Tuning knobs for dealing with large blobs and many CFs (CASSANDRA-5982)
 * (Hadoop) Fix CQLRW for thrift tables (CASSANDRA-6002)
 * Fix possible divide-by-zero in HHOM (CASSANDRA-5990)
 * Allow local batchlog writes for CL.ANY (CASSANDRA-5967)
 * Upgrade metrics-core to version 2.2.0 (CASSANDRA-5947)
 * Fix CqlRecordWriter with composite keys (CASSANDRA-5949)
 * Add snitch, schema version, cluster, partitioner to JMX (CASSANDRA-5881)
 * Allow disabling SlabAllocator (CASSANDRA-5935)
 * Make user-defined compaction JMX blocking (CASSANDRA-4952)
 * Fix streaming does not transfer wrapped range (CASSANDRA-5948)
 * Fix loading index summary containing empty key (CASSANDRA-5965)
 * Correctly handle limits in CompositesSearcher (CASSANDRA-5975)
 * Pig: handle CQL collections (CASSANDRA-5867)
 * Pass the updated cf to the PRSI index() method (CASSANDRA-5999)
 * Allow empty CQL3 batches (as no-op) (CASSANDRA-5994)
 * Support null in CQL3 functions (CASSANDRA-5910)
 * Replace the deprecated MapMaker with CacheLoader (CASSANDRA-6007)
 * Add SSTableDeletingNotification to DataTracker (CASSANDRA-6010)
 * Fix snapshots in use get deleted during snapshot repair (CASSANDRA-6011)
 * Move hints and exception count to o.a.c.metrics (CASSANDRA-6017)
 * Fix memory leak in snapshot repair (CASSANDRA-6047)
 * Fix sstable2sjon for CQL3 tables (CASSANDRA-5852)


2.0.0
 * Fix thrift validation when inserting into CQL3 tables (CASSANDRA-5138)
 * Fix periodic memtable flushing behavior with clean memtables (CASSANDRA-5931)
 * Fix dateOf() function for pre-2.0 timestamp columns (CASSANDRA-5928)
 * Fix SSTable unintentionally loads BF when opened for batch (CASSANDRA-5938)
 * Add stream session progress to JMX (CASSANDRA-4757)
 * Fix NPE during CAS operation (CASSANDRA-5925)
Merged from 1.2:
 * Fix getBloomFilterDiskSpaceUsed for AlwaysPresentFilter (CASSANDRA-5900)
 * Don't announce schema version until we've loaded the changes locally
   (CASSANDRA-5904)
 * Fix to support off heap bloom filters size greater than 2 GB (CASSANDRA-5903)
 * Properly handle parsing huge map and set literals (CASSANDRA-5893)


2.0.0-rc2
 * enable vnodes by default (CASSANDRA-5869)
 * fix CAS contention timeout (CASSANDRA-5830)
 * fix HsHa to respect max frame size (CASSANDRA-4573)
 * Fix (some) 2i on composite components omissions (CASSANDRA-5851)
 * cqlsh: add DESCRIBE FULL SCHEMA variant (CASSANDRA-5880)
Merged from 1.2:
 * Correctly validate sparse composite cells in scrub (CASSANDRA-5855)
 * Add KeyCacheHitRate metric to CF metrics (CASSANDRA-5868)
 * cqlsh: add support for multiline comments (CASSANDRA-5798)
 * Handle CQL3 SELECT duplicate IN restrictions on clustering columns
   (CASSANDRA-5856)


2.0.0-rc1
 * improve DecimalSerializer performance (CASSANDRA-5837)
 * fix potential spurious wakeup in AsyncOneResponse (CASSANDRA-5690)
 * fix schema-related trigger issues (CASSANDRA-5774)
 * Better validation when accessing CQL3 table from thrift (CASSANDRA-5138)
 * Fix assertion error during repair (CASSANDRA-5801)
 * Fix range tombstone bug (CASSANDRA-5805)
 * DC-local CAS (CASSANDRA-5797)
 * Add a native_protocol_version column to the system.local table (CASSANRDA-5819)
 * Use index_interval from cassandra.yaml when upgraded (CASSANDRA-5822)
 * Fix buffer underflow on socket close (CASSANDRA-5792)
Merged from 1.2:
 * Fix reading DeletionTime from 1.1-format sstables (CASSANDRA-5814)
 * cqlsh: add collections support to COPY (CASSANDRA-5698)
 * retry important messages for any IOException (CASSANDRA-5804)
 * Allow empty IN relations in SELECT/UPDATE/DELETE statements (CASSANDRA-5626)
 * cqlsh: fix crashing on Windows due to libedit detection (CASSANDRA-5812)
 * fix bulk-loading compressed sstables (CASSANDRA-5820)
 * (Hadoop) fix quoting in CqlPagingRecordReader and CqlRecordWriter 
   (CASSANDRA-5824)
 * update default LCS sstable size to 160MB (CASSANDRA-5727)
 * Allow compacting 2Is via nodetool (CASSANDRA-5670)
 * Hex-encode non-String keys in OPP (CASSANDRA-5793)
 * nodetool history logging (CASSANDRA-5823)
 * (Hadoop) fix support for Thrift tables in CqlPagingRecordReader 
   (CASSANDRA-5752)
 * add "all time blocked" to StatusLogger output (CASSANDRA-5825)
 * Future-proof inter-major-version schema migrations (CASSANDRA-5845)
 * (Hadoop) add CqlPagingRecordReader support for ReversedType in Thrift table
   (CASSANDRA-5718)
 * Add -no-snapshot option to scrub (CASSANDRA-5891)
 * Fix to support off heap bloom filters size greater than 2 GB (CASSANDRA-5903)
 * Properly handle parsing huge map and set literals (CASSANDRA-5893)
 * Fix LCS L0 compaction may overlap in L1 (CASSANDRA-5907)
 * New sstablesplit tool to split large sstables offline (CASSANDRA-4766)
 * Fix potential deadlock in native protocol server (CASSANDRA-5926)
 * Disallow incompatible type change in CQL3 (CASSANDRA-5882)
Merged from 1.1:
 * Correctly validate sparse composite cells in scrub (CASSANDRA-5855)


2.0.0-beta2
 * Replace countPendingHints with Hints Created metric (CASSANDRA-5746)
 * Allow nodetool with no args, and with help to run without a server (CASSANDRA-5734)
 * Cleanup AbstractType/TypeSerializer classes (CASSANDRA-5744)
 * Remove unimplemented cli option schema-mwt (CASSANDRA-5754)
 * Support range tombstones in thrift (CASSANDRA-5435)
 * Normalize table-manipulating CQL3 statements' class names (CASSANDRA-5759)
 * cqlsh: add missing table options to DESCRIBE output (CASSANDRA-5749)
 * Fix assertion error during repair (CASSANDRA-5757)
 * Fix bulkloader (CASSANDRA-5542)
 * Add LZ4 compression to the native protocol (CASSANDRA-5765)
 * Fix bugs in the native protocol v2 (CASSANDRA-5770)
 * CAS on 'primary key only' table (CASSANDRA-5715)
 * Support streaming SSTables of old versions (CASSANDRA-5772)
 * Always respect protocol version in native protocol (CASSANDRA-5778)
 * Fix ConcurrentModificationException during streaming (CASSANDRA-5782)
 * Update deletion timestamp in Commit#updatesWithPaxosTime (CASSANDRA-5787)
 * Thrift cas() method crashes if input columns are not sorted (CASSANDRA-5786)
 * Order columns names correctly when querying for CAS (CASSANDRA-5788)
 * Fix streaming retry (CASSANDRA-5775)
Merged from 1.2:
 * if no seeds can be a reached a node won't start in a ring by itself (CASSANDRA-5768)
 * add cassandra.unsafesystem property (CASSANDRA-5704)
 * (Hadoop) quote identifiers in CqlPagingRecordReader (CASSANDRA-5763)
 * Add replace_node functionality for vnodes (CASSANDRA-5337)
 * Add timeout events to query traces (CASSANDRA-5520)
 * Fix serialization of the LEFT gossip value (CASSANDRA-5696)
 * Pig: support for cql3 tables (CASSANDRA-5234)
 * Fix skipping range tombstones with reverse queries (CASSANDRA-5712)
 * Expire entries out of ThriftSessionManager (CASSANDRA-5719)
 * Don't keep ancestor information in memory (CASSANDRA-5342)
 * Expose native protocol server status in nodetool info (CASSANDRA-5735)
 * Fix pathetic performance of range tombstones (CASSANDRA-5677)
 * Fix querying with an empty (impossible) range (CASSANDRA-5573)
 * cqlsh: handle CUSTOM 2i in DESCRIBE output (CASSANDRA-5760)
 * Fix minor bug in Range.intersects(Bound) (CASSANDRA-5771)
 * cqlsh: handle disabled compression in DESCRIBE output (CASSANDRA-5766)
 * Ensure all UP events are notified on the native protocol (CASSANDRA-5769)
 * Fix formatting of sstable2json with multiple -k arguments (CASSANDRA-5781)
 * Don't rely on row marker for queries in general to hide lost markers
   after TTL expires (CASSANDRA-5762)
 * Sort nodetool help output (CASSANDRA-5776)
 * Fix column expiring during 2 phases compaction (CASSANDRA-5799)
 * now() is being rejected in INSERTs when inside collections (CASSANDRA-5795)


2.0.0-beta1
 * Add support for indexing clustered columns (CASSANDRA-5125)
 * Removed on-heap row cache (CASSANDRA-5348)
 * use nanotime consistently for node-local timeouts (CASSANDRA-5581)
 * Avoid unnecessary second pass on name-based queries (CASSANDRA-5577)
 * Experimental triggers (CASSANDRA-1311)
 * JEMalloc support for off-heap allocation (CASSANDRA-3997)
 * Single-pass compaction (CASSANDRA-4180)
 * Removed token range bisection (CASSANDRA-5518)
 * Removed compatibility with pre-1.2.5 sstables and network messages
   (CASSANDRA-5511)
 * removed PBSPredictor (CASSANDRA-5455)
 * CAS support (CASSANDRA-5062, 5441, 5442, 5443, 5619, 5667)
 * Leveled compaction performs size-tiered compactions in L0 
   (CASSANDRA-5371, 5439)
 * Add yaml network topology snitch for mixed ec2/other envs (CASSANDRA-5339)
 * Log when a node is down longer than the hint window (CASSANDRA-4554)
 * Optimize tombstone creation for ExpiringColumns (CASSANDRA-4917)
 * Improve LeveledScanner work estimation (CASSANDRA-5250, 5407)
 * Replace compaction lock with runWithCompactionsDisabled (CASSANDRA-3430)
 * Change Message IDs to ints (CASSANDRA-5307)
 * Move sstable level information into the Stats component, removing the
   need for a separate Manifest file (CASSANDRA-4872)
 * avoid serializing to byte[] on commitlog append (CASSANDRA-5199)
 * make index_interval configurable per columnfamily (CASSANDRA-3961, CASSANDRA-5650)
 * add default_time_to_live (CASSANDRA-3974)
 * add memtable_flush_period_in_ms (CASSANDRA-4237)
 * replace supercolumns internally by composites (CASSANDRA-3237, 5123)
 * upgrade thrift to 0.9.0 (CASSANDRA-3719)
 * drop unnecessary keyspace parameter from user-defined compaction API 
   (CASSANDRA-5139)
 * more robust solution to incomplete compactions + counters (CASSANDRA-5151)
 * Change order of directory searching for c*.in.sh (CASSANDRA-3983)
 * Add tool to reset SSTable compaction level for LCS (CASSANDRA-5271)
 * Allow custom configuration loader (CASSANDRA-5045)
 * Remove memory emergency pressure valve logic (CASSANDRA-3534)
 * Reduce request latency with eager retry (CASSANDRA-4705)
 * cqlsh: Remove ASSUME command (CASSANDRA-5331)
 * Rebuild BF when loading sstables if bloom_filter_fp_chance
   has changed since compaction (CASSANDRA-5015)
 * remove row-level bloom filters (CASSANDRA-4885)
 * Change Kernel Page Cache skipping into row preheating (disabled by default)
   (CASSANDRA-4937)
 * Improve repair by deciding on a gcBefore before sending
   out TreeRequests (CASSANDRA-4932)
 * Add an official way to disable compactions (CASSANDRA-5074)
 * Reenable ALTER TABLE DROP with new semantics (CASSANDRA-3919)
 * Add binary protocol versioning (CASSANDRA-5436)
 * Swap THshaServer for TThreadedSelectorServer (CASSANDRA-5530)
 * Add alias support to SELECT statement (CASSANDRA-5075)
 * Don't create empty RowMutations in CommitLogReplayer (CASSANDRA-5541)
 * Use range tombstones when dropping cfs/columns from schema (CASSANDRA-5579)
 * cqlsh: drop CQL2/CQL3-beta support (CASSANDRA-5585)
 * Track max/min column names in sstables to be able to optimize slice
   queries (CASSANDRA-5514, CASSANDRA-5595, CASSANDRA-5600)
 * Binary protocol: allow batching already prepared statements (CASSANDRA-4693)
 * Allow preparing timestamp, ttl and limit in CQL3 queries (CASSANDRA-4450)
 * Support native link w/o JNA in Java7 (CASSANDRA-3734)
 * Use SASL authentication in binary protocol v2 (CASSANDRA-5545)
 * Replace Thrift HsHa with LMAX Disruptor based implementation (CASSANDRA-5582)
 * cqlsh: Add row count to SELECT output (CASSANDRA-5636)
 * Include a timestamp with all read commands to determine column expiration
   (CASSANDRA-5149)
 * Streaming 2.0 (CASSANDRA-5286, 5699)
 * Conditional create/drop ks/table/index statements in CQL3 (CASSANDRA-2737)
 * more pre-table creation property validation (CASSANDRA-5693)
 * Redesign repair messages (CASSANDRA-5426)
 * Fix ALTER RENAME post-5125 (CASSANDRA-5702)
 * Disallow renaming a 2ndary indexed column (CASSANDRA-5705)
 * Rename Table to Keyspace (CASSANDRA-5613)
 * Ensure changing column_index_size_in_kb on different nodes don't corrupt the
   sstable (CASSANDRA-5454)
 * Move resultset type information into prepare, not execute (CASSANDRA-5649)
 * Auto paging in binary protocol (CASSANDRA-4415, 5714)
 * Don't tie client side use of AbstractType to JDBC (CASSANDRA-4495)
 * Adds new TimestampType to replace DateType (CASSANDRA-5723, CASSANDRA-5729)
Merged from 1.2:
 * make starting native protocol server idempotent (CASSANDRA-5728)
 * Fix loading key cache when a saved entry is no longer valid (CASSANDRA-5706)
 * Fix serialization of the LEFT gossip value (CASSANDRA-5696)
 * cqlsh: Don't show 'null' in place of empty values (CASSANDRA-5675)
 * Race condition in detecting version on a mixed 1.1/1.2 cluster
   (CASSANDRA-5692)
 * Fix skipping range tombstones with reverse queries (CASSANDRA-5712)
 * Expire entries out of ThriftSessionManager (CASSANRDA-5719)
 * Don't keep ancestor information in memory (CASSANDRA-5342)
 * cqlsh: fix handling of semicolons inside BATCH queries (CASSANDRA-5697)


1.2.6
 * Fix tracing when operation completes before all responses arrive 
   (CASSANDRA-5668)
 * Fix cross-DC mutation forwarding (CASSANDRA-5632)
 * Reduce SSTableLoader memory usage (CASSANDRA-5555)
 * Scale hinted_handoff_throttle_in_kb to cluster size (CASSANDRA-5272)
 * (Hadoop) Add CQL3 input/output formats (CASSANDRA-4421, 5622)
 * (Hadoop) Fix InputKeyRange in CFIF (CASSANDRA-5536)
 * Fix dealing with ridiculously large max sstable sizes in LCS (CASSANDRA-5589)
 * Ignore pre-truncate hints (CASSANDRA-4655)
 * Move System.exit on OOM into a separate thread (CASSANDRA-5273)
 * Write row markers when serializing schema (CASSANDRA-5572)
 * Check only SSTables for the requested range when streaming (CASSANDRA-5569)
 * Improve batchlog replay behavior and hint ttl handling (CASSANDRA-5314)
 * Exclude localTimestamp from validation for tombstones (CASSANDRA-5398)
 * cqlsh: add custom prompt support (CASSANDRA-5539)
 * Reuse prepared statements in hot auth queries (CASSANDRA-5594)
 * cqlsh: add vertical output option (see EXPAND) (CASSANDRA-5597)
 * Add a rate limit option to stress (CASSANDRA-5004)
 * have BulkLoader ignore snapshots directories (CASSANDRA-5587) 
 * fix SnitchProperties logging context (CASSANDRA-5602)
 * Expose whether jna is enabled and memory is locked via JMX (CASSANDRA-5508)
 * cqlsh: fix COPY FROM with ReversedType (CASSANDRA-5610)
 * Allow creating CUSTOM indexes on collections (CASSANDRA-5615)
 * Evaluate now() function at execution time (CASSANDRA-5616)
 * Expose detailed read repair metrics (CASSANDRA-5618)
 * Correct blob literal + ReversedType parsing (CASSANDRA-5629)
 * Allow GPFS to prefer the internal IP like EC2MRS (CASSANDRA-5630)
 * fix help text for -tspw cassandra-cli (CASSANDRA-5643)
 * don't throw away initial causes exceptions for internode encryption issues 
   (CASSANDRA-5644)
 * Fix message spelling errors for cql select statements (CASSANDRA-5647)
 * Suppress custom exceptions thru jmx (CASSANDRA-5652)
 * Update CREATE CUSTOM INDEX syntax (CASSANDRA-5639)
 * Fix PermissionDetails.equals() method (CASSANDRA-5655)
 * Never allow partition key ranges in CQL3 without token() (CASSANDRA-5666)
 * Gossiper incorrectly drops AppState for an upgrading node (CASSANDRA-5660)
 * Connection thrashing during multi-region ec2 during upgrade, due to 
   messaging version (CASSANDRA-5669)
 * Avoid over reconnecting in EC2MRS (CASSANDRA-5678)
 * Fix ReadResponseSerializer.serializedSize() for digest reads (CASSANDRA-5476)
 * allow sstable2json on 2i CFs (CASSANDRA-5694)
Merged from 1.1:
 * Remove buggy thrift max message length option (CASSANDRA-5529)
 * Fix NPE in Pig's widerow mode (CASSANDRA-5488)
 * Add split size parameter to Pig and disable split combination (CASSANDRA-5544)


1.2.5
 * make BytesToken.toString only return hex bytes (CASSANDRA-5566)
 * Ensure that submitBackground enqueues at least one task (CASSANDRA-5554)
 * fix 2i updates with identical values and timestamps (CASSANDRA-5540)
 * fix compaction throttling bursty-ness (CASSANDRA-4316)
 * reduce memory consumption of IndexSummary (CASSANDRA-5506)
 * remove per-row column name bloom filters (CASSANDRA-5492)
 * Include fatal errors in trace events (CASSANDRA-5447)
 * Ensure that PerRowSecondaryIndex is notified of row-level deletes
   (CASSANDRA-5445)
 * Allow empty blob literals in CQL3 (CASSANDRA-5452)
 * Fix streaming RangeTombstones at column index boundary (CASSANDRA-5418)
 * Fix preparing statements when current keyspace is not set (CASSANDRA-5468)
 * Fix SemanticVersion.isSupportedBy minor/patch handling (CASSANDRA-5496)
 * Don't provide oldCfId for post-1.1 system cfs (CASSANDRA-5490)
 * Fix primary range ignores replication strategy (CASSANDRA-5424)
 * Fix shutdown of binary protocol server (CASSANDRA-5507)
 * Fix repair -snapshot not working (CASSANDRA-5512)
 * Set isRunning flag later in binary protocol server (CASSANDRA-5467)
 * Fix use of CQL3 functions with descending clustering order (CASSANDRA-5472)
 * Disallow renaming columns one at a time for thrift table in CQL3
   (CASSANDRA-5531)
 * cqlsh: add CLUSTERING ORDER BY support to DESCRIBE (CASSANDRA-5528)
 * Add custom secondary index support to CQL3 (CASSANDRA-5484)
 * Fix repair hanging silently on unexpected error (CASSANDRA-5229)
 * Fix Ec2Snitch regression introduced by CASSANDRA-5171 (CASSANDRA-5432)
 * Add nodetool enablebackup/disablebackup (CASSANDRA-5556)
 * cqlsh: fix DESCRIBE after case insensitive USE (CASSANDRA-5567)
Merged from 1.1
 * Add retry mechanism to OTC for non-droppable_verbs (CASSANDRA-5393)
 * Use allocator information to improve memtable memory usage estimate
   (CASSANDRA-5497)
 * Fix trying to load deleted row into row cache on startup (CASSANDRA-4463)
 * fsync leveled manifest to avoid corruption (CASSANDRA-5535)
 * Fix Bound intersection computation (CASSANDRA-5551)
 * sstablescrub now respects max memory size in cassandra.in.sh (CASSANDRA-5562)


1.2.4
 * Ensure that PerRowSecondaryIndex updates see the most recent values
   (CASSANDRA-5397)
 * avoid duplicate index entries ind PrecompactedRow and 
   ParallelCompactionIterable (CASSANDRA-5395)
 * remove the index entry on oldColumn when new column is a tombstone 
   (CASSANDRA-5395)
 * Change default stream throughput from 400 to 200 mbps (CASSANDRA-5036)
 * Gossiper logs DOWN for symmetry with UP (CASSANDRA-5187)
 * Fix mixing prepared statements between keyspaces (CASSANDRA-5352)
 * Fix consistency level during bootstrap - strike 3 (CASSANDRA-5354)
 * Fix transposed arguments in AlreadyExistsException (CASSANDRA-5362)
 * Improve asynchronous hint delivery (CASSANDRA-5179)
 * Fix Guava dependency version (12.0 -> 13.0.1) for Maven (CASSANDRA-5364)
 * Validate that provided CQL3 collection value are < 64K (CASSANDRA-5355)
 * Make upgradeSSTable skip current version sstables by default (CASSANDRA-5366)
 * Optimize min/max timestamp collection (CASSANDRA-5373)
 * Invalid streamId in cql binary protocol when using invalid CL 
   (CASSANDRA-5164)
 * Fix validation for IN where clauses with collections (CASSANDRA-5376)
 * Copy resultSet on count query to avoid ConcurrentModificationException 
   (CASSANDRA-5382)
 * Correctly typecheck in CQL3 even with ReversedType (CASSANDRA-5386)
 * Fix streaming compressed files when using encryption (CASSANDRA-5391)
 * cassandra-all 1.2.0 pom missing netty dependency (CASSANDRA-5392)
 * Fix writetime/ttl functions on null values (CASSANDRA-5341)
 * Fix NPE during cql3 select with token() (CASSANDRA-5404)
 * IndexHelper.skipBloomFilters won't skip non-SHA filters (CASSANDRA-5385)
 * cqlsh: Print maps ordered by key, sort sets (CASSANDRA-5413)
 * Add null syntax support in CQL3 for inserts (CASSANDRA-3783)
 * Allow unauthenticated set_keyspace() calls (CASSANDRA-5423)
 * Fix potential incremental backups race (CASSANDRA-5410)
 * Fix prepared BATCH statements with batch-level timestamps (CASSANDRA-5415)
 * Allow overriding superuser setup delay (CASSANDRA-5430)
 * cassandra-shuffle with JMX usernames and passwords (CASSANDRA-5431)
Merged from 1.1:
 * cli: Quote ks and cf names in schema output when needed (CASSANDRA-5052)
 * Fix bad default for min/max timestamp in SSTableMetadata (CASSANDRA-5372)
 * Fix cf name extraction from manifest in Directories.migrateFile() 
   (CASSANDRA-5242)
 * Support pluggable internode authentication (CASSANDRA-5401)


1.2.3
 * add check for sstable overlap within a level on startup (CASSANDRA-5327)
 * replace ipv6 colons in jmx object names (CASSANDRA-5298, 5328)
 * Avoid allocating SSTableBoundedScanner during repair when the range does 
   not intersect the sstable (CASSANDRA-5249)
 * Don't lowercase property map keys (this breaks NTS) (CASSANDRA-5292)
 * Fix composite comparator with super columns (CASSANDRA-5287)
 * Fix insufficient validation of UPDATE queries against counter cfs
   (CASSANDRA-5300)
 * Fix PropertyFileSnitch default DC/Rack behavior (CASSANDRA-5285)
 * Handle null values when executing prepared statement (CASSANDRA-5081)
 * Add netty to pom dependencies (CASSANDRA-5181)
 * Include type arguments in Thrift CQLPreparedResult (CASSANDRA-5311)
 * Fix compaction not removing columns when bf_fp_ratio is 1 (CASSANDRA-5182)
 * cli: Warn about missing CQL3 tables in schema descriptions (CASSANDRA-5309)
 * Re-enable unknown option in replication/compaction strategies option for
   backward compatibility (CASSANDRA-4795)
 * Add binary protocol support to stress (CASSANDRA-4993)
 * cqlsh: Fix COPY FROM value quoting and null handling (CASSANDRA-5305)
 * Fix repair -pr for vnodes (CASSANDRA-5329)
 * Relax CL for auth queries for non-default users (CASSANDRA-5310)
 * Fix AssertionError during repair (CASSANDRA-5245)
 * Don't announce migrations to pre-1.2 nodes (CASSANDRA-5334)
Merged from 1.1:
 * Update offline scrub for 1.0 -> 1.1 directory structure (CASSANDRA-5195)
 * add tmp flag to Descriptor hashcode (CASSANDRA-4021)
 * fix logging of "Found table data in data directories" when only system tables
   are present (CASSANDRA-5289)
 * cli: Add JMX authentication support (CASSANDRA-5080)
 * nodetool: ability to repair specific range (CASSANDRA-5280)
 * Fix possible assertion triggered in SliceFromReadCommand (CASSANDRA-5284)
 * cqlsh: Add inet type support on Windows (ipv4-only) (CASSANDRA-4801)
 * Fix race when initializing ColumnFamilyStore (CASSANDRA-5350)
 * Add UseTLAB JVM flag (CASSANDRA-5361)


1.2.2
 * fix potential for multiple concurrent compactions of the same sstables
   (CASSANDRA-5256)
 * avoid no-op caching of byte[] on commitlog append (CASSANDRA-5199)
 * fix symlinks under data dir not working (CASSANDRA-5185)
 * fix bug in compact storage metadata handling (CASSANDRA-5189)
 * Validate login for USE queries (CASSANDRA-5207)
 * cli: remove default username and password (CASSANDRA-5208)
 * configure populate_io_cache_on_flush per-CF (CASSANDRA-4694)
 * allow configuration of internode socket buffer (CASSANDRA-3378)
 * Make sstable directory picking blacklist-aware again (CASSANDRA-5193)
 * Correctly expire gossip states for edge cases (CASSANDRA-5216)
 * Improve handling of directory creation failures (CASSANDRA-5196)
 * Expose secondary indicies to the rest of nodetool (CASSANDRA-4464)
 * Binary protocol: avoid sending notification for 0.0.0.0 (CASSANDRA-5227)
 * add UseCondCardMark XX jvm settings on jdk 1.7 (CASSANDRA-4366)
 * CQL3 refactor to allow conversion function (CASSANDRA-5226)
 * Fix drop of sstables in some circumstance (CASSANDRA-5232)
 * Implement caching of authorization results (CASSANDRA-4295)
 * Add support for LZ4 compression (CASSANDRA-5038)
 * Fix missing columns in wide rows queries (CASSANDRA-5225)
 * Simplify auth setup and make system_auth ks alterable (CASSANDRA-5112)
 * Stop compactions from hanging during bootstrap (CASSANDRA-5244)
 * fix compressed streaming sending extra chunk (CASSANDRA-5105)
 * Add CQL3-based implementations of IAuthenticator and IAuthorizer
   (CASSANDRA-4898)
 * Fix timestamp-based tomstone removal logic (CASSANDRA-5248)
 * cli: Add JMX authentication support (CASSANDRA-5080)
 * Fix forceFlush behavior (CASSANDRA-5241)
 * cqlsh: Add username autocompletion (CASSANDRA-5231)
 * Fix CQL3 composite partition key error (CASSANDRA-5240)
 * Allow IN clause on last clustering key (CASSANDRA-5230)
Merged from 1.1:
 * fix start key/end token validation for wide row iteration (CASSANDRA-5168)
 * add ConfigHelper support for Thrift frame and max message sizes (CASSANDRA-5188)
 * fix nodetool repair not fail on node down (CASSANDRA-5203)
 * always collect tombstone hints (CASSANDRA-5068)
 * Fix error when sourcing file in cqlsh (CASSANDRA-5235)


1.2.1
 * stream undelivered hints on decommission (CASSANDRA-5128)
 * GossipingPropertyFileSnitch loads saved dc/rack info if needed (CASSANDRA-5133)
 * drain should flush system CFs too (CASSANDRA-4446)
 * add inter_dc_tcp_nodelay setting (CASSANDRA-5148)
 * re-allow wrapping ranges for start_token/end_token range pairitspwng (CASSANDRA-5106)
 * fix validation compaction of empty rows (CASSANDRA-5136)
 * nodetool methods to enable/disable hint storage/delivery (CASSANDRA-4750)
 * disallow bloom filter false positive chance of 0 (CASSANDRA-5013)
 * add threadpool size adjustment methods to JMXEnabledThreadPoolExecutor and 
   CompactionManagerMBean (CASSANDRA-5044)
 * fix hinting for dropped local writes (CASSANDRA-4753)
 * off-heap cache doesn't need mutable column container (CASSANDRA-5057)
 * apply disk_failure_policy to bad disks on initial directory creation 
   (CASSANDRA-4847)
 * Optimize name-based queries to use ArrayBackedSortedColumns (CASSANDRA-5043)
 * Fall back to old manifest if most recent is unparseable (CASSANDRA-5041)
 * pool [Compressed]RandomAccessReader objects on the partitioned read path
   (CASSANDRA-4942)
 * Add debug logging to list filenames processed by Directories.migrateFile 
   method (CASSANDRA-4939)
 * Expose black-listed directories via JMX (CASSANDRA-4848)
 * Log compaction merge counts (CASSANDRA-4894)
 * Minimize byte array allocation by AbstractData{Input,Output} (CASSANDRA-5090)
 * Add SSL support for the binary protocol (CASSANDRA-5031)
 * Allow non-schema system ks modification for shuffle to work (CASSANDRA-5097)
 * cqlsh: Add default limit to SELECT statements (CASSANDRA-4972)
 * cqlsh: fix DESCRIBE for 1.1 cfs in CQL3 (CASSANDRA-5101)
 * Correctly gossip with nodes >= 1.1.7 (CASSANDRA-5102)
 * Ensure CL guarantees on digest mismatch (CASSANDRA-5113)
 * Validate correctly selects on composite partition key (CASSANDRA-5122)
 * Fix exception when adding collection (CASSANDRA-5117)
 * Handle states for non-vnode clusters correctly (CASSANDRA-5127)
 * Refuse unrecognized replication and compaction strategy options (CASSANDRA-4795)
 * Pick the correct value validator in sstable2json for cql3 tables (CASSANDRA-5134)
 * Validate login for describe_keyspace, describe_keyspaces and set_keyspace
   (CASSANDRA-5144)
 * Fix inserting empty maps (CASSANDRA-5141)
 * Don't remove tokens from System table for node we know (CASSANDRA-5121)
 * fix streaming progress report for compresed files (CASSANDRA-5130)
 * Coverage analysis for low-CL queries (CASSANDRA-4858)
 * Stop interpreting dates as valid timeUUID value (CASSANDRA-4936)
 * Adds E notation for floating point numbers (CASSANDRA-4927)
 * Detect (and warn) unintentional use of the cql2 thrift methods when cql3 was
   intended (CASSANDRA-5172)
 * cli: Quote ks and cf names in schema output when needed (CASSANDRA-5052)
 * Fix cf name extraction from manifest in Directories.migrateFile() (CASSANDRA-5242)
 * Replace mistaken usage of commons-logging with slf4j (CASSANDRA-5464)
 * Ensure Jackson dependency matches lib (CASSANDRA-5126)
 * Expose droppable tombstone ratio stats over JMX (CASSANDRA-5159)
Merged from 1.1:
 * Simplify CompressedRandomAccessReader to work around JDK FD bug (CASSANDRA-5088)
 * Improve handling a changing target throttle rate mid-compaction (CASSANDRA-5087)
 * Pig: correctly decode row keys in widerow mode (CASSANDRA-5098)
 * nodetool repair command now prints progress (CASSANDRA-4767)
 * fix user defined compaction to run against 1.1 data directory (CASSANDRA-5118)
 * Fix CQL3 BATCH authorization caching (CASSANDRA-5145)
 * fix get_count returns incorrect value with TTL (CASSANDRA-5099)
 * better handling for mid-compaction failure (CASSANDRA-5137)
 * convert default marshallers list to map for better readability (CASSANDRA-5109)
 * fix ConcurrentModificationException in getBootstrapSource (CASSANDRA-5170)
 * fix sstable maxtimestamp for row deletes and pre-1.1.1 sstables (CASSANDRA-5153)
 * Fix thread growth on node removal (CASSANDRA-5175)
 * Make Ec2Region's datacenter name configurable (CASSANDRA-5155)


1.2.0
 * Disallow counters in collections (CASSANDRA-5082)
 * cqlsh: add unit tests (CASSANDRA-3920)
 * fix default bloom_filter_fp_chance for LeveledCompactionStrategy (CASSANDRA-5093)
Merged from 1.1:
 * add validation for get_range_slices with start_key and end_token (CASSANDRA-5089)


1.2.0-rc2
 * fix nodetool ownership display with vnodes (CASSANDRA-5065)
 * cqlsh: add DESCRIBE KEYSPACES command (CASSANDRA-5060)
 * Fix potential infinite loop when reloading CFS (CASSANDRA-5064)
 * Fix SimpleAuthorizer example (CASSANDRA-5072)
 * cqlsh: force CL.ONE for tracing and system.schema* queries (CASSANDRA-5070)
 * Includes cassandra-shuffle in the debian package (CASSANDRA-5058)
Merged from 1.1:
 * fix multithreaded compaction deadlock (CASSANDRA-4492)
 * fix temporarily missing schema after upgrade from pre-1.1.5 (CASSANDRA-5061)
 * Fix ALTER TABLE overriding compression options with defaults
   (CASSANDRA-4996, 5066)
 * fix specifying and altering crc_check_chance (CASSANDRA-5053)
 * fix Murmur3Partitioner ownership% calculation (CASSANDRA-5076)
 * Don't expire columns sooner than they should in 2ndary indexes (CASSANDRA-5079)


1.2-rc1
 * rename rpc_timeout settings to request_timeout (CASSANDRA-5027)
 * add BF with 0.1 FP to LCS by default (CASSANDRA-5029)
 * Fix preparing insert queries (CASSANDRA-5016)
 * Fix preparing queries with counter increment (CASSANDRA-5022)
 * Fix preparing updates with collections (CASSANDRA-5017)
 * Don't generate UUID based on other node address (CASSANDRA-5002)
 * Fix message when trying to alter a clustering key type (CASSANDRA-5012)
 * Update IAuthenticator to match the new IAuthorizer (CASSANDRA-5003)
 * Fix inserting only a key in CQL3 (CASSANDRA-5040)
 * Fix CQL3 token() function when used with strings (CASSANDRA-5050)
Merged from 1.1:
 * reduce log spam from invalid counter shards (CASSANDRA-5026)
 * Improve schema propagation performance (CASSANDRA-5025)
 * Fix for IndexHelper.IndexFor throws OOB Exception (CASSANDRA-5030)
 * cqlsh: make it possible to describe thrift CFs (CASSANDRA-4827)
 * cqlsh: fix timestamp formatting on some platforms (CASSANDRA-5046)


1.2-beta3
 * make consistency level configurable in cqlsh (CASSANDRA-4829)
 * fix cqlsh rendering of blob fields (CASSANDRA-4970)
 * fix cqlsh DESCRIBE command (CASSANDRA-4913)
 * save truncation position in system table (CASSANDRA-4906)
 * Move CompressionMetadata off-heap (CASSANDRA-4937)
 * allow CLI to GET cql3 columnfamily data (CASSANDRA-4924)
 * Fix rare race condition in getExpireTimeForEndpoint (CASSANDRA-4402)
 * acquire references to overlapping sstables during compaction so bloom filter
   doesn't get free'd prematurely (CASSANDRA-4934)
 * Don't share slice query filter in CQL3 SelectStatement (CASSANDRA-4928)
 * Separate tracing from Log4J (CASSANDRA-4861)
 * Exclude gcable tombstones from merkle-tree computation (CASSANDRA-4905)
 * Better printing of AbstractBounds for tracing (CASSANDRA-4931)
 * Optimize mostRecentTombstone check in CC.collectAllData (CASSANDRA-4883)
 * Change stream session ID to UUID to avoid collision from same node (CASSANDRA-4813)
 * Use Stats.db when bulk loading if present (CASSANDRA-4957)
 * Skip repair on system_trace and keyspaces with RF=1 (CASSANDRA-4956)
 * (cql3) Remove arbitrary SELECT limit (CASSANDRA-4918)
 * Correctly handle prepared operation on collections (CASSANDRA-4945)
 * Fix CQL3 LIMIT (CASSANDRA-4877)
 * Fix Stress for CQL3 (CASSANDRA-4979)
 * Remove cassandra specific exceptions from JMX interface (CASSANDRA-4893)
 * (CQL3) Force using ALLOW FILTERING on potentially inefficient queries (CASSANDRA-4915)
 * (cql3) Fix adding column when the table has collections (CASSANDRA-4982)
 * (cql3) Fix allowing collections with compact storage (CASSANDRA-4990)
 * (cql3) Refuse ttl/writetime function on collections (CASSANDRA-4992)
 * Replace IAuthority with new IAuthorizer (CASSANDRA-4874)
 * clqsh: fix KEY pseudocolumn escaping when describing Thrift tables
   in CQL3 mode (CASSANDRA-4955)
 * add basic authentication support for Pig CassandraStorage (CASSANDRA-3042)
 * fix CQL2 ALTER TABLE compaction_strategy_class altering (CASSANDRA-4965)
Merged from 1.1:
 * Fall back to old describe_splits if d_s_ex is not available (CASSANDRA-4803)
 * Improve error reporting when streaming ranges fail (CASSANDRA-5009)
 * Fix cqlsh timestamp formatting of timezone info (CASSANDRA-4746)
 * Fix assertion failure with leveled compaction (CASSANDRA-4799)
 * Check for null end_token in get_range_slice (CASSANDRA-4804)
 * Remove all remnants of removed nodes (CASSANDRA-4840)
 * Add aut-reloading of the log4j file in debian package (CASSANDRA-4855)
 * Fix estimated row cache entry size (CASSANDRA-4860)
 * reset getRangeSlice filter after finishing a row for get_paged_slice
   (CASSANDRA-4919)
 * expunge row cache post-truncate (CASSANDRA-4940)
 * Allow static CF definition with compact storage (CASSANDRA-4910)
 * Fix endless loop/compaction of schema_* CFs due to broken timestamps (CASSANDRA-4880)
 * Fix 'wrong class type' assertion in CounterColumn (CASSANDRA-4976)


1.2-beta2
 * fp rate of 1.0 disables BF entirely; LCS defaults to 1.0 (CASSANDRA-4876)
 * off-heap bloom filters for row keys (CASSANDRA_4865)
 * add extension point for sstable components (CASSANDRA-4049)
 * improve tracing output (CASSANDRA-4852, 4862)
 * make TRACE verb droppable (CASSANDRA-4672)
 * fix BulkLoader recognition of CQL3 columnfamilies (CASSANDRA-4755)
 * Sort commitlog segments for replay by id instead of mtime (CASSANDRA-4793)
 * Make hint delivery asynchronous (CASSANDRA-4761)
 * Pluggable Thrift transport factories for CLI and cqlsh (CASSANDRA-4609, 4610)
 * cassandra-cli: allow Double value type to be inserted to a column (CASSANDRA-4661)
 * Add ability to use custom TServerFactory implementations (CASSANDRA-4608)
 * optimize batchlog flushing to skip successful batches (CASSANDRA-4667)
 * include metadata for system keyspace itself in schema tables (CASSANDRA-4416)
 * add check to PropertyFileSnitch to verify presence of location for
   local node (CASSANDRA-4728)
 * add PBSPredictor consistency modeler (CASSANDRA-4261)
 * remove vestiges of Thrift unframed mode (CASSANDRA-4729)
 * optimize single-row PK lookups (CASSANDRA-4710)
 * adjust blockFor calculation to account for pending ranges due to node 
   movement (CASSANDRA-833)
 * Change CQL version to 3.0.0 and stop accepting 3.0.0-beta1 (CASSANDRA-4649)
 * (CQL3) Make prepared statement global instead of per connection 
   (CASSANDRA-4449)
 * Fix scrubbing of CQL3 created tables (CASSANDRA-4685)
 * (CQL3) Fix validation when using counter and regular columns in the same 
   table (CASSANDRA-4706)
 * Fix bug starting Cassandra with simple authentication (CASSANDRA-4648)
 * Add support for batchlog in CQL3 (CASSANDRA-4545, 4738)
 * Add support for multiple column family outputs in CFOF (CASSANDRA-4208)
 * Support repairing only the local DC nodes (CASSANDRA-4747)
 * Use rpc_address for binary protocol and change default port (CASSANDRA-4751)
 * Fix use of collections in prepared statements (CASSANDRA-4739)
 * Store more information into peers table (CASSANDRA-4351, 4814)
 * Configurable bucket size for size tiered compaction (CASSANDRA-4704)
 * Run leveled compaction in parallel (CASSANDRA-4310)
 * Fix potential NPE during CFS reload (CASSANDRA-4786)
 * Composite indexes may miss results (CASSANDRA-4796)
 * Move consistency level to the protocol level (CASSANDRA-4734, 4824)
 * Fix Subcolumn slice ends not respected (CASSANDRA-4826)
 * Fix Assertion error in cql3 select (CASSANDRA-4783)
 * Fix list prepend logic (CQL3) (CASSANDRA-4835)
 * Add booleans as literals in CQL3 (CASSANDRA-4776)
 * Allow renaming PK columns in CQL3 (CASSANDRA-4822)
 * Fix binary protocol NEW_NODE event (CASSANDRA-4679)
 * Fix potential infinite loop in tombstone compaction (CASSANDRA-4781)
 * Remove system tables accounting from schema (CASSANDRA-4850)
 * (cql3) Force provided columns in clustering key order in 
   'CLUSTERING ORDER BY' (CASSANDRA-4881)
 * Fix composite index bug (CASSANDRA-4884)
 * Fix short read protection for CQL3 (CASSANDRA-4882)
 * Add tracing support to the binary protocol (CASSANDRA-4699)
 * (cql3) Don't allow prepared marker inside collections (CASSANDRA-4890)
 * Re-allow order by on non-selected columns (CASSANDRA-4645)
 * Bug when composite index is created in a table having collections (CASSANDRA-4909)
 * log index scan subject in CompositesSearcher (CASSANDRA-4904)
Merged from 1.1:
 * add get[Row|Key]CacheEntries to CacheServiceMBean (CASSANDRA-4859)
 * fix get_paged_slice to wrap to next row correctly (CASSANDRA-4816)
 * fix indexing empty column values (CASSANDRA-4832)
 * allow JdbcDate to compose null Date objects (CASSANDRA-4830)
 * fix possible stackoverflow when compacting 1000s of sstables
   (CASSANDRA-4765)
 * fix wrong leveled compaction progress calculation (CASSANDRA-4807)
 * add a close() method to CRAR to prevent leaking file descriptors (CASSANDRA-4820)
 * fix potential infinite loop in get_count (CASSANDRA-4833)
 * fix compositeType.{get/from}String methods (CASSANDRA-4842)
 * (CQL) fix CREATE COLUMNFAMILY permissions check (CASSANDRA-4864)
 * Fix DynamicCompositeType same type comparison (CASSANDRA-4711)
 * Fix duplicate SSTable reference when stream session failed (CASSANDRA-3306)
 * Allow static CF definition with compact storage (CASSANDRA-4910)
 * Fix endless loop/compaction of schema_* CFs due to broken timestamps (CASSANDRA-4880)
 * Fix 'wrong class type' assertion in CounterColumn (CASSANDRA-4976)


1.2-beta1
 * add atomic_batch_mutate (CASSANDRA-4542, -4635)
 * increase default max_hint_window_in_ms to 3h (CASSANDRA-4632)
 * include message initiation time to replicas so they can more
   accurately drop timed-out requests (CASSANDRA-2858)
 * fix clientutil.jar dependencies (CASSANDRA-4566)
 * optimize WriteResponse (CASSANDRA-4548)
 * new metrics (CASSANDRA-4009)
 * redesign KEYS indexes to avoid read-before-write (CASSANDRA-2897)
 * debug tracing (CASSANDRA-1123)
 * parallelize row cache loading (CASSANDRA-4282)
 * Make compaction, flush JBOD-aware (CASSANDRA-4292)
 * run local range scans on the read stage (CASSANDRA-3687)
 * clean up ioexceptions (CASSANDRA-2116)
 * add disk_failure_policy (CASSANDRA-2118)
 * Introduce new json format with row level deletion (CASSANDRA-4054)
 * remove redundant "name" column from schema_keyspaces (CASSANDRA-4433)
 * improve "nodetool ring" handling of multi-dc clusters (CASSANDRA-3047)
 * update NTS calculateNaturalEndpoints to be O(N log N) (CASSANDRA-3881)
 * split up rpc timeout by operation type (CASSANDRA-2819)
 * rewrite key cache save/load to use only sequential i/o (CASSANDRA-3762)
 * update MS protocol with a version handshake + broadcast address id
   (CASSANDRA-4311)
 * multithreaded hint replay (CASSANDRA-4189)
 * add inter-node message compression (CASSANDRA-3127)
 * remove COPP (CASSANDRA-2479)
 * Track tombstone expiration and compact when tombstone content is
   higher than a configurable threshold, default 20% (CASSANDRA-3442, 4234)
 * update MurmurHash to version 3 (CASSANDRA-2975)
 * (CLI) track elapsed time for `delete' operation (CASSANDRA-4060)
 * (CLI) jline version is bumped to 1.0 to properly  support
   'delete' key function (CASSANDRA-4132)
 * Save IndexSummary into new SSTable 'Summary' component (CASSANDRA-2392, 4289)
 * Add support for range tombstones (CASSANDRA-3708)
 * Improve MessagingService efficiency (CASSANDRA-3617)
 * Avoid ID conflicts from concurrent schema changes (CASSANDRA-3794)
 * Set thrift HSHA server thread limit to unlimited by default (CASSANDRA-4277)
 * Avoids double serialization of CF id in RowMutation messages
   (CASSANDRA-4293)
 * stream compressed sstables directly with java nio (CASSANDRA-4297)
 * Support multiple ranges in SliceQueryFilter (CASSANDRA-3885)
 * Add column metadata to system column families (CASSANDRA-4018)
 * (cql3) Always use composite types by default (CASSANDRA-4329)
 * (cql3) Add support for set, map and list (CASSANDRA-3647)
 * Validate date type correctly (CASSANDRA-4441)
 * (cql3) Allow definitions with only a PK (CASSANDRA-4361)
 * (cql3) Add support for row key composites (CASSANDRA-4179)
 * improve DynamicEndpointSnitch by using reservoir sampling (CASSANDRA-4038)
 * (cql3) Add support for 2ndary indexes (CASSANDRA-3680)
 * (cql3) fix defining more than one PK to be invalid (CASSANDRA-4477)
 * remove schema agreement checking from all external APIs (Thrift, CQL and CQL3) (CASSANDRA-4487)
 * add Murmur3Partitioner and make it default for new installations (CASSANDRA-3772, 4621)
 * (cql3) update pseudo-map syntax to use map syntax (CASSANDRA-4497)
 * Finer grained exceptions hierarchy and provides error code with exceptions (CASSANDRA-3979)
 * Adds events push to binary protocol (CASSANDRA-4480)
 * Rewrite nodetool help (CASSANDRA-2293)
 * Make CQL3 the default for CQL (CASSANDRA-4640)
 * update stress tool to be able to use CQL3 (CASSANDRA-4406)
 * Accept all thrift update on CQL3 cf but don't expose their metadata (CASSANDRA-4377)
 * Replace Throttle with Guava's RateLimiter for HintedHandOff (CASSANDRA-4541)
 * fix counter add/get using CQL2 and CQL3 in stress tool (CASSANDRA-4633)
 * Add sstable count per level to cfstats (CASSANDRA-4537)
 * (cql3) Add ALTER KEYSPACE statement (CASSANDRA-4611)
 * (cql3) Allow defining default consistency levels (CASSANDRA-4448)
 * (cql3) Fix queries using LIMIT missing results (CASSANDRA-4579)
 * fix cross-version gossip messaging (CASSANDRA-4576)
 * added inet data type (CASSANDRA-4627)


1.1.6
 * Wait for writes on synchronous read digest mismatch (CASSANDRA-4792)
 * fix commitlog replay for nanotime-infected sstables (CASSANDRA-4782)
 * preflight check ttl for maximum of 20 years (CASSANDRA-4771)
 * (Pig) fix widerow input with single column rows (CASSANDRA-4789)
 * Fix HH to compact with correct gcBefore, which avoids wiping out
   undelivered hints (CASSANDRA-4772)
 * LCS will merge up to 32 L0 sstables as intended (CASSANDRA-4778)
 * NTS will default unconfigured DC replicas to zero (CASSANDRA-4675)
 * use default consistency level in counter validation if none is
   explicitly provide (CASSANDRA-4700)
 * Improve IAuthority interface by introducing fine-grained
   access permissions and grant/revoke commands (CASSANDRA-4490, 4644)
 * fix assumption error in CLI when updating/describing keyspace 
   (CASSANDRA-4322)
 * Adds offline sstablescrub to debian packaging (CASSANDRA-4642)
 * Automatic fixing of overlapping leveled sstables (CASSANDRA-4644)
 * fix error when using ORDER BY with extended selections (CASSANDRA-4689)
 * (CQL3) Fix validation for IN queries for non-PK cols (CASSANDRA-4709)
 * fix re-created keyspace disappering after 1.1.5 upgrade 
   (CASSANDRA-4698, 4752)
 * (CLI) display elapsed time in 2 fraction digits (CASSANDRA-3460)
 * add authentication support to sstableloader (CASSANDRA-4712)
 * Fix CQL3 'is reversed' logic (CASSANDRA-4716, 4759)
 * (CQL3) Don't return ReversedType in result set metadata (CASSANDRA-4717)
 * Backport adding AlterKeyspace statement (CASSANDRA-4611)
 * (CQL3) Correcty accept upper-case data types (CASSANDRA-4770)
 * Add binary protocol events for schema changes (CASSANDRA-4684)
Merged from 1.0:
 * Switch from NBHM to CHM in MessagingService's callback map, which
   prevents OOM in long-running instances (CASSANDRA-4708)


1.1.5
 * add SecondaryIndex.reload API (CASSANDRA-4581)
 * use millis + atomicint for commitlog segment creation instead of
   nanotime, which has issues under some hypervisors (CASSANDRA-4601)
 * fix FD leak in slice queries (CASSANDRA-4571)
 * avoid recursion in leveled compaction (CASSANDRA-4587)
 * increase stack size under Java7 to 180K
 * Log(info) schema changes (CASSANDRA-4547)
 * Change nodetool setcachecapcity to manipulate global caches (CASSANDRA-4563)
 * (cql3) fix setting compaction strategy (CASSANDRA-4597)
 * fix broken system.schema_* timestamps on system startup (CASSANDRA-4561)
 * fix wrong skip of cache saving (CASSANDRA-4533)
 * Avoid NPE when lost+found is in data dir (CASSANDRA-4572)
 * Respect five-minute flush moratorium after initial CL replay (CASSANDRA-4474)
 * Adds ntp as recommended in debian packaging (CASSANDRA-4606)
 * Configurable transport in CF Record{Reader|Writer} (CASSANDRA-4558)
 * (cql3) fix potential NPE with both equal and unequal restriction (CASSANDRA-4532)
 * (cql3) improves ORDER BY validation (CASSANDRA-4624)
 * Fix potential deadlock during counter writes (CASSANDRA-4578)
 * Fix cql error with ORDER BY when using IN (CASSANDRA-4612)
Merged from 1.0:
 * increase Xss to 160k to accomodate latest 1.6 JVMs (CASSANDRA-4602)
 * fix toString of hint destination tokens (CASSANDRA-4568)
 * Fix multiple values for CurrentLocal NodeID (CASSANDRA-4626)


1.1.4
 * fix offline scrub to catch >= out of order rows (CASSANDRA-4411)
 * fix cassandra-env.sh on RHEL and other non-dash-based systems 
   (CASSANDRA-4494)
Merged from 1.0:
 * (Hadoop) fix setting key length for old-style mapred api (CASSANDRA-4534)
 * (Hadoop) fix iterating through a resultset consisting entirely
   of tombstoned rows (CASSANDRA-4466)


1.1.3
 * (cqlsh) add COPY TO (CASSANDRA-4434)
 * munmap commitlog segments before rename (CASSANDRA-4337)
 * (JMX) rename getRangeKeySample to sampleKeyRange to avoid returning
   multi-MB results as an attribute (CASSANDRA-4452)
 * flush based on data size, not throughput; overwritten columns no 
   longer artificially inflate liveRatio (CASSANDRA-4399)
 * update default commitlog segment size to 32MB and total commitlog
   size to 32/1024 MB for 32/64 bit JVMs, respectively (CASSANDRA-4422)
 * avoid using global partitioner to estimate ranges in index sstables
   (CASSANDRA-4403)
 * restore pre-CASSANDRA-3862 approach to removing expired tombstones
   from row cache during compaction (CASSANDRA-4364)
 * (stress) support for CQL prepared statements (CASSANDRA-3633)
 * Correctly catch exception when Snappy cannot be loaded (CASSANDRA-4400)
 * (cql3) Support ORDER BY when IN condition is given in WHERE clause (CASSANDRA-4327)
 * (cql3) delete "component_index" column on DROP TABLE call (CASSANDRA-4420)
 * change nanoTime() to currentTimeInMillis() in schema related code (CASSANDRA-4432)
 * add a token generation tool (CASSANDRA-3709)
 * Fix LCS bug with sstable containing only 1 row (CASSANDRA-4411)
 * fix "Can't Modify Index Name" problem on CF update (CASSANDRA-4439)
 * Fix assertion error in getOverlappingSSTables during repair (CASSANDRA-4456)
 * fix nodetool's setcompactionthreshold command (CASSANDRA-4455)
 * Ensure compacted files are never used, to avoid counter overcount (CASSANDRA-4436)
Merged from 1.0:
 * Push the validation of secondary index values to the SecondaryIndexManager (CASSANDRA-4240)
 * allow dropping columns shadowed by not-yet-expired supercolumn or row
   tombstones in PrecompactedRow (CASSANDRA-4396)


1.1.2
 * Fix cleanup not deleting index entries (CASSANDRA-4379)
 * Use correct partitioner when saving + loading caches (CASSANDRA-4331)
 * Check schema before trying to export sstable (CASSANDRA-2760)
 * Raise a meaningful exception instead of NPE when PFS encounters
   an unconfigured node + no default (CASSANDRA-4349)
 * fix bug in sstable blacklisting with LCS (CASSANDRA-4343)
 * LCS no longer promotes tiny sstables out of L0 (CASSANDRA-4341)
 * skip tombstones during hint replay (CASSANDRA-4320)
 * fix NPE in compactionstats (CASSANDRA-4318)
 * enforce 1m min keycache for auto (CASSANDRA-4306)
 * Have DeletedColumn.isMFD always return true (CASSANDRA-4307)
 * (cql3) exeption message for ORDER BY constraints said primary filter can be
    an IN clause, which is misleading (CASSANDRA-4319)
 * (cql3) Reject (not yet supported) creation of 2ndardy indexes on tables with
   composite primary keys (CASSANDRA-4328)
 * Set JVM stack size to 160k for java 7 (CASSANDRA-4275)
 * cqlsh: add COPY command to load data from CSV flat files (CASSANDRA-4012)
 * CFMetaData.fromThrift to throw ConfigurationException upon error (CASSANDRA-4353)
 * Use CF comparator to sort indexed columns in SecondaryIndexManager
   (CASSANDRA-4365)
 * add strategy_options to the KSMetaData.toString() output (CASSANDRA-4248)
 * (cql3) fix range queries containing unqueried results (CASSANDRA-4372)
 * (cql3) allow updating column_alias types (CASSANDRA-4041)
 * (cql3) Fix deletion bug (CASSANDRA-4193)
 * Fix computation of overlapping sstable for leveled compaction (CASSANDRA-4321)
 * Improve scrub and allow to run it offline (CASSANDRA-4321)
 * Fix assertionError in StorageService.bulkLoad (CASSANDRA-4368)
 * (cqlsh) add option to authenticate to a keyspace at startup (CASSANDRA-4108)
 * (cqlsh) fix ASSUME functionality (CASSANDRA-4352)
 * Fix ColumnFamilyRecordReader to not return progress > 100% (CASSANDRA-3942)
Merged from 1.0:
 * Set gc_grace on index CF to 0 (CASSANDRA-4314)


1.1.1
 * add populate_io_cache_on_flush option (CASSANDRA-2635)
 * allow larger cache capacities than 2GB (CASSANDRA-4150)
 * add getsstables command to nodetool (CASSANDRA-4199)
 * apply parent CF compaction settings to secondary index CFs (CASSANDRA-4280)
 * preserve commitlog size cap when recycling segments at startup
   (CASSANDRA-4201)
 * (Hadoop) fix split generation regression (CASSANDRA-4259)
 * ignore min/max compactions settings in LCS, while preserving
   behavior that min=max=0 disables autocompaction (CASSANDRA-4233)
 * log number of rows read from saved cache (CASSANDRA-4249)
 * calculate exact size required for cleanup operations (CASSANDRA-1404)
 * avoid blocking additional writes during flush when the commitlog
   gets behind temporarily (CASSANDRA-1991)
 * enable caching on index CFs based on data CF cache setting (CASSANDRA-4197)
 * warn on invalid replication strategy creation options (CASSANDRA-4046)
 * remove [Freeable]Memory finalizers (CASSANDRA-4222)
 * include tombstone size in ColumnFamily.size, which can prevent OOM
   during sudden mass delete operations by yielding a nonzero liveRatio
   (CASSANDRA-3741)
 * Open 1 sstableScanner per level for leveled compaction (CASSANDRA-4142)
 * Optimize reads when row deletion timestamps allow us to restrict
   the set of sstables we check (CASSANDRA-4116)
 * add support for commitlog archiving and point-in-time recovery
   (CASSANDRA-3690)
 * avoid generating redundant compaction tasks during streaming
   (CASSANDRA-4174)
 * add -cf option to nodetool snapshot, and takeColumnFamilySnapshot to
   StorageService mbean (CASSANDRA-556)
 * optimize cleanup to drop entire sstables where possible (CASSANDRA-4079)
 * optimize truncate when autosnapshot is disabled (CASSANDRA-4153)
 * update caches to use byte[] keys to reduce memory overhead (CASSANDRA-3966)
 * add column limit to cli (CASSANDRA-3012, 4098)
 * clean up and optimize DataOutputBuffer, used by CQL compression and
   CompositeType (CASSANDRA-4072)
 * optimize commitlog checksumming (CASSANDRA-3610)
 * identify and blacklist corrupted SSTables from future compactions 
   (CASSANDRA-2261)
 * Move CfDef and KsDef validation out of thrift (CASSANDRA-4037)
 * Expose API to repair a user provided range (CASSANDRA-3912)
 * Add way to force the cassandra-cli to refresh its schema (CASSANDRA-4052)
 * Avoid having replicate on write tasks stacking up at CL.ONE (CASSANDRA-2889)
 * (cql3) Backwards compatibility for composite comparators in non-cql3-aware
   clients (CASSANDRA-4093)
 * (cql3) Fix order by for reversed queries (CASSANDRA-4160)
 * (cql3) Add ReversedType support (CASSANDRA-4004)
 * (cql3) Add timeuuid type (CASSANDRA-4194)
 * (cql3) Minor fixes (CASSANDRA-4185)
 * (cql3) Fix prepared statement in BATCH (CASSANDRA-4202)
 * (cql3) Reduce the list of reserved keywords (CASSANDRA-4186)
 * (cql3) Move max/min compaction thresholds to compaction strategy options
   (CASSANDRA-4187)
 * Fix exception during move when localhost is the only source (CASSANDRA-4200)
 * (cql3) Allow paging through non-ordered partitioner results (CASSANDRA-3771)
 * (cql3) Fix drop index (CASSANDRA-4192)
 * (cql3) Don't return range ghosts anymore (CASSANDRA-3982)
 * fix re-creating Keyspaces/ColumnFamilies with the same name as dropped
   ones (CASSANDRA-4219)
 * fix SecondaryIndex LeveledManifest save upon snapshot (CASSANDRA-4230)
 * fix missing arrayOffset in FBUtilities.hash (CASSANDRA-4250)
 * (cql3) Add name of parameters in CqlResultSet (CASSANDRA-4242)
 * (cql3) Correctly validate order by queries (CASSANDRA-4246)
 * rename stress to cassandra-stress for saner packaging (CASSANDRA-4256)
 * Fix exception on colum metadata with non-string comparator (CASSANDRA-4269)
 * Check for unknown/invalid compression options (CASSANDRA-4266)
 * (cql3) Adds simple access to column timestamp and ttl (CASSANDRA-4217)
 * (cql3) Fix range queries with secondary indexes (CASSANDRA-4257)
 * Better error messages from improper input in cli (CASSANDRA-3865)
 * Try to stop all compaction upon Keyspace or ColumnFamily drop (CASSANDRA-4221)
 * (cql3) Allow keyspace properties to contain hyphens (CASSANDRA-4278)
 * (cql3) Correctly validate keyspace access in create table (CASSANDRA-4296)
 * Avoid deadlock in migration stage (CASSANDRA-3882)
 * Take supercolumn names and deletion info into account in memtable throughput
   (CASSANDRA-4264)
 * Add back backward compatibility for old style replication factor (CASSANDRA-4294)
 * Preserve compatibility with pre-1.1 index queries (CASSANDRA-4262)
Merged from 1.0:
 * Fix super columns bug where cache is not updated (CASSANDRA-4190)
 * fix maxTimestamp to include row tombstones (CASSANDRA-4116)
 * (CLI) properly handle quotes in create/update keyspace commands (CASSANDRA-4129)
 * Avoids possible deadlock during bootstrap (CASSANDRA-4159)
 * fix stress tool that hangs forever on timeout or error (CASSANDRA-4128)
 * stress tool to return appropriate exit code on failure (CASSANDRA-4188)
 * fix compaction NPE when out of disk space and assertions disabled
   (CASSANDRA-3985)
 * synchronize LCS getEstimatedTasks to avoid CME (CASSANDRA-4255)
 * ensure unique streaming session id's (CASSANDRA-4223)
 * kick off background compaction when min/max thresholds change 
   (CASSANDRA-4279)
 * improve ability of STCS.getBuckets to deal with 100s of 1000s of
   sstables, such as when convertinb back from LCS (CASSANDRA-4287)
 * Oversize integer in CQL throws NumberFormatException (CASSANDRA-4291)
 * fix 1.0.x node join to mixed version cluster, other nodes >= 1.1 (CASSANDRA-4195)
 * Fix LCS splitting sstable base on uncompressed size (CASSANDRA-4419)
 * Push the validation of secondary index values to the SecondaryIndexManager (CASSANDRA-4240)
 * Don't purge columns during upgradesstables (CASSANDRA-4462)
 * Make cqlsh work with piping (CASSANDRA-4113)
 * Validate arguments for nodetool decommission (CASSANDRA-4061)
 * Report thrift status in nodetool info (CASSANDRA-4010)


1.1.0-final
 * average a reduced liveRatio estimate with the previous one (CASSANDRA-4065)
 * Allow KS and CF names up to 48 characters (CASSANDRA-4157)
 * fix stress build (CASSANDRA-4140)
 * add time remaining estimate to nodetool compactionstats (CASSANDRA-4167)
 * (cql) fix NPE in cql3 ALTER TABLE (CASSANDRA-4163)
 * (cql) Add support for CL.TWO and CL.THREE in CQL (CASSANDRA-4156)
 * (cql) Fix type in CQL3 ALTER TABLE preventing update (CASSANDRA-4170)
 * (cql) Throw invalid exception from CQL3 on obsolete options (CASSANDRA-4171)
 * (cqlsh) fix recognizing uppercase SELECT keyword (CASSANDRA-4161)
 * Pig: wide row support (CASSANDRA-3909)
Merged from 1.0:
 * avoid streaming empty files with bulk loader if sstablewriter errors out
   (CASSANDRA-3946)


1.1-rc1
 * Include stress tool in binary builds (CASSANDRA-4103)
 * (Hadoop) fix wide row iteration when last row read was deleted
   (CASSANDRA-4154)
 * fix read_repair_chance to really default to 0.1 in the cli (CASSANDRA-4114)
 * Adds caching and bloomFilterFpChange to CQL options (CASSANDRA-4042)
 * Adds posibility to autoconfigure size of the KeyCache (CASSANDRA-4087)
 * fix KEYS index from skipping results (CASSANDRA-3996)
 * Remove sliced_buffer_size_in_kb dead option (CASSANDRA-4076)
 * make loadNewSStable preserve sstable version (CASSANDRA-4077)
 * Respect 1.0 cache settings as much as possible when upgrading 
   (CASSANDRA-4088)
 * relax path length requirement for sstable files when upgrading on 
   non-Windows platforms (CASSANDRA-4110)
 * fix terminination of the stress.java when errors were encountered
   (CASSANDRA-4128)
 * Move CfDef and KsDef validation out of thrift (CASSANDRA-4037)
 * Fix get_paged_slice (CASSANDRA-4136)
 * CQL3: Support slice with exclusive start and stop (CASSANDRA-3785)
Merged from 1.0:
 * support PropertyFileSnitch in bulk loader (CASSANDRA-4145)
 * add auto_snapshot option allowing disabling snapshot before drop/truncate
   (CASSANDRA-3710)
 * allow short snitch names (CASSANDRA-4130)


1.1-beta2
 * rename loaded sstables to avoid conflicts with local snapshots
   (CASSANDRA-3967)
 * start hint replay as soon as FD notifies that the target is back up
   (CASSANDRA-3958)
 * avoid unproductive deserializing of cached rows during compaction
   (CASSANDRA-3921)
 * fix concurrency issues with CQL keyspace creation (CASSANDRA-3903)
 * Show Effective Owership via Nodetool ring <keyspace> (CASSANDRA-3412)
 * Update ORDER BY syntax for CQL3 (CASSANDRA-3925)
 * Fix BulkRecordWriter to not throw NPE if reducer gets no map data from Hadoop (CASSANDRA-3944)
 * Fix bug with counters in super columns (CASSANDRA-3821)
 * Remove deprecated merge_shard_chance (CASSANDRA-3940)
 * add a convenient way to reset a node's schema (CASSANDRA-2963)
 * fix for intermittent SchemaDisagreementException (CASSANDRA-3884)
 * CLI `list <CF>` to limit number of columns and their order (CASSANDRA-3012)
 * ignore deprecated KsDef/CfDef/ColumnDef fields in native schema (CASSANDRA-3963)
 * CLI to report when unsupported column_metadata pair was given (CASSANDRA-3959)
 * reincarnate removed and deprecated KsDef/CfDef attributes (CASSANDRA-3953)
 * Fix race between writes and read for cache (CASSANDRA-3862)
 * perform static initialization of StorageProxy on start-up (CASSANDRA-3797)
 * support trickling fsync() on writes (CASSANDRA-3950)
 * expose counters for unavailable/timeout exceptions given to thrift clients (CASSANDRA-3671)
 * avoid quadratic startup time in LeveledManifest (CASSANDRA-3952)
 * Add type information to new schema_ columnfamilies and remove thrift
   serialization for schema (CASSANDRA-3792)
 * add missing column validator options to the CLI help (CASSANDRA-3926)
 * skip reading saved key cache if CF's caching strategy is NONE or ROWS_ONLY (CASSANDRA-3954)
 * Unify migration code (CASSANDRA-4017)
Merged from 1.0:
 * cqlsh: guess correct version of Python for Arch Linux (CASSANDRA-4090)
 * (CLI) properly handle quotes in create/update keyspace commands (CASSANDRA-4129)
 * Avoids possible deadlock during bootstrap (CASSANDRA-4159)
 * fix stress tool that hangs forever on timeout or error (CASSANDRA-4128)
 * Fix super columns bug where cache is not updated (CASSANDRA-4190)
 * stress tool to return appropriate exit code on failure (CASSANDRA-4188)


1.0.9
 * improve index sampling performance (CASSANDRA-4023)
 * always compact away deleted hints immediately after handoff (CASSANDRA-3955)
 * delete hints from dropped ColumnFamilies on handoff instead of
   erroring out (CASSANDRA-3975)
 * add CompositeType ref to the CLI doc for create/update column family (CASSANDRA-3980)
 * Pig: support Counter ColumnFamilies (CASSANDRA-3973)
 * Pig: Composite column support (CASSANDRA-3684)
 * Avoid NPE during repair when a keyspace has no CFs (CASSANDRA-3988)
 * Fix division-by-zero error on get_slice (CASSANDRA-4000)
 * don't change manifest level for cleanup, scrub, and upgradesstables
   operations under LeveledCompactionStrategy (CASSANDRA-3989, 4112)
 * fix race leading to super columns assertion failure (CASSANDRA-3957)
 * fix NPE on invalid CQL delete command (CASSANDRA-3755)
 * allow custom types in CLI's assume command (CASSANDRA-4081)
 * fix totalBytes count for parallel compactions (CASSANDRA-3758)
 * fix intermittent NPE in get_slice (CASSANDRA-4095)
 * remove unnecessary asserts in native code interfaces (CASSANDRA-4096)
 * Validate blank keys in CQL to avoid assertion errors (CASSANDRA-3612)
 * cqlsh: fix bad decoding of some column names (CASSANDRA-4003)
 * cqlsh: fix incorrect padding with unicode chars (CASSANDRA-4033)
 * Fix EC2 snitch incorrectly reporting region (CASSANDRA-4026)
 * Shut down thrift during decommission (CASSANDRA-4086)
 * Expose nodetool cfhistograms for 2ndary indexes (CASSANDRA-4063)
Merged from 0.8:
 * Fix ConcurrentModificationException in gossiper (CASSANDRA-4019)


1.1-beta1
 * (cqlsh)
   + add SOURCE and CAPTURE commands, and --file option (CASSANDRA-3479)
   + add ALTER COLUMNFAMILY WITH (CASSANDRA-3523)
   + bundle Python dependencies with Cassandra (CASSANDRA-3507)
   + added to Debian package (CASSANDRA-3458)
   + display byte data instead of erroring out on decode failure 
     (CASSANDRA-3874)
 * add nodetool rebuild_index (CASSANDRA-3583)
 * add nodetool rangekeysample (CASSANDRA-2917)
 * Fix streaming too much data during move operations (CASSANDRA-3639)
 * Nodetool and CLI connect to localhost by default (CASSANDRA-3568)
 * Reduce memory used by primary index sample (CASSANDRA-3743)
 * (Hadoop) separate input/output configurations (CASSANDRA-3197, 3765)
 * avoid returning internal Cassandra classes over JMX (CASSANDRA-2805)
 * add row-level isolation via SnapTree (CASSANDRA-2893)
 * Optimize key count estimation when opening sstable on startup
   (CASSANDRA-2988)
 * multi-dc replication optimization supporting CL > ONE (CASSANDRA-3577)
 * add command to stop compactions (CASSANDRA-1740, 3566, 3582)
 * multithreaded streaming (CASSANDRA-3494)
 * removed in-tree redhat spec (CASSANDRA-3567)
 * "defragment" rows for name-based queries under STCS, again (CASSANDRA-2503)
 * Recycle commitlog segments for improved performance 
   (CASSANDRA-3411, 3543, 3557, 3615)
 * update size-tiered compaction to prioritize small tiers (CASSANDRA-2407)
 * add message expiration logic to OutboundTcpConnection (CASSANDRA-3005)
 * off-heap cache to use sun.misc.Unsafe instead of JNA (CASSANDRA-3271)
 * EACH_QUORUM is only supported for writes (CASSANDRA-3272)
 * replace compactionlock use in schema migration by checking CFS.isValid
   (CASSANDRA-3116)
 * recognize that "SELECT first ... *" isn't really "SELECT *" (CASSANDRA-3445)
 * Use faster bytes comparison (CASSANDRA-3434)
 * Bulk loader is no longer a fat client, (HADOOP) bulk load output format
   (CASSANDRA-3045)
 * (Hadoop) add support for KeyRange.filter
 * remove assumption that keys and token are in bijection
   (CASSANDRA-1034, 3574, 3604)
 * always remove endpoints from delevery queue in HH (CASSANDRA-3546)
 * fix race between cf flush and its 2ndary indexes flush (CASSANDRA-3547)
 * fix potential race in AES when a repair fails (CASSANDRA-3548)
 * Remove columns shadowed by a deleted container even when we cannot purge
   (CASSANDRA-3538)
 * Improve memtable slice iteration performance (CASSANDRA-3545)
 * more efficient allocation of small bloom filters (CASSANDRA-3618)
 * Use separate writer thread in SSTableSimpleUnsortedWriter (CASSANDRA-3619)
 * fsync the directory after new sstable or commitlog segment are created (CASSANDRA-3250)
 * fix minor issues reported by FindBugs (CASSANDRA-3658)
 * global key/row caches (CASSANDRA-3143, 3849)
 * optimize memtable iteration during range scan (CASSANDRA-3638)
 * introduce 'crc_check_chance' in CompressionParameters to support
   a checksum percentage checking chance similarly to read-repair (CASSANDRA-3611)
 * a way to deactivate global key/row cache on per-CF basis (CASSANDRA-3667)
 * fix LeveledCompactionStrategy broken because of generation pre-allocation
   in LeveledManifest (CASSANDRA-3691)
 * finer-grained control over data directories (CASSANDRA-2749)
 * Fix ClassCastException during hinted handoff (CASSANDRA-3694)
 * Upgrade Thrift to 0.7 (CASSANDRA-3213)
 * Make stress.java insert operation to use microseconds (CASSANDRA-3725)
 * Allows (internally) doing a range query with a limit of columns instead of
   rows (CASSANDRA-3742)
 * Allow rangeSlice queries to be start/end inclusive/exclusive (CASSANDRA-3749)
 * Fix BulkLoader to support new SSTable layout and add stream
   throttling to prevent an NPE when there is no yaml config (CASSANDRA-3752)
 * Allow concurrent schema migrations (CASSANDRA-1391, 3832)
 * Add SnapshotCommand to trigger snapshot on remote node (CASSANDRA-3721)
 * Make CFMetaData conversions to/from thrift/native schema inverses
   (CASSANDRA_3559)
 * Add initial code for CQL 3.0-beta (CASSANDRA-2474, 3781, 3753)
 * Add wide row support for ColumnFamilyInputFormat (CASSANDRA-3264)
 * Allow extending CompositeType comparator (CASSANDRA-3657)
 * Avoids over-paging during get_count (CASSANDRA-3798)
 * Add new command to rebuild a node without (repair) merkle tree calculations
   (CASSANDRA-3483, 3922)
 * respect not only row cache capacity but caching mode when
   trying to read data (CASSANDRA-3812)
 * fix system tests (CASSANDRA-3827)
 * CQL support for altering row key type in ALTER TABLE (CASSANDRA-3781)
 * turn compression on by default (CASSANDRA-3871)
 * make hexToBytes refuse invalid input (CASSANDRA-2851)
 * Make secondary indexes CF inherit compression and compaction from their
   parent CF (CASSANDRA-3877)
 * Finish cleanup up tombstone purge code (CASSANDRA-3872)
 * Avoid NPE on aboarted stream-out sessions (CASSANDRA-3904)
 * BulkRecordWriter throws NPE for counter columns (CASSANDRA-3906)
 * Support compression using BulkWriter (CASSANDRA-3907)


1.0.8
 * fix race between cleanup and flush on secondary index CFSes (CASSANDRA-3712)
 * avoid including non-queried nodes in rangeslice read repair
   (CASSANDRA-3843)
 * Only snapshot CF being compacted for snapshot_before_compaction 
   (CASSANDRA-3803)
 * Log active compactions in StatusLogger (CASSANDRA-3703)
 * Compute more accurate compaction score per level (CASSANDRA-3790)
 * Return InvalidRequest when using a keyspace that doesn't exist
   (CASSANDRA-3764)
 * disallow user modification of System keyspace (CASSANDRA-3738)
 * allow using sstable2json on secondary index data (CASSANDRA-3738)
 * (cqlsh) add DESCRIBE COLUMNFAMILIES (CASSANDRA-3586)
 * (cqlsh) format blobs correctly and use colors to improve output
   readability (CASSANDRA-3726)
 * synchronize BiMap of bootstrapping tokens (CASSANDRA-3417)
 * show index options in CLI (CASSANDRA-3809)
 * add optional socket timeout for streaming (CASSANDRA-3838)
 * fix truncate not to leave behind non-CFS backed secondary indexes
   (CASSANDRA-3844)
 * make CLI `show schema` to use output stream directly instead
   of StringBuilder (CASSANDRA-3842)
 * remove the wait on hint future during write (CASSANDRA-3870)
 * (cqlsh) ignore missing CfDef opts (CASSANDRA-3933)
 * (cqlsh) look for cqlshlib relative to realpath (CASSANDRA-3767)
 * Fix short read protection (CASSANDRA-3934)
 * Make sure infered and actual schema match (CASSANDRA-3371)
 * Fix NPE during HH delivery (CASSANDRA-3677)
 * Don't put boostrapping node in 'hibernate' status (CASSANDRA-3737)
 * Fix double quotes in windows bat files (CASSANDRA-3744)
 * Fix bad validator lookup (CASSANDRA-3789)
 * Fix soft reset in EC2MultiRegionSnitch (CASSANDRA-3835)
 * Don't leave zombie connections with THSHA thrift server (CASSANDRA-3867)
 * (cqlsh) fix deserialization of data (CASSANDRA-3874)
 * Fix removetoken force causing an inconsistent state (CASSANDRA-3876)
 * Fix ahndling of some types with Pig (CASSANDRA-3886)
 * Don't allow to drop the system keyspace (CASSANDRA-3759)
 * Make Pig deletes disabled by default and configurable (CASSANDRA-3628)
Merged from 0.8:
 * (Pig) fix CassandraStorage to use correct comparator in Super ColumnFamily
   case (CASSANDRA-3251)
 * fix thread safety issues in commitlog replay, primarily affecting
   systems with many (100s) of CF definitions (CASSANDRA-3751)
 * Fix relevant tombstone ignored with super columns (CASSANDRA-3875)


1.0.7
 * fix regression in HH page size calculation (CASSANDRA-3624)
 * retry failed stream on IOException (CASSANDRA-3686)
 * allow configuring bloom_filter_fp_chance (CASSANDRA-3497)
 * attempt hint delivery every ten minutes, or when failure detector
   notifies us that a node is back up, whichever comes first.  hint
   handoff throttle delay default changed to 1ms, from 50 (CASSANDRA-3554)
 * add nodetool setstreamthroughput (CASSANDRA-3571)
 * fix assertion when dropping a columnfamily with no sstables (CASSANDRA-3614)
 * more efficient allocation of small bloom filters (CASSANDRA-3618)
 * CLibrary.createHardLinkWithExec() to check for errors (CASSANDRA-3101)
 * Avoid creating empty and non cleaned writer during compaction (CASSANDRA-3616)
 * stop thrift service in shutdown hook so we can quiesce MessagingService
   (CASSANDRA-3335)
 * (CQL) compaction_strategy_options and compression_parameters for
   CREATE COLUMNFAMILY statement (CASSANDRA-3374)
 * Reset min/max compaction threshold when creating size tiered compaction
   strategy (CASSANDRA-3666)
 * Don't ignore IOException during compaction (CASSANDRA-3655)
 * Fix assertion error for CF with gc_grace=0 (CASSANDRA-3579)
 * Shutdown ParallelCompaction reducer executor after use (CASSANDRA-3711)
 * Avoid < 0 value for pending tasks in leveled compaction (CASSANDRA-3693)
 * (Hadoop) Support TimeUUID in Pig CassandraStorage (CASSANDRA-3327)
 * Check schema is ready before continuing boostrapping (CASSANDRA-3629)
 * Catch overflows during parsing of chunk_length_kb (CASSANDRA-3644)
 * Improve stream protocol mismatch errors (CASSANDRA-3652)
 * Avoid multiple thread doing HH to the same target (CASSANDRA-3681)
 * Add JMX property for rp_timeout_in_ms (CASSANDRA-2940)
 * Allow DynamicCompositeType to compare component of different types
   (CASSANDRA-3625)
 * Flush non-cfs backed secondary indexes (CASSANDRA-3659)
 * Secondary Indexes should report memory consumption (CASSANDRA-3155)
 * fix for SelectStatement start/end key are not set correctly
   when a key alias is involved (CASSANDRA-3700)
 * fix CLI `show schema` command insert of an extra comma in
   column_metadata (CASSANDRA-3714)
Merged from 0.8:
 * avoid logging (harmless) exception when GC takes < 1ms (CASSANDRA-3656)
 * prevent new nodes from thinking down nodes are up forever (CASSANDRA-3626)
 * use correct list of replicas for LOCAL_QUORUM reads when read repair
   is disabled (CASSANDRA-3696)
 * block on flush before compacting hints (may prevent OOM) (CASSANDRA-3733)


1.0.6
 * (CQL) fix cqlsh support for replicate_on_write (CASSANDRA-3596)
 * fix adding to leveled manifest after streaming (CASSANDRA-3536)
 * filter out unavailable cipher suites when using encryption (CASSANDRA-3178)
 * (HADOOP) add old-style api support for CFIF and CFRR (CASSANDRA-2799)
 * Support TimeUUIDType column names in Stress.java tool (CASSANDRA-3541)
 * (CQL) INSERT/UPDATE/DELETE/TRUNCATE commands should allow CF names to
   be qualified by keyspace (CASSANDRA-3419)
 * always remove endpoints from delevery queue in HH (CASSANDRA-3546)
 * fix race between cf flush and its 2ndary indexes flush (CASSANDRA-3547)
 * fix potential race in AES when a repair fails (CASSANDRA-3548)
 * fix default value validation usage in CLI SET command (CASSANDRA-3553)
 * Optimize componentsFor method for compaction and startup time
   (CASSANDRA-3532)
 * (CQL) Proper ColumnFamily metadata validation on CREATE COLUMNFAMILY 
   (CASSANDRA-3565)
 * fix compression "chunk_length_kb" option to set correct kb value for 
   thrift/avro (CASSANDRA-3558)
 * fix missing response during range slice repair (CASSANDRA-3551)
 * 'describe ring' moved from CLI to nodetool and available through JMX (CASSANDRA-3220)
 * add back partitioner to sstable metadata (CASSANDRA-3540)
 * fix NPE in get_count for counters (CASSANDRA-3601)
Merged from 0.8:
 * remove invalid assertion that table was opened before dropping it
   (CASSANDRA-3580)
 * range and index scans now only send requests to enough replicas to
   satisfy requested CL + RR (CASSANDRA-3598)
 * use cannonical host for local node in nodetool info (CASSANDRA-3556)
 * remove nonlocal DC write optimization since it only worked with
   CL.ONE or CL.LOCAL_QUORUM (CASSANDRA-3577, 3585)
 * detect misuses of CounterColumnType (CASSANDRA-3422)
 * turn off string interning in json2sstable, take 2 (CASSANDRA-2189)
 * validate compression parameters on add/update of the ColumnFamily 
   (CASSANDRA-3573)
 * Check for 0.0.0.0 is incorrect in CFIF (CASSANDRA-3584)
 * Increase vm.max_map_count in debian packaging (CASSANDRA-3563)
 * gossiper will never add itself to saved endpoints (CASSANDRA-3485)


1.0.5
 * revert CASSANDRA-3407 (see CASSANDRA-3540)
 * fix assertion error while forwarding writes to local nodes (CASSANDRA-3539)


1.0.4
 * fix self-hinting of timed out read repair updates and make hinted handoff
   less prone to OOMing a coordinator (CASSANDRA-3440)
 * expose bloom filter sizes via JMX (CASSANDRA-3495)
 * enforce RP tokens 0..2**127 (CASSANDRA-3501)
 * canonicalize paths exposed through JMX (CASSANDRA-3504)
 * fix "liveSize" stat when sstables are removed (CASSANDRA-3496)
 * add bloom filter FP rates to nodetool cfstats (CASSANDRA-3347)
 * record partitioner in sstable metadata component (CASSANDRA-3407)
 * add new upgradesstables nodetool command (CASSANDRA-3406)
 * skip --debug requirement to see common exceptions in CLI (CASSANDRA-3508)
 * fix incorrect query results due to invalid max timestamp (CASSANDRA-3510)
 * make sstableloader recognize compressed sstables (CASSANDRA-3521)
 * avoids race in OutboundTcpConnection in multi-DC setups (CASSANDRA-3530)
 * use SETLOCAL in cassandra.bat (CASSANDRA-3506)
 * fix ConcurrentModificationException in Table.all() (CASSANDRA-3529)
Merged from 0.8:
 * fix concurrence issue in the FailureDetector (CASSANDRA-3519)
 * fix array out of bounds error in counter shard removal (CASSANDRA-3514)
 * avoid dropping tombstones when they might still be needed to shadow
   data in a different sstable (CASSANDRA-2786)


1.0.3
 * revert name-based query defragmentation aka CASSANDRA-2503 (CASSANDRA-3491)
 * fix invalidate-related test failures (CASSANDRA-3437)
 * add next-gen cqlsh to bin/ (CASSANDRA-3188, 3131, 3493)
 * (CQL) fix handling of rows with no columns (CASSANDRA-3424, 3473)
 * fix querying supercolumns by name returning only a subset of
   subcolumns or old subcolumn versions (CASSANDRA-3446)
 * automatically compute sha1 sum for uncompressed data files (CASSANDRA-3456)
 * fix reading metadata/statistics component for version < h (CASSANDRA-3474)
 * add sstable forward-compatibility (CASSANDRA-3478)
 * report compression ratio in CFSMBean (CASSANDRA-3393)
 * fix incorrect size exception during streaming of counters (CASSANDRA-3481)
 * (CQL) fix for counter decrement syntax (CASSANDRA-3418)
 * Fix race introduced by CASSANDRA-2503 (CASSANDRA-3482)
 * Fix incomplete deletion of delivered hints (CASSANDRA-3466)
 * Avoid rescheduling compactions when no compaction was executed 
   (CASSANDRA-3484)
 * fix handling of the chunk_length_kb compression options (CASSANDRA-3492)
Merged from 0.8:
 * fix updating CF row_cache_provider (CASSANDRA-3414)
 * CFMetaData.convertToThrift method to set RowCacheProvider (CASSANDRA-3405)
 * acquire compactionlock during truncate (CASSANDRA-3399)
 * fix displaying cfdef entries for super columnfamilies (CASSANDRA-3415)
 * Make counter shard merging thread safe (CASSANDRA-3178)
 * Revert CASSANDRA-2855
 * Fix bug preventing the use of efficient cross-DC writes (CASSANDRA-3472)
 * `describe ring` command for CLI (CASSANDRA-3220)
 * (Hadoop) skip empty rows when entire row is requested, redux (CASSANDRA-2855)


1.0.2
 * "defragment" rows for name-based queries under STCS (CASSANDRA-2503)
 * Add timing information to cassandra-cli GET/SET/LIST queries (CASSANDRA-3326)
 * Only create one CompressionMetadata object per sstable (CASSANDRA-3427)
 * cleanup usage of StorageService.setMode() (CASSANDRA-3388)
 * Avoid large array allocation for compressed chunk offsets (CASSANDRA-3432)
 * fix DecimalType bytebuffer marshalling (CASSANDRA-3421)
 * fix bug that caused first column in per row indexes to be ignored 
   (CASSANDRA-3441)
 * add JMX call to clean (failed) repair sessions (CASSANDRA-3316)
 * fix sstableloader reference acquisition bug (CASSANDRA-3438)
 * fix estimated row size regression (CASSANDRA-3451)
 * make sure we don't return more columns than asked (CASSANDRA-3303, 3395)
Merged from 0.8:
 * acquire compactionlock during truncate (CASSANDRA-3399)
 * fix displaying cfdef entries for super columnfamilies (CASSANDRA-3415)


1.0.1
 * acquire references during index build to prevent delete problems
   on Windows (CASSANDRA-3314)
 * describe_ring should include datacenter/topology information (CASSANDRA-2882)
 * Thrift sockets are not properly buffered (CASSANDRA-3261)
 * performance improvement for bytebufferutil compare function (CASSANDRA-3286)
 * add system.versions ColumnFamily (CASSANDRA-3140)
 * reduce network copies (CASSANDRA-3333, 3373)
 * limit nodetool to 32MB of heap (CASSANDRA-3124)
 * (CQL) update parser to accept "timestamp" instead of "date" (CASSANDRA-3149)
 * Fix CLI `show schema` to include "compression_options" (CASSANDRA-3368)
 * Snapshot to include manifest under LeveledCompactionStrategy (CASSANDRA-3359)
 * (CQL) SELECT query should allow CF name to be qualified by keyspace (CASSANDRA-3130)
 * (CQL) Fix internal application error specifying 'using consistency ...'
   in lower case (CASSANDRA-3366)
 * fix Deflate compression when compression actually makes the data bigger
   (CASSANDRA-3370)
 * optimize UUIDGen to avoid lock contention on InetAddress.getLocalHost 
   (CASSANDRA-3387)
 * tolerate index being dropped mid-mutation (CASSANDRA-3334, 3313)
 * CompactionManager is now responsible for checking for new candidates
   post-task execution, enabling more consistent leveled compaction 
   (CASSANDRA-3391)
 * Cache HSHA threads (CASSANDRA-3372)
 * use CF/KS names as snapshot prefix for drop + truncate operations
   (CASSANDRA-2997)
 * Break bloom filters up to avoid heap fragmentation (CASSANDRA-2466)
 * fix cassandra hanging on jsvc stop (CASSANDRA-3302)
 * Avoid leveled compaction getting blocked on errors (CASSANDRA-3408)
 * Make reloading the compaction strategy safe (CASSANDRA-3409)
 * ignore 0.8 hints even if compaction begins before we try to purge
   them (CASSANDRA-3385)
 * remove procrun (bin\daemon) from Cassandra source tree and 
   artifacts (CASSANDRA-3331)
 * make cassandra compile under JDK7 (CASSANDRA-3275)
 * remove dependency of clientutil.jar to FBUtilities (CASSANDRA-3299)
 * avoid truncation errors by using long math on long values (CASSANDRA-3364)
 * avoid clock drift on some Windows machine (CASSANDRA-3375)
 * display cache provider in cli 'describe keyspace' command (CASSANDRA-3384)
 * fix incomplete topology information in describe_ring (CASSANDRA-3403)
 * expire dead gossip states based on time (CASSANDRA-2961)
 * improve CompactionTask extensibility (CASSANDRA-3330)
 * Allow one leveled compaction task to kick off another (CASSANDRA-3363)
 * allow encryption only between datacenters (CASSANDRA-2802)
Merged from 0.8:
 * fix truncate allowing data to be replayed post-restart (CASSANDRA-3297)
 * make iwriter final in IndexWriter to avoid NPE (CASSANDRA-2863)
 * (CQL) update grammar to require key clause in DELETE statement
   (CASSANDRA-3349)
 * (CQL) allow numeric keyspace names in USE statement (CASSANDRA-3350)
 * (Hadoop) skip empty rows when slicing the entire row (CASSANDRA-2855)
 * Fix handling of tombstone by SSTableExport/Import (CASSANDRA-3357)
 * fix ColumnIndexer to use long offsets (CASSANDRA-3358)
 * Improved CLI exceptions (CASSANDRA-3312)
 * Fix handling of tombstone by SSTableExport/Import (CASSANDRA-3357)
 * Only count compaction as active (for throttling) when they have
   successfully acquired the compaction lock (CASSANDRA-3344)
 * Display CLI version string on startup (CASSANDRA-3196)
 * (Hadoop) make CFIF try rpc_address or fallback to listen_address
   (CASSANDRA-3214)
 * (Hadoop) accept comma delimited lists of initial thrift connections
   (CASSANDRA-3185)
 * ColumnFamily min_compaction_threshold should be >= 2 (CASSANDRA-3342)
 * (Pig) add 0.8+ types and key validation type in schema (CASSANDRA-3280)
 * Fix completely removing column metadata using CLI (CASSANDRA-3126)
 * CLI `describe cluster;` output should be on separate lines for separate versions
   (CASSANDRA-3170)
 * fix changing durable_writes keyspace option during CF creation
   (CASSANDRA-3292)
 * avoid locking on update when no indexes are involved (CASSANDRA-3386)
 * fix assertionError during repair with ordered partitioners (CASSANDRA-3369)
 * correctly serialize key_validation_class for avro (CASSANDRA-3391)
 * don't expire counter tombstone after streaming (CASSANDRA-3394)
 * prevent nodes that failed to join from hanging around forever 
   (CASSANDRA-3351)
 * remove incorrect optimization from slice read path (CASSANDRA-3390)
 * Fix race in AntiEntropyService (CASSANDRA-3400)


1.0.0-final
 * close scrubbed sstable fd before deleting it (CASSANDRA-3318)
 * fix bug preventing obsolete commitlog segments from being removed
   (CASSANDRA-3269)
 * tolerate whitespace in seed CDL (CASSANDRA-3263)
 * Change default heap thresholds to max(min(1/2 ram, 1G), min(1/4 ram, 8GB))
   (CASSANDRA-3295)
 * Fix broken CompressedRandomAccessReaderTest (CASSANDRA-3298)
 * (CQL) fix type information returned for wildcard queries (CASSANDRA-3311)
 * add estimated tasks to LeveledCompactionStrategy (CASSANDRA-3322)
 * avoid including compaction cache-warming in keycache stats (CASSANDRA-3325)
 * run compaction and hinted handoff threads at MIN_PRIORITY (CASSANDRA-3308)
 * default hsha thrift server to cpu core count in rpc pool (CASSANDRA-3329)
 * add bin\daemon to binary tarball for Windows service (CASSANDRA-3331)
 * Fix places where uncompressed size of sstables was use in place of the
   compressed one (CASSANDRA-3338)
 * Fix hsha thrift server (CASSANDRA-3346)
 * Make sure repair only stream needed sstables (CASSANDRA-3345)


1.0.0-rc2
 * Log a meaningful warning when a node receives a message for a repair session
   that doesn't exist anymore (CASSANDRA-3256)
 * test for NUMA policy support as well as numactl presence (CASSANDRA-3245)
 * Fix FD leak when internode encryption is enabled (CASSANDRA-3257)
 * Remove incorrect assertion in mergeIterator (CASSANDRA-3260)
 * FBUtilities.hexToBytes(String) to throw NumberFormatException when string
   contains non-hex characters (CASSANDRA-3231)
 * Keep SimpleSnitch proximity ordering unchanged from what the Strategy
   generates, as intended (CASSANDRA-3262)
 * remove Scrub from compactionstats when finished (CASSANDRA-3255)
 * fix counter entry in jdbc TypesMap (CASSANDRA-3268)
 * fix full queue scenario for ParallelCompactionIterator (CASSANDRA-3270)
 * fix bootstrap process (CASSANDRA-3285)
 * don't try delivering hints if when there isn't any (CASSANDRA-3176)
 * CLI documentation change for ColumnFamily `compression_options` (CASSANDRA-3282)
 * ignore any CF ids sent by client for adding CF/KS (CASSANDRA-3288)
 * remove obsolete hints on first startup (CASSANDRA-3291)
 * use correct ISortedColumns for time-optimized reads (CASSANDRA-3289)
 * Evict gossip state immediately when a token is taken over by a new IP 
   (CASSANDRA-3259)


1.0.0-rc1
 * Update CQL to generate microsecond timestamps by default (CASSANDRA-3227)
 * Fix counting CFMetadata towards Memtable liveRatio (CASSANDRA-3023)
 * Kill server on wrapped OOME such as from FileChannel.map (CASSANDRA-3201)
 * remove unnecessary copy when adding to row cache (CASSANDRA-3223)
 * Log message when a full repair operation completes (CASSANDRA-3207)
 * Fix streamOutSession keeping sstables references forever if the remote end
   dies (CASSANDRA-3216)
 * Remove dynamic_snitch boolean from example configuration (defaulting to 
   true) and set default badness threshold to 0.1 (CASSANDRA-3229)
 * Base choice of random or "balanced" token on bootstrap on whether
   schema definitions were found (CASSANDRA-3219)
 * Fixes for LeveledCompactionStrategy score computation, prioritization,
   scheduling, and performance (CASSANDRA-3224, 3234)
 * parallelize sstable open at server startup (CASSANDRA-2988)
 * fix handling of exceptions writing to OutboundTcpConnection (CASSANDRA-3235)
 * Allow using quotes in "USE <keyspace>;" CLI command (CASSANDRA-3208)
 * Don't allow any cache loading exceptions to halt startup (CASSANDRA-3218)
 * Fix sstableloader --ignores option (CASSANDRA-3247)
 * File descriptor limit increased in packaging (CASSANDRA-3206)
 * Fix deadlock in commit log during flush (CASSANDRA-3253) 


1.0.0-beta1
 * removed binarymemtable (CASSANDRA-2692)
 * add commitlog_total_space_in_mb to prevent fragmented logs (CASSANDRA-2427)
 * removed commitlog_rotation_threshold_in_mb configuration (CASSANDRA-2771)
 * make AbstractBounds.normalize de-overlapp overlapping ranges (CASSANDRA-2641)
 * replace CollatingIterator, ReducingIterator with MergeIterator 
   (CASSANDRA-2062)
 * Fixed the ability to set compaction strategy in cli using create column 
   family command (CASSANDRA-2778)
 * clean up tmp files after failed compaction (CASSANDRA-2468)
 * restrict repair streaming to specific columnfamilies (CASSANDRA-2280)
 * don't bother persisting columns shadowed by a row tombstone (CASSANDRA-2589)
 * reset CF and SC deletion times after gc_grace (CASSANDRA-2317)
 * optimize away seek when compacting wide rows (CASSANDRA-2879)
 * single-pass streaming (CASSANDRA-2677, 2906, 2916, 3003)
 * use reference counting for deleting sstables instead of relying on GC
   (CASSANDRA-2521, 3179)
 * store hints as serialized mutations instead of pointers to data row
   (CASSANDRA-2045)
 * store hints in the coordinator node instead of in the closest replica 
   (CASSANDRA-2914)
 * add row_cache_keys_to_save CF option (CASSANDRA-1966)
 * check column family validity in nodetool repair (CASSANDRA-2933)
 * use lazy initialization instead of class initialization in NodeId
   (CASSANDRA-2953)
 * add paging to get_count (CASSANDRA-2894)
 * fix "short reads" in [multi]get (CASSANDRA-2643, 3157, 3192)
 * add optional compression for sstables (CASSANDRA-47, 2994, 3001, 3128)
 * add scheduler JMX metrics (CASSANDRA-2962)
 * add block level checksum for compressed data (CASSANDRA-1717)
 * make column family backed column map pluggable and introduce unsynchronized
   ArrayList backed one to speedup reads (CASSANDRA-2843, 3165, 3205)
 * refactoring of the secondary index api (CASSANDRA-2982)
 * make CL > ONE reads wait for digest reconciliation before returning
   (CASSANDRA-2494)
 * fix missing logging for some exceptions (CASSANDRA-2061)
 * refactor and optimize ColumnFamilyStore.files(...) and Descriptor.fromFilename(String)
   and few other places responsible for work with SSTable files (CASSANDRA-3040)
 * Stop reading from sstables once we know we have the most recent columns,
   for query-by-name requests (CASSANDRA-2498)
 * Add query-by-column mode to stress.java (CASSANDRA-3064)
 * Add "install" command to cassandra.bat (CASSANDRA-292)
 * clean up KSMetadata, CFMetadata from unnecessary
   Thrift<->Avro conversion methods (CASSANDRA-3032)
 * Add timeouts to client request schedulers (CASSANDRA-3079, 3096)
 * Cli to use hashes rather than array of hashes for strategy options (CASSANDRA-3081)
 * LeveledCompactionStrategy (CASSANDRA-1608, 3085, 3110, 3087, 3145, 3154, 3182)
 * Improvements of the CLI `describe` command (CASSANDRA-2630)
 * reduce window where dropped CF sstables may not be deleted (CASSANDRA-2942)
 * Expose gossip/FD info to JMX (CASSANDRA-2806)
 * Fix streaming over SSL when compressed SSTable involved (CASSANDRA-3051)
 * Add support for pluggable secondary index implementations (CASSANDRA-3078)
 * remove compaction_thread_priority setting (CASSANDRA-3104)
 * generate hints for replicas that timeout, not just replicas that are known
   to be down before starting (CASSANDRA-2034)
 * Add throttling for internode streaming (CASSANDRA-3080)
 * make the repair of a range repair all replica (CASSANDRA-2610, 3194)
 * expose the ability to repair the first range (as returned by the
   partitioner) of a node (CASSANDRA-2606)
 * Streams Compression (CASSANDRA-3015)
 * add ability to use multiple threads during a single compaction
   (CASSANDRA-2901)
 * make AbstractBounds.normalize support overlapping ranges (CASSANDRA-2641)
 * fix of the CQL count() behavior (CASSANDRA-3068)
 * use TreeMap backed column families for the SSTable simple writers
   (CASSANDRA-3148)
 * fix inconsistency of the CLI syntax when {} should be used instead of [{}]
   (CASSANDRA-3119)
 * rename CQL type names to match expected SQL behavior (CASSANDRA-3149, 3031)
 * Arena-based allocation for memtables (CASSANDRA-2252, 3162, 3163, 3168)
 * Default RR chance to 0.1 (CASSANDRA-3169)
 * Add RowLevel support to secondary index API (CASSANDRA-3147)
 * Make SerializingCacheProvider the default if JNA is available (CASSANDRA-3183)
 * Fix backwards compatibilty for CQL memtable properties (CASSANDRA-3190)
 * Add five-minute delay before starting compactions on a restarted server
   (CASSANDRA-3181)
 * Reduce copies done for intra-host messages (CASSANDRA-1788, 3144)
 * support of compaction strategy option for stress.java (CASSANDRA-3204)
 * make memtable throughput and column count thresholds no-ops (CASSANDRA-2449)
 * Return schema information along with the resultSet in CQL (CASSANDRA-2734)
 * Add new DecimalType (CASSANDRA-2883)
 * Fix assertion error in RowRepairResolver (CASSANDRA-3156)
 * Reduce unnecessary high buffer sizes (CASSANDRA-3171)
 * Pluggable compaction strategy (CASSANDRA-1610)
 * Add new broadcast_address config option (CASSANDRA-2491)


0.8.7
 * Kill server on wrapped OOME such as from FileChannel.map (CASSANDRA-3201)
 * Allow using quotes in "USE <keyspace>;" CLI command (CASSANDRA-3208)
 * Log message when a full repair operation completes (CASSANDRA-3207)
 * Don't allow any cache loading exceptions to halt startup (CASSANDRA-3218)
 * Fix sstableloader --ignores option (CASSANDRA-3247)
 * File descriptor limit increased in packaging (CASSANDRA-3206)
 * Log a meaningfull warning when a node receive a message for a repair session
   that doesn't exist anymore (CASSANDRA-3256)
 * Fix FD leak when internode encryption is enabled (CASSANDRA-3257)
 * FBUtilities.hexToBytes(String) to throw NumberFormatException when string
   contains non-hex characters (CASSANDRA-3231)
 * Keep SimpleSnitch proximity ordering unchanged from what the Strategy
   generates, as intended (CASSANDRA-3262)
 * remove Scrub from compactionstats when finished (CASSANDRA-3255)
 * Fix tool .bat files when CASSANDRA_HOME contains spaces (CASSANDRA-3258)
 * Force flush of status table when removing/updating token (CASSANDRA-3243)
 * Evict gossip state immediately when a token is taken over by a new IP (CASSANDRA-3259)
 * Fix bug where the failure detector can take too long to mark a host
   down (CASSANDRA-3273)
 * (Hadoop) allow wrapping ranges in queries (CASSANDRA-3137)
 * (Hadoop) check all interfaces for a match with split location
   before falling back to random replica (CASSANDRA-3211)
 * (Hadoop) Make Pig storage handle implements LoadMetadata (CASSANDRA-2777)
 * (Hadoop) Fix exception during PIG 'dump' (CASSANDRA-2810)
 * Fix stress COUNTER_GET option (CASSANDRA-3301)
 * Fix missing fields in CLI `show schema` output (CASSANDRA-3304)
 * Nodetool no longer leaks threads and closes JMX connections (CASSANDRA-3309)
 * fix truncate allowing data to be replayed post-restart (CASSANDRA-3297)
 * Move SimpleAuthority and SimpleAuthenticator to examples (CASSANDRA-2922)
 * Fix handling of tombstone by SSTableExport/Import (CASSANDRA-3357)
 * Fix transposition in cfHistograms (CASSANDRA-3222)
 * Allow using number as DC name when creating keyspace in CQL (CASSANDRA-3239)
 * Force flush of system table after updating/removing a token (CASSANDRA-3243)


0.8.6
 * revert CASSANDRA-2388
 * change TokenRange.endpoints back to listen/broadcast address to match
   pre-1777 behavior, and add TokenRange.rpc_endpoints instead (CASSANDRA-3187)
 * avoid trying to watch cassandra-topology.properties when loaded from jar
   (CASSANDRA-3138)
 * prevent users from creating keyspaces with LocalStrategy replication
   (CASSANDRA-3139)
 * fix CLI `show schema;` to output correct keyspace definition statement
   (CASSANDRA-3129)
 * CustomTThreadPoolServer to log TTransportException at DEBUG level
   (CASSANDRA-3142)
 * allow topology sort to work with non-unique rack names between 
   datacenters (CASSANDRA-3152)
 * Improve caching of same-version Messages on digest and repair paths
   (CASSANDRA-3158)
 * Randomize choice of first replica for counter increment (CASSANDRA-2890)
 * Fix using read_repair_chance instead of merge_shard_change (CASSANDRA-3202)
 * Avoid streaming data to nodes that already have it, on move as well as
   decommission (CASSANDRA-3041)
 * Fix divide by zero error in GCInspector (CASSANDRA-3164)
 * allow quoting of the ColumnFamily name in CLI `create column family`
   statement (CASSANDRA-3195)
 * Fix rolling upgrade from 0.7 to 0.8 problem (CASSANDRA-3166)
 * Accomodate missing encryption_options in IncomingTcpConnection.stream
   (CASSANDRA-3212)


0.8.5
 * fix NPE when encryption_options is unspecified (CASSANDRA-3007)
 * include column name in validation failure exceptions (CASSANDRA-2849)
 * make sure truncate clears out the commitlog so replay won't re-
   populate with truncated data (CASSANDRA-2950)
 * fix NPE when debug logging is enabled and dropped CF is present
   in a commitlog segment (CASSANDRA-3021)
 * fix cassandra.bat when CASSANDRA_HOME contains spaces (CASSANDRA-2952)
 * fix to SSTableSimpleUnsortedWriter bufferSize calculation (CASSANDRA-3027)
 * make cleanup and normal compaction able to skip empty rows
   (rows containing nothing but expired tombstones) (CASSANDRA-3039)
 * work around native memory leak in com.sun.management.GarbageCollectorMXBean
   (CASSANDRA-2868)
 * validate that column names in column_metadata are not equal to key_alias
   on create/update of the ColumnFamily and CQL 'ALTER' statement (CASSANDRA-3036)
 * return an InvalidRequestException if an indexed column is assigned
   a value larger than 64KB (CASSANDRA-3057)
 * fix of numeric-only and string column names handling in CLI "drop index" 
   (CASSANDRA-3054)
 * prune index scan resultset back to original request for lazy
   resultset expansion case (CASSANDRA-2964)
 * (Hadoop) fail jobs when Cassandra node has failed but TaskTracker
   has not (CASSANDRA-2388)
 * fix dynamic snitch ignoring nodes when read_repair_chance is zero
   (CASSANDRA-2662)
 * avoid retaining references to dropped CFS objects in 
   CompactionManager.estimatedCompactions (CASSANDRA-2708)
 * expose rpc timeouts per host in MessagingServiceMBean (CASSANDRA-2941)
 * avoid including cwd in classpath for deb and rpm packages (CASSANDRA-2881)
 * remove gossip state when a new IP takes over a token (CASSANDRA-3071)
 * allow sstable2json to work on index sstable files (CASSANDRA-3059)
 * always hint counters (CASSANDRA-3099)
 * fix log4j initialization in EmbeddedCassandraService (CASSANDRA-2857)
 * remove gossip state when a new IP takes over a token (CASSANDRA-3071)
 * work around native memory leak in com.sun.management.GarbageCollectorMXBean
    (CASSANDRA-2868)
 * fix UnavailableException with writes at CL.EACH_QUORM (CASSANDRA-3084)
 * fix parsing of the Keyspace and ColumnFamily names in numeric
   and string representations in CLI (CASSANDRA-3075)
 * fix corner cases in Range.differenceToFetch (CASSANDRA-3084)
 * fix ip address String representation in the ring cache (CASSANDRA-3044)
 * fix ring cache compatibility when mixing pre-0.8.4 nodes with post-
   in the same cluster (CASSANDRA-3023)
 * make repair report failure when a node participating dies (instead of
   hanging forever) (CASSANDRA-2433)
 * fix handling of the empty byte buffer by ReversedType (CASSANDRA-3111)
 * Add validation that Keyspace names are case-insensitively unique (CASSANDRA-3066)
 * catch invalid key_validation_class before instantiating UpdateColumnFamily (CASSANDRA-3102)
 * make Range and Bounds objects client-safe (CASSANDRA-3108)
 * optionally skip log4j configuration (CASSANDRA-3061)
 * bundle sstableloader with the debian package (CASSANDRA-3113)
 * don't try to build secondary indexes when there is none (CASSANDRA-3123)
 * improve SSTableSimpleUnsortedWriter speed for large rows (CASSANDRA-3122)
 * handle keyspace arguments correctly in nodetool snapshot (CASSANDRA-3038)
 * Fix SSTableImportTest on windows (CASSANDRA-3043)
 * expose compactionThroughputMbPerSec through JMX (CASSANDRA-3117)
 * log keyspace and CF of large rows being compacted


0.8.4
 * change TokenRing.endpoints to be a list of rpc addresses instead of 
   listen/broadcast addresses (CASSANDRA-1777)
 * include files-to-be-streamed in StreamInSession.getSources (CASSANDRA-2972)
 * use JAVA env var in cassandra-env.sh (CASSANDRA-2785, 2992)
 * avoid doing read for no-op replicate-on-write at CL=1 (CASSANDRA-2892)
 * refuse counter write for CL.ANY (CASSANDRA-2990)
 * switch back to only logging recent dropped messages (CASSANDRA-3004)
 * always deserialize RowMutation for counters (CASSANDRA-3006)
 * ignore saved replication_factor strategy_option for NTS (CASSANDRA-3011)
 * make sure pre-truncate CL segments are discarded (CASSANDRA-2950)


0.8.3
 * add ability to drop local reads/writes that are going to timeout
   (CASSANDRA-2943)
 * revamp token removal process, keep gossip states for 3 days (CASSANDRA-2496)
 * don't accept extra args for 0-arg nodetool commands (CASSANDRA-2740)
 * log unavailableexception details at debug level (CASSANDRA-2856)
 * expose data_dir though jmx (CASSANDRA-2770)
 * don't include tmp files as sstable when create cfs (CASSANDRA-2929)
 * log Java classpath on startup (CASSANDRA-2895)
 * keep gossipped version in sync with actual on migration coordinator 
   (CASSANDRA-2946)
 * use lazy initialization instead of class initialization in NodeId
   (CASSANDRA-2953)
 * check column family validity in nodetool repair (CASSANDRA-2933)
 * speedup bytes to hex conversions dramatically (CASSANDRA-2850)
 * Flush memtables on shutdown when durable writes are disabled 
   (CASSANDRA-2958)
 * improved POSIX compatibility of start scripts (CASsANDRA-2965)
 * add counter support to Hadoop InputFormat (CASSANDRA-2981)
 * fix bug where dirty commitlog segments were removed (and avoid keeping 
   segments with no post-flush activity permanently dirty) (CASSANDRA-2829)
 * fix throwing exception with batch mutation of counter super columns
   (CASSANDRA-2949)
 * ignore system tables during repair (CASSANDRA-2979)
 * throw exception when NTS is given replication_factor as an option
   (CASSANDRA-2960)
 * fix assertion error during compaction of counter CFs (CASSANDRA-2968)
 * avoid trying to create index names, when no index exists (CASSANDRA-2867)
 * don't sample the system table when choosing a bootstrap token
   (CASSANDRA-2825)
 * gossiper notifies of local state changes (CASSANDRA-2948)
 * add asynchronous and half-sync/half-async (hsha) thrift servers 
   (CASSANDRA-1405)
 * fix potential use of free'd native memory in SerializingCache 
   (CASSANDRA-2951)
 * prune index scan resultset back to original request for lazy
   resultset expansion case (CASSANDRA-2964)
 * (Hadoop) fail jobs when Cassandra node has failed but TaskTracker
    has not (CASSANDRA-2388)


0.8.2
 * CQL: 
   - include only one row per unique key for IN queries (CASSANDRA-2717)
   - respect client timestamp on full row deletions (CASSANDRA-2912)
 * improve thread-safety in StreamOutSession (CASSANDRA-2792)
 * allow deleting a row and updating indexed columns in it in the
   same mutation (CASSANDRA-2773)
 * Expose number of threads blocked on submitting memtable to flush
   in JMX (CASSANDRA-2817)
 * add ability to return "endpoints" to nodetool (CASSANDRA-2776)
 * Add support for multiple (comma-delimited) coordinator addresses
   to ColumnFamilyInputFormat (CASSANDRA-2807)
 * fix potential NPE while scheduling read repair for range slice
   (CASSANDRA-2823)
 * Fix race in SystemTable.getCurrentLocalNodeId (CASSANDRA-2824)
 * Correctly set default for replicate_on_write (CASSANDRA-2835)
 * improve nodetool compactionstats formatting (CASSANDRA-2844)
 * fix index-building status display (CASSANDRA-2853)
 * fix CLI perpetuating obsolete KsDef.replication_factor (CASSANDRA-2846)
 * improve cli treatment of multiline comments (CASSANDRA-2852)
 * handle row tombstones correctly in EchoedRow (CASSANDRA-2786)
 * add MessagingService.get[Recently]DroppedMessages and
   StorageService.getExceptionCount (CASSANDRA-2804)
 * fix possibility of spurious UnavailableException for LOCAL_QUORUM
   reads with dynamic snitch + read repair disabled (CASSANDRA-2870)
 * add ant-optional as dependence for the debian package (CASSANDRA-2164)
 * add option to specify limit for get_slice in the CLI (CASSANDRA-2646)
 * decrease HH page size (CASSANDRA-2832)
 * reset cli keyspace after dropping the current one (CASSANDRA-2763)
 * add KeyRange option to Hadoop inputformat (CASSANDRA-1125)
 * fix protocol versioning (CASSANDRA-2818, 2860)
 * support spaces in path to log4j configuration (CASSANDRA-2383)
 * avoid including inferred types in CF update (CASSANDRA-2809)
 * fix JMX bulkload call (CASSANDRA-2908)
 * fix updating KS with durable_writes=false (CASSANDRA-2907)
 * add simplified facade to SSTableWriter for bulk loading use
   (CASSANDRA-2911)
 * fix re-using index CF sstable names after drop/recreate (CASSANDRA-2872)
 * prepend CF to default index names (CASSANDRA-2903)
 * fix hint replay (CASSANDRA-2928)
 * Properly synchronize repair's merkle tree computation (CASSANDRA-2816)


0.8.1
 * CQL:
   - support for insert, delete in BATCH (CASSANDRA-2537)
   - support for IN to SELECT, UPDATE (CASSANDRA-2553)
   - timestamp support for INSERT, UPDATE, and BATCH (CASSANDRA-2555)
   - TTL support (CASSANDRA-2476)
   - counter support (CASSANDRA-2473)
   - ALTER COLUMNFAMILY (CASSANDRA-1709)
   - DROP INDEX (CASSANDRA-2617)
   - add SCHEMA/TABLE as aliases for KS/CF (CASSANDRA-2743)
   - server handles wait-for-schema-agreement (CASSANDRA-2756)
   - key alias support (CASSANDRA-2480)
 * add support for comparator parameters and a generic ReverseType
   (CASSANDRA-2355)
 * add CompositeType and DynamicCompositeType (CASSANDRA-2231)
 * optimize batches containing multiple updates to the same row
   (CASSANDRA-2583)
 * adjust hinted handoff page size to avoid OOM with large columns 
   (CASSANDRA-2652)
 * mark BRAF buffer invalid post-flush so we don't re-flush partial
   buffers again, especially on CL writes (CASSANDRA-2660)
 * add DROP INDEX support to CLI (CASSANDRA-2616)
 * don't perform HH to client-mode [storageproxy] nodes (CASSANDRA-2668)
 * Improve forceDeserialize/getCompactedRow encapsulation (CASSANDRA-2659)
 * Don't write CounterUpdateColumn to disk in tests (CASSANDRA-2650)
 * Add sstable bulk loading utility (CASSANDRA-1278)
 * avoid replaying hints to dropped columnfamilies (CASSANDRA-2685)
 * add placeholders for missing rows in range query pseudo-RR (CASSANDRA-2680)
 * remove no-op HHOM.renameHints (CASSANDRA-2693)
 * clone super columns to avoid modifying them during flush (CASSANDRA-2675)
 * allow writes to bypass the commitlog for certain keyspaces (CASSANDRA-2683)
 * avoid NPE when bypassing commitlog during memtable flush (CASSANDRA-2781)
 * Added support for making bootstrap retry if nodes flap (CASSANDRA-2644)
 * Added statusthrift to nodetool to report if thrift server is running (CASSANDRA-2722)
 * Fixed rows being cached if they do not exist (CASSANDRA-2723)
 * Support passing tableName and cfName to RowCacheProviders (CASSANDRA-2702)
 * close scrub file handles (CASSANDRA-2669)
 * throttle migration replay (CASSANDRA-2714)
 * optimize column serializer creation (CASSANDRA-2716)
 * Added support for making bootstrap retry if nodes flap (CASSANDRA-2644)
 * Added statusthrift to nodetool to report if thrift server is running
   (CASSANDRA-2722)
 * Fixed rows being cached if they do not exist (CASSANDRA-2723)
 * fix truncate/compaction race (CASSANDRA-2673)
 * workaround large resultsets causing large allocation retention
   by nio sockets (CASSANDRA-2654)
 * fix nodetool ring use with Ec2Snitch (CASSANDRA-2733)
 * fix removing columns and subcolumns that are supressed by a row or
   supercolumn tombstone during replica resolution (CASSANDRA-2590)
 * support sstable2json against snapshot sstables (CASSANDRA-2386)
 * remove active-pull schema requests (CASSANDRA-2715)
 * avoid marking entire list of sstables as actively being compacted
   in multithreaded compaction (CASSANDRA-2765)
 * seek back after deserializing a row to update cache with (CASSANDRA-2752)
 * avoid skipping rows in scrub for counter column family (CASSANDRA-2759)
 * fix ConcurrentModificationException in repair when dealing with 0.7 node
   (CASSANDRA-2767)
 * use threadsafe collections for StreamInSession (CASSANDRA-2766)
 * avoid infinite loop when creating merkle tree (CASSANDRA-2758)
 * avoids unmarking compacting sstable prematurely in cleanup (CASSANDRA-2769)
 * fix NPE when the commit log is bypassed (CASSANDRA-2718)
 * don't throw an exception in SS.isRPCServerRunning (CASSANDRA-2721)
 * make stress.jar executable (CASSANDRA-2744)
 * add daemon mode to java stress (CASSANDRA-2267)
 * expose the DC and rack of a node through JMX and nodetool ring (CASSANDRA-2531)
 * fix cache mbean getSize (CASSANDRA-2781)
 * Add Date, Float, Double, and Boolean types (CASSANDRA-2530)
 * Add startup flag to renew counter node id (CASSANDRA-2788)
 * add jamm agent to cassandra.bat (CASSANDRA-2787)
 * fix repair hanging if a neighbor has nothing to send (CASSANDRA-2797)
 * purge tombstone even if row is in only one sstable (CASSANDRA-2801)
 * Fix wrong purge of deleted cf during compaction (CASSANDRA-2786)
 * fix race that could result in Hadoop writer failing to throw an
   exception encountered after close() (CASSANDRA-2755)
 * fix scan wrongly throwing assertion error (CASSANDRA-2653)
 * Always use even distribution for merkle tree with RandomPartitionner
   (CASSANDRA-2841)
 * fix describeOwnership for OPP (CASSANDRA-2800)
 * ensure that string tokens do not contain commas (CASSANDRA-2762)


0.8.0-final
 * fix CQL grammar warning and cqlsh regression from CASSANDRA-2622
 * add ant generate-cql-html target (CASSANDRA-2526)
 * update CQL consistency levels (CASSANDRA-2566)
 * debian packaging fixes (CASSANDRA-2481, 2647)
 * fix UUIDType, IntegerType for direct buffers (CASSANDRA-2682, 2684)
 * switch to native Thrift for Hadoop map/reduce (CASSANDRA-2667)
 * fix StackOverflowError when building from eclipse (CASSANDRA-2687)
 * only provide replication_factor to strategy_options "help" for
   SimpleStrategy, OldNetworkTopologyStrategy (CASSANDRA-2678, 2713)
 * fix exception adding validators to non-string columns (CASSANDRA-2696)
 * avoid instantiating DatabaseDescriptor in JDBC (CASSANDRA-2694)
 * fix potential stack overflow during compaction (CASSANDRA-2626)
 * clone super columns to avoid modifying them during flush (CASSANDRA-2675)
 * reset underlying iterator in EchoedRow constructor (CASSANDRA-2653)


0.8.0-rc1
 * faster flushes and compaction from fixing excessively pessimistic 
   rebuffering in BRAF (CASSANDRA-2581)
 * fix returning null column values in the python cql driver (CASSANDRA-2593)
 * fix merkle tree splitting exiting early (CASSANDRA-2605)
 * snapshot_before_compaction directory name fix (CASSANDRA-2598)
 * Disable compaction throttling during bootstrap (CASSANDRA-2612) 
 * fix CQL treatment of > and < operators in range slices (CASSANDRA-2592)
 * fix potential double-application of counter updates on commitlog replay
   by moving replay position from header to sstable metadata (CASSANDRA-2419)
 * JDBC CQL driver exposes getColumn for access to timestamp
 * JDBC ResultSetMetadata properties added to AbstractType
 * r/m clustertool (CASSANDRA-2607)
 * add support for presenting row key as a column in CQL result sets 
   (CASSANDRA-2622)
 * Don't allow {LOCAL|EACH}_QUORUM unless strategy is NTS (CASSANDRA-2627)
 * validate keyspace strategy_options during CQL create (CASSANDRA-2624)
 * fix empty Result with secondary index when limit=1 (CASSANDRA-2628)
 * Fix regression where bootstrapping a node with no schema fails
   (CASSANDRA-2625)
 * Allow removing LocationInfo sstables (CASSANDRA-2632)
 * avoid attempting to replay mutations from dropped keyspaces (CASSANDRA-2631)
 * avoid using cached position of a key when GT is requested (CASSANDRA-2633)
 * fix counting bloom filter true positives (CASSANDRA-2637)
 * initialize local ep state prior to gossip startup if needed (CASSANDRA-2638)
 * fix counter increment lost after restart (CASSANDRA-2642)
 * add quote-escaping via backslash to CLI (CASSANDRA-2623)
 * fix pig example script (CASSANDRA-2487)
 * fix dynamic snitch race in adding latencies (CASSANDRA-2618)
 * Start/stop cassandra after more important services such as mdadm in
   debian packaging (CASSANDRA-2481)


0.8.0-beta2
 * fix NPE compacting index CFs (CASSANDRA-2528)
 * Remove checking all column families on startup for compaction candidates 
   (CASSANDRA-2444)
 * validate CQL create keyspace options (CASSANDRA-2525)
 * fix nodetool setcompactionthroughput (CASSANDRA-2550)
 * move	gossip heartbeat back to its own thread (CASSANDRA-2554)
 * validate cql TRUNCATE columnfamily before truncating (CASSANDRA-2570)
 * fix batch_mutate for mixed standard-counter mutations (CASSANDRA-2457)
 * disallow making schema changes to system keyspace (CASSANDRA-2563)
 * fix sending mutation messages multiple times (CASSANDRA-2557)
 * fix incorrect use of NBHM.size in ReadCallback that could cause
   reads to time out even when responses were received (CASSANDRA-2552)
 * trigger read repair correctly for LOCAL_QUORUM reads (CASSANDRA-2556)
 * Allow configuring the number of compaction thread (CASSANDRA-2558)
 * forceUserDefinedCompaction will attempt to compact what it is given
   even if the pessimistic estimate is that there is not enough disk space;
   automatic compactions will only compact 2 or more sstables (CASSANDRA-2575)
 * refuse to apply migrations with older timestamps than the current 
   schema (CASSANDRA-2536)
 * remove unframed Thrift transport option
 * include indexes in snapshots (CASSANDRA-2596)
 * improve ignoring of obsolete mutations in index maintenance (CASSANDRA-2401)
 * recognize attempt to drop just the index while leaving the column
   definition alone (CASSANDRA-2619)
  

0.8.0-beta1
 * remove Avro RPC support (CASSANDRA-926)
 * support for columns that act as incr/decr counters 
   (CASSANDRA-1072, 1937, 1944, 1936, 2101, 2093, 2288, 2105, 2384, 2236, 2342,
   2454)
 * CQL (CASSANDRA-1703, 1704, 1705, 1706, 1707, 1708, 1710, 1711, 1940, 
   2124, 2302, 2277, 2493)
 * avoid double RowMutation serialization on write path (CASSANDRA-1800)
 * make NetworkTopologyStrategy the default (CASSANDRA-1960)
 * configurable internode encryption (CASSANDRA-1567, 2152)
 * human readable column names in sstable2json output (CASSANDRA-1933)
 * change default JMX port to 7199 (CASSANDRA-2027)
 * backwards compatible internal messaging (CASSANDRA-1015)
 * atomic switch of memtables and sstables (CASSANDRA-2284)
 * add pluggable SeedProvider (CASSANDRA-1669)
 * Fix clustertool to not throw exception when calling get_endpoints (CASSANDRA-2437)
 * upgrade to thrift 0.6 (CASSANDRA-2412) 
 * repair works on a token range instead of full ring (CASSANDRA-2324)
 * purge tombstones from row cache (CASSANDRA-2305)
 * push replication_factor into strategy_options (CASSANDRA-1263)
 * give snapshots the same name on each node (CASSANDRA-1791)
 * remove "nodetool loadbalance" (CASSANDRA-2448)
 * multithreaded compaction (CASSANDRA-2191)
 * compaction throttling (CASSANDRA-2156)
 * add key type information and alias (CASSANDRA-2311, 2396)
 * cli no longer divides read_repair_chance by 100 (CASSANDRA-2458)
 * made CompactionInfo.getTaskType return an enum (CASSANDRA-2482)
 * add a server-wide cap on measured memtable memory usage and aggressively
   flush to keep under that threshold (CASSANDRA-2006)
 * add unified UUIDType (CASSANDRA-2233)
 * add off-heap row cache support (CASSANDRA-1969)


0.7.5
 * improvements/fixes to PIG driver (CASSANDRA-1618, CASSANDRA-2387,
   CASSANDRA-2465, CASSANDRA-2484)
 * validate index names (CASSANDRA-1761)
 * reduce contention on Table.flusherLock (CASSANDRA-1954)
 * try harder to detect failures during streaming, cleaning up temporary
   files more reliably (CASSANDRA-2088)
 * shut down server for OOM on a Thrift thread (CASSANDRA-2269)
 * fix tombstone handling in repair and sstable2json (CASSANDRA-2279)
 * preserve version when streaming data from old sstables (CASSANDRA-2283)
 * don't start repair if a neighboring node is marked as dead (CASSANDRA-2290)
 * purge tombstones from row cache (CASSANDRA-2305)
 * Avoid seeking when sstable2json exports the entire file (CASSANDRA-2318)
 * clear Built flag in system table when dropping an index (CASSANDRA-2320)
 * don't allow arbitrary argument for stress.java (CASSANDRA-2323)
 * validate values for index predicates in get_indexed_slice (CASSANDRA-2328)
 * queue secondary indexes for flush before the parent (CASSANDRA-2330)
 * allow job configuration to set the CL used in Hadoop jobs (CASSANDRA-2331)
 * add memtable_flush_queue_size defaulting to 4 (CASSANDRA-2333)
 * Allow overriding of initial_token, storage_port and rpc_port from system
   properties (CASSANDRA-2343)
 * fix comparator used for non-indexed secondary expressions in index scan
   (CASSANDRA-2347)
 * ensure size calculation and write phase of large-row compaction use
   the same threshold for TTL expiration (CASSANDRA-2349)
 * fix race when iterating CFs during add/drop (CASSANDRA-2350)
 * add ConsistencyLevel command to CLI (CASSANDRA-2354)
 * allow negative numbers in the cli (CASSANDRA-2358)
 * hard code serialVersionUID for tokens class (CASSANDRA-2361)
 * fix potential infinite loop in ByteBufferUtil.inputStream (CASSANDRA-2365)
 * fix encoding bugs in HintedHandoffManager, SystemTable when default
   charset is not UTF8 (CASSANDRA-2367)
 * avoids having removed node reappearing in Gossip (CASSANDRA-2371)
 * fix incorrect truncation of long to int when reading columns via block
   index (CASSANDRA-2376)
 * fix NPE during stream session (CASSANDRA-2377)
 * fix race condition that could leave orphaned data files when dropping CF or
   KS (CASSANDRA-2381)
 * fsync statistics component on write (CASSANDRA-2382)
 * fix duplicate results from CFS.scan (CASSANDRA-2406)
 * add IntegerType to CLI help (CASSANDRA-2414)
 * avoid caching token-only decoratedkeys (CASSANDRA-2416)
 * convert mmap assertion to if/throw so scrub can catch it (CASSANDRA-2417)
 * don't overwrite gc log (CASSANDR-2418)
 * invalidate row cache for streamed row to avoid inconsitencies
   (CASSANDRA-2420)
 * avoid copies in range/index scans (CASSANDRA-2425)
 * make sure we don't wipe data during cleanup if the node has not join
   the ring (CASSANDRA-2428)
 * Try harder to close files after compaction (CASSANDRA-2431)
 * re-set bootstrapped flag after move finishes (CASSANDRA-2435)
 * display validation_class in CLI 'describe keyspace' (CASSANDRA-2442)
 * make cleanup compactions cleanup the row cache (CASSANDRA-2451)
 * add column fields validation to scrub (CASSANDRA-2460)
 * use 64KB flush buffer instead of in_memory_compaction_limit (CASSANDRA-2463)
 * fix backslash substitutions in CLI (CASSANDRA-2492)
 * disable cache saving for system CFS (CASSANDRA-2502)
 * fixes for verifying destination availability under hinted conditions
   so UE can be thrown intead of timing out (CASSANDRA-2514)
 * fix update of validation class in column metadata (CASSANDRA-2512)
 * support LOCAL_QUORUM, EACH_QUORUM CLs outside of NTS (CASSANDRA-2516)
 * preserve version when streaming data from old sstables (CASSANDRA-2283)
 * fix backslash substitutions in CLI (CASSANDRA-2492)
 * count a row deletion as one operation towards memtable threshold 
   (CASSANDRA-2519)
 * support LOCAL_QUORUM, EACH_QUORUM CLs outside of NTS (CASSANDRA-2516)


0.7.4
 * add nodetool join command (CASSANDRA-2160)
 * fix secondary indexes on pre-existing or streamed data (CASSANDRA-2244)
 * initialize endpoint in gossiper earlier (CASSANDRA-2228)
 * add ability to write to Cassandra from Pig (CASSANDRA-1828)
 * add rpc_[min|max]_threads (CASSANDRA-2176)
 * add CL.TWO, CL.THREE (CASSANDRA-2013)
 * avoid exporting an un-requested row in sstable2json, when exporting 
   a key that does not exist (CASSANDRA-2168)
 * add incremental_backups option (CASSANDRA-1872)
 * add configurable row limit to Pig loadfunc (CASSANDRA-2276)
 * validate column values in batches as well as single-Column inserts
   (CASSANDRA-2259)
 * move sample schema from cassandra.yaml to schema-sample.txt,
   a cli scripts (CASSANDRA-2007)
 * avoid writing empty rows when scrubbing tombstoned rows (CASSANDRA-2296)
 * fix assertion error in range and index scans for CL < ALL
   (CASSANDRA-2282)
 * fix commitlog replay when flush position refers to data that didn't
   get synced before server died (CASSANDRA-2285)
 * fix fd leak in sstable2json with non-mmap'd i/o (CASSANDRA-2304)
 * reduce memory use during streaming of multiple sstables (CASSANDRA-2301)
 * purge tombstoned rows from cache after GCGraceSeconds (CASSANDRA-2305)
 * allow zero replicas in a NTS datacenter (CASSANDRA-1924)
 * make range queries respect snitch for local replicas (CASSANDRA-2286)
 * fix HH delivery when column index is larger than 2GB (CASSANDRA-2297)
 * make 2ary indexes use parent CF flush thresholds during initial build
   (CASSANDRA-2294)
 * update memtable_throughput to be a long (CASSANDRA-2158)


0.7.3
 * Keep endpoint state until aVeryLongTime (CASSANDRA-2115)
 * lower-latency read repair (CASSANDRA-2069)
 * add hinted_handoff_throttle_delay_in_ms option (CASSANDRA-2161)
 * fixes for cache save/load (CASSANDRA-2172, -2174)
 * Handle whole-row deletions in CFOutputFormat (CASSANDRA-2014)
 * Make memtable_flush_writers flush in parallel (CASSANDRA-2178)
 * Add compaction_preheat_key_cache option (CASSANDRA-2175)
 * refactor stress.py to have only one copy of the format string 
   used for creating row keys (CASSANDRA-2108)
 * validate index names for \w+ (CASSANDRA-2196)
 * Fix Cassandra cli to respect timeout if schema does not settle 
   (CASSANDRA-2187)
 * fix for compaction and cleanup writing old-format data into new-version 
   sstable (CASSANDRA-2211, -2216)
 * add nodetool scrub (CASSANDRA-2217, -2240)
 * fix sstable2json large-row pagination (CASSANDRA-2188)
 * fix EOFing on requests for the last bytes in a file (CASSANDRA-2213)
 * fix BufferedRandomAccessFile bugs (CASSANDRA-2218, -2241)
 * check for memtable flush_after_mins exceeded every 10s (CASSANDRA-2183)
 * fix cache saving on Windows (CASSANDRA-2207)
 * add validateSchemaAgreement call + synchronization to schema
   modification operations (CASSANDRA-2222)
 * fix for reversed slice queries on large rows (CASSANDRA-2212)
 * fat clients were writing local data (CASSANDRA-2223)
 * set DEFAULT_MEMTABLE_LIFETIME_IN_MINS to 24h
 * improve detection and cleanup of partially-written sstables 
   (CASSANDRA-2206)
 * fix supercolumn de/serialization when subcolumn comparator is different
   from supercolumn's (CASSANDRA-2104)
 * fix starting up on Windows when CASSANDRA_HOME contains whitespace
   (CASSANDRA-2237)
 * add [get|set][row|key]cacheSavePeriod to JMX (CASSANDRA-2100)
 * fix Hadoop ColumnFamilyOutputFormat dropping of mutations
   when batch fills up (CASSANDRA-2255)
 * move file deletions off of scheduledtasks executor (CASSANDRA-2253)


0.7.2
 * copy DecoratedKey.key when inserting into caches to avoid retaining
   a reference to the underlying buffer (CASSANDRA-2102)
 * format subcolumn names with subcomparator (CASSANDRA-2136)
 * fix column bloom filter deserialization (CASSANDRA-2165)


0.7.1
 * refactor MessageDigest creation code. (CASSANDRA-2107)
 * buffer network stack to avoid inefficient small TCP messages while avoiding
   the nagle/delayed ack problem (CASSANDRA-1896)
 * check log4j configuration for changes every 10s (CASSANDRA-1525, 1907)
 * more-efficient cross-DC replication (CASSANDRA-1530, -2051, -2138)
 * avoid polluting page cache with commitlog or sstable writes
   and seq scan operations (CASSANDRA-1470)
 * add RMI authentication options to nodetool (CASSANDRA-1921)
 * make snitches configurable at runtime (CASSANDRA-1374)
 * retry hadoop split requests on connection failure (CASSANDRA-1927)
 * implement describeOwnership for BOP, COPP (CASSANDRA-1928)
 * make read repair behave as expected for ConsistencyLevel > ONE
   (CASSANDRA-982, 2038)
 * distributed test harness (CASSANDRA-1859, 1964)
 * reduce flush lock contention (CASSANDRA-1930)
 * optimize supercolumn deserialization (CASSANDRA-1891)
 * fix CFMetaData.apply to only compare objects of the same class 
   (CASSANDRA-1962)
 * allow specifying specific SSTables to compact from JMX (CASSANDRA-1963)
 * fix race condition in MessagingService.targets (CASSANDRA-1959, 2094, 2081)
 * refuse to open sstables from a future version (CASSANDRA-1935)
 * zero-copy reads (CASSANDRA-1714)
 * fix copy bounds for word Text in wordcount demo (CASSANDRA-1993)
 * fixes for contrib/javautils (CASSANDRA-1979)
 * check more frequently for memtable expiration (CASSANDRA-2000)
 * fix writing SSTable column count statistics (CASSANDRA-1976)
 * fix streaming of multiple CFs during bootstrap (CASSANDRA-1992)
 * explicitly set JVM GC new generation size with -Xmn (CASSANDRA-1968)
 * add short options for CLI flags (CASSANDRA-1565)
 * make keyspace argument to "describe keyspace" in CLI optional
   when authenticated to keyspace already (CASSANDRA-2029)
 * added option to specify -Dcassandra.join_ring=false on startup
   to allow "warm spare" nodes or performing JMX maintenance before
   joining the ring (CASSANDRA-526)
 * log migrations at INFO (CASSANDRA-2028)
 * add CLI verbose option in file mode (CASSANDRA-2030)
 * add single-line "--" comments to CLI (CASSANDRA-2032)
 * message serialization tests (CASSANDRA-1923)
 * switch from ivy to maven-ant-tasks (CASSANDRA-2017)
 * CLI attempts to block for new schema to propagate (CASSANDRA-2044)
 * fix potential overflow in nodetool cfstats (CASSANDRA-2057)
 * add JVM shutdownhook to sync commitlog (CASSANDRA-1919)
 * allow nodes to be up without being part of  normal traffic (CASSANDRA-1951)
 * fix CLI "show keyspaces" with null options on NTS (CASSANDRA-2049)
 * fix possible ByteBuffer race conditions (CASSANDRA-2066)
 * reduce garbage generated by MessagingService to prevent load spikes
   (CASSANDRA-2058)
 * fix math in RandomPartitioner.describeOwnership (CASSANDRA-2071)
 * fix deletion of sstable non-data components (CASSANDRA-2059)
 * avoid blocking gossip while deleting handoff hints (CASSANDRA-2073)
 * ignore messages from newer versions, keep track of nodes in gossip 
   regardless of version (CASSANDRA-1970)
 * cache writing moved to CompactionManager to reduce i/o contention and
   updated to use non-cache-polluting writes (CASSANDRA-2053)
 * page through large rows when exporting to JSON (CASSANDRA-2041)
 * add flush_largest_memtables_at and reduce_cache_sizes_at options
   (CASSANDRA-2142)
 * add cli 'describe cluster' command (CASSANDRA-2127)
 * add cli support for setting username/password at 'connect' command 
   (CASSANDRA-2111)
 * add -D option to Stress.java to allow reading hosts from a file 
   (CASSANDRA-2149)
 * bound hints CF throughput between 32M and 256M (CASSANDRA-2148)
 * continue starting when invalid saved cache entries are encountered
   (CASSANDRA-2076)
 * add max_hint_window_in_ms option (CASSANDRA-1459)


0.7.0-final
 * fix offsets to ByteBuffer.get (CASSANDRA-1939)


0.7.0-rc4
 * fix cli crash after backgrounding (CASSANDRA-1875)
 * count timeouts in storageproxy latencies, and include latency 
   histograms in StorageProxyMBean (CASSANDRA-1893)
 * fix CLI get recognition of supercolumns (CASSANDRA-1899)
 * enable keepalive on intra-cluster sockets (CASSANDRA-1766)
 * count timeouts towards dynamicsnitch latencies (CASSANDRA-1905)
 * Expose index-building status in JMX + cli schema description
   (CASSANDRA-1871)
 * allow [LOCAL|EACH]_QUORUM to be used with non-NetworkTopology 
   replication Strategies
 * increased amount of index locks for faster commitlog replay
 * collect secondary index tombstones immediately (CASSANDRA-1914)
 * revert commitlog changes from #1780 (CASSANDRA-1917)
 * change RandomPartitioner min token to -1 to avoid collision w/
   tokens on actual nodes (CASSANDRA-1901)
 * examine the right nibble when validating TimeUUID (CASSANDRA-1910)
 * include secondary indexes in cleanup (CASSANDRA-1916)
 * CFS.scrubDataDirectories should also cleanup invalid secondary indexes
   (CASSANDRA-1904)
 * ability to disable/enable gossip on nodes to force them down
   (CASSANDRA-1108)


0.7.0-rc3
 * expose getNaturalEndpoints in StorageServiceMBean taking byte[]
   key; RMI cannot serialize ByteBuffer (CASSANDRA-1833)
 * infer org.apache.cassandra.locator for replication strategy classes
   when not otherwise specified
 * validation that generates less garbage (CASSANDRA-1814)
 * add TTL support to CLI (CASSANDRA-1838)
 * cli defaults to bytestype for subcomparator when creating
   column families (CASSANDRA-1835)
 * unregister index MBeans when index is dropped (CASSANDRA-1843)
 * make ByteBufferUtil.clone thread-safe (CASSANDRA-1847)
 * change exception for read requests during bootstrap from 
   InvalidRequest to Unavailable (CASSANDRA-1862)
 * respect row-level tombstones post-flush in range scans
   (CASSANDRA-1837)
 * ReadResponseResolver check digests against each other (CASSANDRA-1830)
 * return InvalidRequest when remove of subcolumn without supercolumn
   is requested (CASSANDRA-1866)
 * flush before repair (CASSANDRA-1748)
 * SSTableExport validates key order (CASSANDRA-1884)
 * large row support for SSTableExport (CASSANDRA-1867)
 * Re-cache hot keys post-compaction without hitting disk (CASSANDRA-1878)
 * manage read repair in coordinator instead of data source, to
   provide latency information to dynamic snitch (CASSANDRA-1873)


0.7.0-rc2
 * fix live-column-count of slice ranges including tombstoned supercolumn 
   with live subcolumn (CASSANDRA-1591)
 * rename o.a.c.internal.AntientropyStage -> AntiEntropyStage,
   o.a.c.request.Request_responseStage -> RequestResponseStage,
   o.a.c.internal.Internal_responseStage -> InternalResponseStage
 * add AbstractType.fromString (CASSANDRA-1767)
 * require index_type to be present when specifying index_name
   on ColumnDef (CASSANDRA-1759)
 * fix add/remove index bugs in CFMetadata (CASSANDRA-1768)
 * rebuild Strategy during system_update_keyspace (CASSANDRA-1762)
 * cli updates prompt to ... in continuation lines (CASSANDRA-1770)
 * support multiple Mutations per key in hadoop ColumnFamilyOutputFormat
   (CASSANDRA-1774)
 * improvements to Debian init script (CASSANDRA-1772)
 * use local classloader to check for version.properties (CASSANDRA-1778)
 * Validate that column names in column_metadata are valid for the
   defined comparator, and decode properly in cli (CASSANDRA-1773)
 * use cross-platform newlines in cli (CASSANDRA-1786)
 * add ExpiringColumn support to sstable import/export (CASSANDRA-1754)
 * add flush for each append to periodic commitlog mode; added
   periodic_without_flush option to disable this (CASSANDRA-1780)
 * close file handle used for post-flush truncate (CASSANDRA-1790)
 * various code cleanup (CASSANDRA-1793, -1794, -1795)
 * fix range queries against wrapped range (CASSANDRA-1781)
 * fix consistencylevel calculations for NetworkTopologyStrategy
   (CASSANDRA-1804)
 * cli support index type enum names (CASSANDRA-1810)
 * improved validation of column_metadata (CASSANDRA-1813)
 * reads at ConsistencyLevel > 1 throw UnavailableException
   immediately if insufficient live nodes exist (CASSANDRA-1803)
 * copy bytebuffers for local writes to avoid retaining the entire
   Thrift frame (CASSANDRA-1801)
 * fix NPE adding index to column w/o prior metadata (CASSANDRA-1764)
 * reduce fat client timeout (CASSANDRA-1730)
 * fix botched merge of CASSANDRA-1316


0.7.0-rc1
 * fix compaction and flush races with schema updates (CASSANDRA-1715)
 * add clustertool, config-converter, sstablekeys, and schematool 
   Windows .bat files (CASSANDRA-1723)
 * reject range queries received during bootstrap (CASSANDRA-1739)
 * fix wrapping-range queries on non-minimum token (CASSANDRA-1700)
 * add nodetool cfhistogram (CASSANDRA-1698)
 * limit repaired ranges to what the nodes have in common (CASSANDRA-1674)
 * index scan treats missing columns as not matching secondary
   expressions (CASSANDRA-1745)
 * Fix misuse of DataOutputBuffer.getData in AntiEntropyService
   (CASSANDRA-1729)
 * detect and warn when obsolete version of JNA is present (CASSANDRA-1760)
 * reduce fat client timeout (CASSANDRA-1730)
 * cleanup smallest CFs first to increase free temp space for larger ones
   (CASSANDRA-1811)
 * Update windows .bat files to work outside of main Cassandra
   directory (CASSANDRA-1713)
 * fix read repair regression from 0.6.7 (CASSANDRA-1727)
 * more-efficient read repair (CASSANDRA-1719)
 * fix hinted handoff replay (CASSANDRA-1656)
 * log type of dropped messages (CASSANDRA-1677)
 * upgrade to SLF4J 1.6.1
 * fix ByteBuffer bug in ExpiringColumn.updateDigest (CASSANDRA-1679)
 * fix IntegerType.getString (CASSANDRA-1681)
 * make -Djava.net.preferIPv4Stack=true the default (CASSANDRA-628)
 * add INTERNAL_RESPONSE verb to differentiate from responses related
   to client requests (CASSANDRA-1685)
 * log tpstats when dropping messages (CASSANDRA-1660)
 * include unreachable nodes in describeSchemaVersions (CASSANDRA-1678)
 * Avoid dropping messages off the client request path (CASSANDRA-1676)
 * fix jna errno reporting (CASSANDRA-1694)
 * add friendlier error for UnknownHostException on startup (CASSANDRA-1697)
 * include jna dependency in RPM package (CASSANDRA-1690)
 * add --skip-keys option to stress.py (CASSANDRA-1696)
 * improve cli handling of non-string keys and column names 
   (CASSANDRA-1701, -1693)
 * r/m extra subcomparator line in cli keyspaces output (CASSANDRA-1712)
 * add read repair chance to cli "show keyspaces"
 * upgrade to ConcurrentLinkedHashMap 1.1 (CASSANDRA-975)
 * fix index scan routing (CASSANDRA-1722)
 * fix tombstoning of supercolumns in range queries (CASSANDRA-1734)
 * clear endpoint cache after updating keyspace metadata (CASSANDRA-1741)
 * fix wrapping-range queries on non-minimum token (CASSANDRA-1700)
 * truncate includes secondary indexes (CASSANDRA-1747)
 * retain reference to PendingFile sstables (CASSANDRA-1749)
 * fix sstableimport regression (CASSANDRA-1753)
 * fix for bootstrap when no non-system tables are defined (CASSANDRA-1732)
 * handle replica unavailability in index scan (CASSANDRA-1755)
 * fix service initialization order deadlock (CASSANDRA-1756)
 * multi-line cli commands (CASSANDRA-1742)
 * fix race between snapshot and compaction (CASSANDRA-1736)
 * add listEndpointsPendingHints, deleteHintsForEndpoint JMX methods 
   (CASSANDRA-1551)


0.7.0-beta3
 * add strategy options to describe_keyspace output (CASSANDRA-1560)
 * log warning when using randomly generated token (CASSANDRA-1552)
 * re-organize JMX into .db, .net, .internal, .request (CASSANDRA-1217)
 * allow nodes to change IPs between restarts (CASSANDRA-1518)
 * remember ring state between restarts by default (CASSANDRA-1518)
 * flush index built flag so we can read it before log replay (CASSANDRA-1541)
 * lock row cache updates to prevent race condition (CASSANDRA-1293)
 * remove assertion causing rare (and harmless) error messages in
   commitlog (CASSANDRA-1330)
 * fix moving nodes with no keyspaces defined (CASSANDRA-1574)
 * fix unbootstrap when no data is present in a transfer range (CASSANDRA-1573)
 * take advantage of AVRO-495 to simplify our avro IDL (CASSANDRA-1436)
 * extend authorization hierarchy to column family (CASSANDRA-1554)
 * deletion support in secondary indexes (CASSANDRA-1571)
 * meaningful error message for invalid replication strategy class 
   (CASSANDRA-1566)
 * allow keyspace creation with RF > N (CASSANDRA-1428)
 * improve cli error handling (CASSANDRA-1580)
 * add cache save/load ability (CASSANDRA-1417, 1606, 1647)
 * add StorageService.getDrainProgress (CASSANDRA-1588)
 * Disallow bootstrap to an in-use token (CASSANDRA-1561)
 * Allow dynamic secondary index creation and destruction (CASSANDRA-1532)
 * log auto-guessed memtable thresholds (CASSANDRA-1595)
 * add ColumnDef support to cli (CASSANDRA-1583)
 * reduce index sample time by 75% (CASSANDRA-1572)
 * add cli support for column, strategy metadata (CASSANDRA-1578, 1612)
 * add cli support for schema modification (CASSANDRA-1584)
 * delete temp files on failed compactions (CASSANDRA-1596)
 * avoid blocking for dead nodes during removetoken (CASSANDRA-1605)
 * remove ConsistencyLevel.ZERO (CASSANDRA-1607)
 * expose in-progress compaction type in jmx (CASSANDRA-1586)
 * removed IClock & related classes from internals (CASSANDRA-1502)
 * fix removing tokens from SystemTable on decommission and removetoken
   (CASSANDRA-1609)
 * include CF metadata in cli 'show keyspaces' (CASSANDRA-1613)
 * switch from Properties to HashMap in PropertyFileSnitch to
   avoid synchronization bottleneck (CASSANDRA-1481)
 * PropertyFileSnitch configuration file renamed to 
   cassandra-topology.properties
 * add cli support for get_range_slices (CASSANDRA-1088, CASSANDRA-1619)
 * Make memtable flush thresholds per-CF instead of global 
   (CASSANDRA-1007, 1637)
 * add cli support for binary data without CfDef hints (CASSANDRA-1603)
 * fix building SSTable statistics post-stream (CASSANDRA-1620)
 * fix potential infinite loop in 2ary index queries (CASSANDRA-1623)
 * allow creating NTS keyspaces with no replicas configured (CASSANDRA-1626)
 * add jmx histogram of sstables accessed per read (CASSANDRA-1624)
 * remove system_rename_column_family and system_rename_keyspace from the
   client API until races can be fixed (CASSANDRA-1630, CASSANDRA-1585)
 * add cli sanity tests (CASSANDRA-1582)
 * update GC settings in cassandra.bat (CASSANDRA-1636)
 * cli support for index queries (CASSANDRA-1635)
 * cli support for updating schema memtable settings (CASSANDRA-1634)
 * cli --file option (CASSANDRA-1616)
 * reduce automatically chosen memtable sizes by 50% (CASSANDRA-1641)
 * move endpoint cache from snitch to strategy (CASSANDRA-1643)
 * fix commitlog recovery deleting the newly-created segment as well as
   the old ones (CASSANDRA-1644)
 * upgrade to Thrift 0.5 (CASSANDRA-1367)
 * renamed CL.DCQUORUM to LOCAL_QUORUM and DCQUORUMSYNC to EACH_QUORUM
 * cli truncate support (CASSANDRA-1653)
 * update GC settings in cassandra.bat (CASSANDRA-1636)
 * avoid logging when a node's ip/token is gossipped back to it (CASSANDRA-1666)


0.7-beta2
 * always use UTF-8 for hint keys (CASSANDRA-1439)
 * remove cassandra.yaml dependency from Hadoop and Pig (CASSADRA-1322)
 * expose CfDef metadata in describe_keyspaces (CASSANDRA-1363)
 * restore use of mmap_index_only option (CASSANDRA-1241)
 * dropping a keyspace with no column families generated an error 
   (CASSANDRA-1378)
 * rename RackAwareStrategy to OldNetworkTopologyStrategy, RackUnawareStrategy 
   to SimpleStrategy, DatacenterShardStrategy to NetworkTopologyStrategy,
   AbstractRackAwareSnitch to AbstractNetworkTopologySnitch (CASSANDRA-1392)
 * merge StorageProxy.mutate, mutateBlocking (CASSANDRA-1396)
 * faster UUIDType, LongType comparisons (CASSANDRA-1386, 1393)
 * fix setting read_repair_chance from CLI addColumnFamily (CASSANDRA-1399)
 * fix updates to indexed columns (CASSANDRA-1373)
 * fix race condition leaving to FileNotFoundException (CASSANDRA-1382)
 * fix sharded lock hash on index write path (CASSANDRA-1402)
 * add support for GT/E, LT/E in subordinate index clauses (CASSANDRA-1401)
 * cfId counter got out of sync when CFs were added (CASSANDRA-1403)
 * less chatty schema updates (CASSANDRA-1389)
 * rename column family mbeans. 'type' will now include either 
   'IndexColumnFamilies' or 'ColumnFamilies' depending on the CFS type.
   (CASSANDRA-1385)
 * disallow invalid keyspace and column family names. This includes name that
   matches a '^\w+' regex. (CASSANDRA-1377)
 * use JNA, if present, to take snapshots (CASSANDRA-1371)
 * truncate hints if starting 0.7 for the first time (CASSANDRA-1414)
 * fix FD leak in single-row slicepredicate queries (CASSANDRA-1416)
 * allow index expressions against columns that are not part of the 
   SlicePredicate (CASSANDRA-1410)
 * config-converter properly handles snitches and framed support 
   (CASSANDRA-1420)
 * remove keyspace argument from multiget_count (CASSANDRA-1422)
 * allow specifying cassandra.yaml location as (local or remote) URL
   (CASSANDRA-1126)
 * fix using DynamicEndpointSnitch with NetworkTopologyStrategy
   (CASSANDRA-1429)
 * Add CfDef.default_validation_class (CASSANDRA-891)
 * fix EstimatedHistogram.max (CASSANDRA-1413)
 * quorum read optimization (CASSANDRA-1622)
 * handle zero-length (or missing) rows during HH paging (CASSANDRA-1432)
 * include secondary indexes during schema migrations (CASSANDRA-1406)
 * fix commitlog header race during schema change (CASSANDRA-1435)
 * fix ColumnFamilyStoreMBeanIterator to use new type name (CASSANDRA-1433)
 * correct filename generated by xml->yaml converter (CASSANDRA-1419)
 * add CMSInitiatingOccupancyFraction=75 and UseCMSInitiatingOccupancyOnly
   to default JVM options
 * decrease jvm heap for cassandra-cli (CASSANDRA-1446)
 * ability to modify keyspaces and column family definitions on a live cluster
   (CASSANDRA-1285)
 * support for Hadoop Streaming [non-jvm map/reduce via stdin/out]
   (CASSANDRA-1368)
 * Move persistent sstable stats from the system table to an sstable component
   (CASSANDRA-1430)
 * remove failed bootstrap attempt from pending ranges when gossip times
   it out after 1h (CASSANDRA-1463)
 * eager-create tcp connections to other cluster members (CASSANDRA-1465)
 * enumerate stages and derive stage from message type instead of 
   transmitting separately (CASSANDRA-1465)
 * apply reversed flag during collation from different data sources
   (CASSANDRA-1450)
 * make failure to remove commitlog segment non-fatal (CASSANDRA-1348)
 * correct ordering of drain operations so CL.recover is no longer 
   necessary (CASSANDRA-1408)
 * removed keyspace from describe_splits method (CASSANDRA-1425)
 * rename check_schema_agreement to describe_schema_versions
   (CASSANDRA-1478)
 * fix QUORUM calculation for RF > 3 (CASSANDRA-1487)
 * remove tombstones during non-major compactions when bloom filter
   verifies that row does not exist in other sstables (CASSANDRA-1074)
 * nodes that coordinated a loadbalance in the past could not be seen by
   newly added nodes (CASSANDRA-1467)
 * exposed endpoint states (gossip details) via jmx (CASSANDRA-1467)
 * ensure that compacted sstables are not included when new readers are
   instantiated (CASSANDRA-1477)
 * by default, calculate heap size and memtable thresholds at runtime (CASSANDRA-1469)
 * fix races dealing with adding/dropping keyspaces and column families in
   rapid succession (CASSANDRA-1477)
 * clean up of Streaming system (CASSANDRA-1503, 1504, 1506)
 * add options to configure Thrift socket keepalive and buffer sizes (CASSANDRA-1426)
 * make contrib CassandraServiceDataCleaner recursive (CASSANDRA-1509)
 * min, max compaction threshold are configurable and persistent 
   per-ColumnFamily (CASSANDRA-1468)
 * fix replaying the last mutation in a commitlog unnecessarily 
   (CASSANDRA-1512)
 * invoke getDefaultUncaughtExceptionHandler from DTPE with the original
   exception rather than the ExecutionException wrapper (CASSANDRA-1226)
 * remove Clock from the Thrift (and Avro) API (CASSANDRA-1501)
 * Close intra-node sockets when connection is broken (CASSANDRA-1528)
 * RPM packaging spec file (CASSANDRA-786)
 * weighted request scheduler (CASSANDRA-1485)
 * treat expired columns as deleted (CASSANDRA-1539)
 * make IndexInterval configurable (CASSANDRA-1488)
 * add describe_snitch to Thrift API (CASSANDRA-1490)
 * MD5 authenticator compares plain text submitted password with MD5'd
   saved property, instead of vice versa (CASSANDRA-1447)
 * JMX MessagingService pending and completed counts (CASSANDRA-1533)
 * fix race condition processing repair responses (CASSANDRA-1511)
 * make repair blocking (CASSANDRA-1511)
 * create EndpointSnitchInfo and MBean to expose rack and DC (CASSANDRA-1491)
 * added option to contrib/word_count to output results back to Cassandra
   (CASSANDRA-1342)
 * rewrite Hadoop ColumnFamilyRecordWriter to pool connections, retry to
   multiple Cassandra nodes, and smooth impact on the Cassandra cluster
   by using smaller batch sizes (CASSANDRA-1434)
 * fix setting gc_grace_seconds via CLI (CASSANDRA-1549)
 * support TTL'd index values (CASSANDRA-1536)
 * make removetoken work like decommission (CASSANDRA-1216)
 * make cli comparator-aware and improve quote rules (CASSANDRA-1523,-1524)
 * make nodetool compact and cleanup blocking (CASSANDRA-1449)
 * add memtable, cache information to GCInspector logs (CASSANDRA-1558)
 * enable/disable HintedHandoff via JMX (CASSANDRA-1550)
 * Ignore stray files in the commit log directory (CASSANDRA-1547)
 * Disallow bootstrap to an in-use token (CASSANDRA-1561)


0.7-beta1
 * sstable versioning (CASSANDRA-389)
 * switched to slf4j logging (CASSANDRA-625)
 * add (optional) expiration time for column (CASSANDRA-699)
 * access levels for authentication/authorization (CASSANDRA-900)
 * add ReadRepairChance to CF definition (CASSANDRA-930)
 * fix heisenbug in system tests, especially common on OS X (CASSANDRA-944)
 * convert to byte[] keys internally and all public APIs (CASSANDRA-767)
 * ability to alter schema definitions on a live cluster (CASSANDRA-44)
 * renamed configuration file to cassandra.xml, and log4j.properties to
   log4j-server.properties, which must now be loaded from
   the classpath (which is how our scripts in bin/ have always done it)
   (CASSANDRA-971)
 * change get_count to require a SlicePredicate. create multi_get_count
   (CASSANDRA-744)
 * re-organized endpointsnitch implementations and added SimpleSnitch
   (CASSANDRA-994)
 * Added preload_row_cache option (CASSANDRA-946)
 * add CRC to commitlog header (CASSANDRA-999)
 * removed deprecated batch_insert and get_range_slice methods (CASSANDRA-1065)
 * add truncate thrift method (CASSANDRA-531)
 * http mini-interface using mx4j (CASSANDRA-1068)
 * optimize away copy of sliced row on memtable read path (CASSANDRA-1046)
 * replace constant-size 2GB mmaped segments and special casing for index 
   entries spanning segment boundaries, with SegmentedFile that computes 
   segments that always contain entire entries/rows (CASSANDRA-1117)
 * avoid reading large rows into memory during compaction (CASSANDRA-16)
 * added hadoop OutputFormat (CASSANDRA-1101)
 * efficient Streaming (no more anticompaction) (CASSANDRA-579)
 * split commitlog header into separate file and add size checksum to
   mutations (CASSANDRA-1179)
 * avoid allocating a new byte[] for each mutation on replay (CASSANDRA-1219)
 * revise HH schema to be per-endpoint (CASSANDRA-1142)
 * add joining/leaving status to nodetool ring (CASSANDRA-1115)
 * allow multiple repair sessions per node (CASSANDRA-1190)
 * optimize away MessagingService for local range queries (CASSANDRA-1261)
 * make framed transport the default so malformed requests can't OOM the 
   server (CASSANDRA-475)
 * significantly faster reads from row cache (CASSANDRA-1267)
 * take advantage of row cache during range queries (CASSANDRA-1302)
 * make GCGraceSeconds a per-ColumnFamily value (CASSANDRA-1276)
 * keep persistent row size and column count statistics (CASSANDRA-1155)
 * add IntegerType (CASSANDRA-1282)
 * page within a single row during hinted handoff (CASSANDRA-1327)
 * push DatacenterShardStrategy configuration into keyspace definition,
   eliminating datacenter.properties. (CASSANDRA-1066)
 * optimize forward slices starting with '' and single-index-block name 
   queries by skipping the column index (CASSANDRA-1338)
 * streaming refactor (CASSANDRA-1189)
 * faster comparison for UUID types (CASSANDRA-1043)
 * secondary index support (CASSANDRA-749 and subtasks)
 * make compaction buckets deterministic (CASSANDRA-1265)


0.6.6
 * Allow using DynamicEndpointSnitch with RackAwareStrategy (CASSANDRA-1429)
 * remove the remaining vestiges of the unfinished DatacenterShardStrategy 
   (replaced by NetworkTopologyStrategy in 0.7)
   

0.6.5
 * fix key ordering in range query results with RandomPartitioner
   and ConsistencyLevel > ONE (CASSANDRA-1145)
 * fix for range query starting with the wrong token range (CASSANDRA-1042)
 * page within a single row during hinted handoff (CASSANDRA-1327)
 * fix compilation on non-sun JDKs (CASSANDRA-1061)
 * remove String.trim() call on row keys in batch mutations (CASSANDRA-1235)
 * Log summary of dropped messages instead of spamming log (CASSANDRA-1284)
 * add dynamic endpoint snitch (CASSANDRA-981)
 * fix streaming for keyspaces with hyphens in their name (CASSANDRA-1377)
 * fix errors in hard-coded bloom filter optKPerBucket by computing it
   algorithmically (CASSANDRA-1220
 * remove message deserialization stage, and uncap read/write stages
   so slow reads/writes don't block gossip processing (CASSANDRA-1358)
 * add jmx port configuration to Debian package (CASSANDRA-1202)
 * use mlockall via JNA, if present, to prevent Linux from swapping
   out parts of the JVM (CASSANDRA-1214)


0.6.4
 * avoid queuing multiple hint deliveries for the same endpoint
   (CASSANDRA-1229)
 * better performance for and stricter checking of UTF8 column names
   (CASSANDRA-1232)
 * extend option to lower compaction priority to hinted handoff
   as well (CASSANDRA-1260)
 * log errors in gossip instead of re-throwing (CASSANDRA-1289)
 * avoid aborting commitlog replay prematurely if a flushed-but-
   not-removed commitlog segment is encountered (CASSANDRA-1297)
 * fix duplicate rows being read during mapreduce (CASSANDRA-1142)
 * failure detection wasn't closing command sockets (CASSANDRA-1221)
 * cassandra-cli.bat works on windows (CASSANDRA-1236)
 * pre-emptively drop requests that cannot be processed within RPCTimeout
   (CASSANDRA-685)
 * add ack to Binary write verb and update CassandraBulkLoader
   to wait for acks for each row (CASSANDRA-1093)
 * added describe_partitioner Thrift method (CASSANDRA-1047)
 * Hadoop jobs no longer require the Cassandra storage-conf.xml
   (CASSANDRA-1280, CASSANDRA-1047)
 * log thread pool stats when GC is excessive (CASSANDRA-1275)
 * remove gossip message size limit (CASSANDRA-1138)
 * parallelize local and remote reads during multiget, and respect snitch 
   when determining whether to do local read for CL.ONE (CASSANDRA-1317)
 * fix read repair to use requested consistency level on digest mismatch,
   rather than assuming QUORUM (CASSANDRA-1316)
 * process digest mismatch re-reads in parallel (CASSANDRA-1323)
 * switch hints CF comparator to BytesType (CASSANDRA-1274)


0.6.3
 * retry to make streaming connections up to 8 times. (CASSANDRA-1019)
 * reject describe_ring() calls on invalid keyspaces (CASSANDRA-1111)
 * fix cache size calculation for size of 100% (CASSANDRA-1129)
 * fix cache capacity only being recalculated once (CASSANDRA-1129)
 * remove hourly scan of all hints on the off chance that the gossiper
   missed a status change; instead, expose deliverHintsToEndpoint to JMX
   so it can be done manually, if necessary (CASSANDRA-1141)
 * don't reject reads at CL.ALL (CASSANDRA-1152)
 * reject deletions to supercolumns in CFs containing only standard
   columns (CASSANDRA-1139)
 * avoid preserving login information after client disconnects
   (CASSANDRA-1057)
 * prefer sun jdk to openjdk in debian init script (CASSANDRA-1174)
 * detect partioner config changes between restarts and fail fast 
   (CASSANDRA-1146)
 * use generation time to resolve node token reassignment disagreements
   (CASSANDRA-1118)
 * restructure the startup ordering of Gossiper and MessageService to avoid
   timing anomalies (CASSANDRA-1160)
 * detect incomplete commit log hearders (CASSANDRA-1119)
 * force anti-entropy service to stream files on the stream stage to avoid
   sending streams out of order (CASSANDRA-1169)
 * remove inactive stream managers after AES streams files (CASSANDRA-1169)
 * allow removing entire row through batch_mutate Deletion (CASSANDRA-1027)
 * add JMX metrics for row-level bloom filter false positives (CASSANDRA-1212)
 * added a redhat init script to contrib (CASSANDRA-1201)
 * use midpoint when bootstrapping a new machine into range with not
   much data yet instead of random token (CASSANDRA-1112)
 * kill server on OOM in executor stage as well as Thrift (CASSANDRA-1226)
 * remove opportunistic repairs, when two machines with overlapping replica
   responsibilities happen to finish major compactions of the same CF near
   the same time.  repairs are now fully manual (CASSANDRA-1190)
 * add ability to lower compaction priority (default is no change from 0.6.2)
   (CASSANDRA-1181)


0.6.2
 * fix contrib/word_count build. (CASSANDRA-992)
 * split CommitLogExecutorService into BatchCommitLogExecutorService and 
   PeriodicCommitLogExecutorService (CASSANDRA-1014)
 * add latency histograms to CFSMBean (CASSANDRA-1024)
 * make resolving timestamp ties deterministic by using value bytes
   as a tiebreaker (CASSANDRA-1039)
 * Add option to turn off Hinted Handoff (CASSANDRA-894)
 * fix windows startup (CASSANDRA-948)
 * make concurrent_reads, concurrent_writes configurable at runtime via JMX
   (CASSANDRA-1060)
 * disable GCInspector on non-Sun JVMs (CASSANDRA-1061)
 * fix tombstone handling in sstable rows with no other data (CASSANDRA-1063)
 * fix size of row in spanned index entries (CASSANDRA-1056)
 * install json2sstable, sstable2json, and sstablekeys to Debian package
 * StreamingService.StreamDestinations wouldn't empty itself after streaming
   finished (CASSANDRA-1076)
 * added Collections.shuffle(splits) before returning the splits in 
   ColumnFamilyInputFormat (CASSANDRA-1096)
 * do not recalculate cache capacity post-compaction if it's been manually 
   modified (CASSANDRA-1079)
 * better defaults for flush sorter + writer executor queue sizes
   (CASSANDRA-1100)
 * windows scripts for SSTableImport/Export (CASSANDRA-1051)
 * windows script for nodetool (CASSANDRA-1113)
 * expose PhiConvictThreshold (CASSANDRA-1053)
 * make repair of RF==1 a no-op (CASSANDRA-1090)
 * improve default JVM GC options (CASSANDRA-1014)
 * fix SlicePredicate serialization inside Hadoop jobs (CASSANDRA-1049)
 * close Thrift sockets in Hadoop ColumnFamilyRecordReader (CASSANDRA-1081)


0.6.1
 * fix NPE in sstable2json when no excluded keys are given (CASSANDRA-934)
 * keep the replica set constant throughout the read repair process
   (CASSANDRA-937)
 * allow querying getAllRanges with empty token list (CASSANDRA-933)
 * fix command line arguments inversion in clustertool (CASSANDRA-942)
 * fix race condition that could trigger a false-positive assertion
   during post-flush discard of old commitlog segments (CASSANDRA-936)
 * fix neighbor calculation for anti-entropy repair (CASSANDRA-924)
 * perform repair even for small entropy differences (CASSANDRA-924)
 * Use hostnames in CFInputFormat to allow Hadoop's naive string-based
   locality comparisons to work (CASSANDRA-955)
 * cache read-only BufferedRandomAccessFile length to avoid
   3 system calls per invocation (CASSANDRA-950)
 * nodes with IPv6 (and no IPv4) addresses could not join cluster
   (CASSANDRA-969)
 * Retrieve the correct number of undeleted columns, if any, from
   a supercolumn in a row that had been deleted previously (CASSANDRA-920)
 * fix index scans that cross the 2GB mmap boundaries for both mmap
   and standard i/o modes (CASSANDRA-866)
 * expose drain via nodetool (CASSANDRA-978)


0.6.0-RC1
 * JMX drain to flush memtables and run through commit log (CASSANDRA-880)
 * Bootstrapping can skip ranges under the right conditions (CASSANDRA-902)
 * fix merging row versions in range_slice for CL > ONE (CASSANDRA-884)
 * default write ConsistencyLeven chaned from ZERO to ONE
 * fix for index entries spanning mmap buffer boundaries (CASSANDRA-857)
 * use lexical comparison if time part of TimeUUIDs are the same 
   (CASSANDRA-907)
 * bound read, mutation, and response stages to fix possible OOM
   during log replay (CASSANDRA-885)
 * Use microseconds-since-epoch (UTC) in cli, instead of milliseconds
 * Treat batch_mutate Deletion with null supercolumn as "apply this predicate 
   to top level supercolumns" (CASSANDRA-834)
 * Streaming destination nodes do not update their JMX status (CASSANDRA-916)
 * Fix internal RPC timeout calculation (CASSANDRA-911)
 * Added Pig loadfunc to contrib/pig (CASSANDRA-910)


0.6.0-beta3
 * fix compaction bucketing bug (CASSANDRA-814)
 * update windows batch file (CASSANDRA-824)
 * deprecate KeysCachedFraction configuration directive in favor
   of KeysCached; move to unified-per-CF key cache (CASSANDRA-801)
 * add invalidateRowCache to ColumnFamilyStoreMBean (CASSANDRA-761)
 * send Handoff hints to natural locations to reduce load on
   remaining nodes in a failure scenario (CASSANDRA-822)
 * Add RowWarningThresholdInMB configuration option to warn before very 
   large rows get big enough to threaten node stability, and -x option to
   be able to remove them with sstable2json if the warning is unheeded
   until it's too late (CASSANDRA-843)
 * Add logging of GC activity (CASSANDRA-813)
 * fix ConcurrentModificationException in commitlog discard (CASSANDRA-853)
 * Fix hardcoded row count in Hadoop RecordReader (CASSANDRA-837)
 * Add a jmx status to the streaming service and change several DEBUG
   messages to INFO (CASSANDRA-845)
 * fix classpath in cassandra-cli.bat for Windows (CASSANDRA-858)
 * allow re-specifying host, port to cassandra-cli if invalid ones
   are first tried (CASSANDRA-867)
 * fix race condition handling rpc timeout in the coordinator
   (CASSANDRA-864)
 * Remove CalloutLocation and StagingFileDirectory from storage-conf files 
   since those settings are no longer used (CASSANDRA-878)
 * Parse a long from RowWarningThresholdInMB instead of an int (CASSANDRA-882)
 * Remove obsolete ControlPort code from DatabaseDescriptor (CASSANDRA-886)
 * move skipBytes side effect out of assert (CASSANDRA-899)
 * add "double getLoad" to StorageServiceMBean (CASSANDRA-898)
 * track row stats per CF at compaction time (CASSANDRA-870)
 * disallow CommitLogDirectory matching a DataFileDirectory (CASSANDRA-888)
 * default key cache size is 200k entries, changed from 10% (CASSANDRA-863)
 * add -Dcassandra-foreground=yes to cassandra.bat
 * exit if cluster name is changed unexpectedly (CASSANDRA-769)


0.6.0-beta1/beta2
 * add batch_mutate thrift command, deprecating batch_insert (CASSANDRA-336)
 * remove get_key_range Thrift API, deprecated in 0.5 (CASSANDRA-710)
 * add optional login() Thrift call for authentication (CASSANDRA-547)
 * support fat clients using gossiper and StorageProxy to perform
   replication in-process [jvm-only] (CASSANDRA-535)
 * support mmapped I/O for reads, on by default on 64bit JVMs 
   (CASSANDRA-408, CASSANDRA-669)
 * improve insert concurrency, particularly during Hinted Handoff
   (CASSANDRA-658)
 * faster network code (CASSANDRA-675)
 * stress.py moved to contrib (CASSANDRA-635)
 * row caching [must be explicitly enabled per-CF in config] (CASSANDRA-678)
 * present a useful measure of compaction progress in JMX (CASSANDRA-599)
 * add bin/sstablekeys (CASSNADRA-679)
 * add ConsistencyLevel.ANY (CASSANDRA-687)
 * make removetoken remove nodes from gossip entirely (CASSANDRA-644)
 * add ability to set cache sizes at runtime (CASSANDRA-708)
 * report latency and cache hit rate statistics with lifetime totals
   instead of average over the last minute (CASSANDRA-702)
 * support get_range_slice for RandomPartitioner (CASSANDRA-745)
 * per-keyspace replication factory and replication strategy (CASSANDRA-620)
 * track latency in microseconds (CASSANDRA-733)
 * add describe_ Thrift methods, deprecating get_string_property and 
   get_string_list_property
 * jmx interface for tracking operation mode and streams in general.
   (CASSANDRA-709)
 * keep memtables in sorted order to improve range query performance
   (CASSANDRA-799)
 * use while loop instead of recursion when trimming sstables compaction list 
   to avoid blowing stack in pathological cases (CASSANDRA-804)
 * basic Hadoop map/reduce support (CASSANDRA-342)


0.5.1
 * ensure all files for an sstable are streamed to the same directory.
   (CASSANDRA-716)
 * more accurate load estimate for bootstrapping (CASSANDRA-762)
 * tolerate dead or unavailable bootstrap target on write (CASSANDRA-731)
 * allow larger numbers of keys (> 140M) in a sstable bloom filter
   (CASSANDRA-790)
 * include jvm argument improvements from CASSANDRA-504 in debian package
 * change streaming chunk size to 32MB to accomodate Windows XP limitations
   (was 64MB) (CASSANDRA-795)
 * fix get_range_slice returning results in the wrong order (CASSANDRA-781)
 

0.5.0 final
 * avoid attempting to delete temporary bootstrap files twice (CASSANDRA-681)
 * fix bogus NaN in nodeprobe cfstats output (CASSANDRA-646)
 * provide a policy for dealing with single thread executors w/ a full queue
   (CASSANDRA-694)
 * optimize inner read in MessagingService, vastly improving multiple-node
   performance (CASSANDRA-675)
 * wait for table flush before streaming data back to a bootstrapping node.
   (CASSANDRA-696)
 * keep track of bootstrapping sources by table so that bootstrapping doesn't 
   give the indication of finishing early (CASSANDRA-673)


0.5.0 RC3
 * commit the correct version of the patch for CASSANDRA-663


0.5.0 RC2 (unreleased)
 * fix bugs in converting get_range_slice results to Thrift 
   (CASSANDRA-647, CASSANDRA-649)
 * expose java.util.concurrent.TimeoutException in StorageProxy methods
   (CASSANDRA-600)
 * TcpConnectionManager was holding on to disconnected connections, 
   giving the false indication they were being used. (CASSANDRA-651)
 * Remove duplicated write. (CASSANDRA-662)
 * Abort bootstrap if IP is already in the token ring (CASSANDRA-663)
 * increase default commitlog sync period, and wait for last sync to 
   finish before submitting another (CASSANDRA-668)


0.5.0 RC1
 * Fix potential NPE in get_range_slice (CASSANDRA-623)
 * add CRC32 to commitlog entries (CASSANDRA-605)
 * fix data streaming on windows (CASSANDRA-630)
 * GC compacted sstables after cleanup and compaction (CASSANDRA-621)
 * Speed up anti-entropy validation (CASSANDRA-629)
 * Fix anti-entropy assertion error (CASSANDRA-639)
 * Fix pending range conflicts when bootstapping or moving
   multiple nodes at once (CASSANDRA-603)
 * Handle obsolete gossip related to node movement in the case where
   one or more nodes is down when the movement occurs (CASSANDRA-572)
 * Include dead nodes in gossip to avoid a variety of problems
   and fix HH to removed nodes (CASSANDRA-634)
 * return an InvalidRequestException for mal-formed SlicePredicates
   (CASSANDRA-643)
 * fix bug determining closest neighbor for use in multiple datacenters
   (CASSANDRA-648)
 * Vast improvements in anticompaction speed (CASSANDRA-607)
 * Speed up log replay and writes by avoiding redundant serializations
   (CASSANDRA-652)


0.5.0 beta 2
 * Bootstrap improvements (several tickets)
 * add nodeprobe repair anti-entropy feature (CASSANDRA-193, CASSANDRA-520)
 * fix possibility of partition when many nodes restart at once
   in clusters with multiple seeds (CASSANDRA-150)
 * fix NPE in get_range_slice when no data is found (CASSANDRA-578)
 * fix potential NPE in hinted handoff (CASSANDRA-585)
 * fix cleanup of local "system" keyspace (CASSANDRA-576)
 * improve computation of cluster load balance (CASSANDRA-554)
 * added super column read/write, column count, and column/row delete to
   cassandra-cli (CASSANDRA-567, CASSANDRA-594)
 * fix returning live subcolumns of deleted supercolumns (CASSANDRA-583)
 * respect JAVA_HOME in bin/ scripts (several tickets)
 * add StorageService.initClient for fat clients on the JVM (CASSANDRA-535)
   (see contrib/client_only for an example of use)
 * make consistency_level functional in get_range_slice (CASSANDRA-568)
 * optimize key deserialization for RandomPartitioner (CASSANDRA-581)
 * avoid GCing tombstones except on major compaction (CASSANDRA-604)
 * increase failure conviction threshold, resulting in less nodes
   incorrectly (and temporarily) marked as down (CASSANDRA-610)
 * respect memtable thresholds during log replay (CASSANDRA-609)
 * support ConsistencyLevel.ALL on read (CASSANDRA-584)
 * add nodeprobe removetoken command (CASSANDRA-564)


0.5.0 beta
 * Allow multiple simultaneous flushes, improving flush throughput 
   on multicore systems (CASSANDRA-401)
 * Split up locks to improve write and read throughput on multicore systems
   (CASSANDRA-444, CASSANDRA-414)
 * More efficient use of memory during compaction (CASSANDRA-436)
 * autobootstrap option: when enabled, all non-seed nodes will attempt
   to bootstrap when started, until bootstrap successfully
   completes. -b option is removed.  (CASSANDRA-438)
 * Unless a token is manually specified in the configuration xml,
   a bootstraping node will use a token that gives it half the
   keys from the most-heavily-loaded node in the cluster,
   instead of generating a random token. 
   (CASSANDRA-385, CASSANDRA-517)
 * Miscellaneous bootstrap fixes (several tickets)
 * Ability to change a node's token even after it has data on it
   (CASSANDRA-541)
 * Ability to decommission a live node from the ring (CASSANDRA-435)
 * Semi-automatic loadbalancing via nodeprobe (CASSANDRA-192)
 * Add ability to set compaction thresholds at runtime via
   JMX / nodeprobe.  (CASSANDRA-465)
 * Add "comment" field to ColumnFamily definition. (CASSANDRA-481)
 * Additional JMX metrics (CASSANDRA-482)
 * JSON based export and import tools (several tickets)
 * Hinted Handoff fixes (several tickets)
 * Add key cache to improve read performance (CASSANDRA-423)
 * Simplified construction of custom ReplicationStrategy classes
   (CASSANDRA-497)
 * Graphical application (Swing) for ring integrity verification and 
   visualization was added to contrib (CASSANDRA-252)
 * Add DCQUORUM, DCQUORUMSYNC consistency levels and corresponding
   ReplicationStrategy / EndpointSnitch classes.  Experimental.
   (CASSANDRA-492)
 * Web client interface added to contrib (CASSANDRA-457)
 * More-efficient flush for Random, CollatedOPP partitioners 
   for normal writes (CASSANDRA-446) and bulk load (CASSANDRA-420)
 * Add MemtableFlushAfterMinutes, a global replacement for the old 
   per-CF FlushPeriodInMinutes setting (CASSANDRA-463)
 * optimizations to slice reading (CASSANDRA-350) and supercolumn
   queries (CASSANDRA-510)
 * force binding to given listenaddress for nodes with multiple
   interfaces (CASSANDRA-546)
 * stress.py benchmarking tool improvements (several tickets)
 * optimized replica placement code (CASSANDRA-525)
 * faster log replay on restart (CASSANDRA-539, CASSANDRA-540)
 * optimized local-node writes (CASSANDRA-558)
 * added get_range_slice, deprecating get_key_range (CASSANDRA-344)
 * expose TimedOutException to thrift (CASSANDRA-563)
 

0.4.2
 * Add validation disallowing null keys (CASSANDRA-486)
 * Fix race conditions in TCPConnectionManager (CASSANDRA-487)
 * Fix using non-utf8-aware comparison as a sanity check.
   (CASSANDRA-493)
 * Improve default garbage collector options (CASSANDRA-504)
 * Add "nodeprobe flush" (CASSANDRA-505)
 * remove NotFoundException from get_slice throws list (CASSANDRA-518)
 * fix get (not get_slice) of entire supercolumn (CASSANDRA-508)
 * fix null token during bootstrap (CASSANDRA-501)


0.4.1
 * Fix FlushPeriod columnfamily configuration regression
   (CASSANDRA-455)
 * Fix long column name support (CASSANDRA-460)
 * Fix for serializing a row that only contains tombstones
   (CASSANDRA-458)
 * Fix for discarding unneeded commitlog segments (CASSANDRA-459)
 * Add SnapshotBeforeCompaction configuration option (CASSANDRA-426)
 * Fix compaction abort under insufficient disk space (CASSANDRA-473)
 * Fix reading subcolumn slice from tombstoned CF (CASSANDRA-484)
 * Fix race condition in RVH causing occasional NPE (CASSANDRA-478)


0.4.0
 * fix get_key_range problems when a node is down (CASSANDRA-440)
   and add UnavailableException to more Thrift methods
 * Add example EndPointSnitch contrib code (several tickets)


0.4.0 RC2
 * fix SSTable generation clash during compaction (CASSANDRA-418)
 * reject method calls with null parameters (CASSANDRA-308)
 * properly order ranges in nodeprobe output (CASSANDRA-421)
 * fix logging of certain errors on executor threads (CASSANDRA-425)


0.4.0 RC1
 * Bootstrap feature is live; use -b on startup (several tickets)
 * Added multiget api (CASSANDRA-70)
 * fix Deadlock with SelectorManager.doProcess and TcpConnection.write
   (CASSANDRA-392)
 * remove key cache b/c of concurrency bugs in third-party
   CLHM library (CASSANDRA-405)
 * update non-major compaction logic to use two threshold values
   (CASSANDRA-407)
 * add periodic / batch commitlog sync modes (several tickets)
 * inline BatchMutation into batch_insert params (CASSANDRA-403)
 * allow setting the logging level at runtime via mbean (CASSANDRA-402)
 * change default comparator to BytesType (CASSANDRA-400)
 * add forwards-compatible ConsistencyLevel parameter to get_key_range
   (CASSANDRA-322)
 * r/m special case of blocking for local destination when writing with 
   ConsistencyLevel.ZERO (CASSANDRA-399)
 * Fixes to make BinaryMemtable [bulk load interface] useful (CASSANDRA-337);
   see contrib/bmt_example for an example of using it.
 * More JMX properties added (several tickets)
 * Thrift changes (several tickets)
    - Merged _super get methods with the normal ones; return values
      are now of ColumnOrSuperColumn.
    - Similarly, merged batch_insert_super into batch_insert.



0.4.0 beta
 * On-disk data format has changed to allow billions of keys/rows per
   node instead of only millions
 * Multi-keyspace support
 * Scan all sstables for all queries to avoid situations where
   different types of operation on the same ColumnFamily could
   disagree on what data was present
 * Snapshot support via JMX
 * Thrift API has changed a _lot_:
    - removed time-sorted CFs; instead, user-defined comparators
      may be defined on the column names, which are now byte arrays.
      Default comparators are provided for UTF8, Bytes, Ascii, Long (i64),
      and UUID types.
    - removed colon-delimited strings in thrift api in favor of explicit
      structs such as ColumnPath, ColumnParent, etc.  Also normalized
      thrift struct and argument naming.
    - Added columnFamily argument to get_key_range.
    - Change signature of get_slice to accept starting and ending
      columns as well as an offset.  (This allows use of indexes.)
      Added "ascending" flag to allow reasonably-efficient reverse
      scans as well.  Removed get_slice_by_range as redundant.
    - get_key_range operates on one CF at a time
    - changed `block` boolean on insert methods to ConsistencyLevel enum,
      with options of NONE, ONE, QUORUM, and ALL.
    - added similar consistency_level parameter to read methods
    - column-name-set slice with no names given now returns zero columns
      instead of all of them.  ("all" can run your server out of memory.
      use a range-based slice with a high max column count instead.)
 * Removed the web interface. Node information can now be obtained by 
   using the newly introduced nodeprobe utility.
 * More JMX stats
 * Remove magic values from internals (e.g. special key to indicate
   when to flush memtables)
 * Rename configuration "table" to "keyspace"
 * Moved to crash-only design; no more shutdown (just kill the process)
 * Lots of bug fixes

Full list of issues resolved in 0.4 is at https://issues.apache.org/jira/secure/IssueNavigator.jspa?reset=true&&pid=12310865&fixfor=12313862&resolution=1&sorter/field=issuekey&sorter/order=DESC


0.3.0 RC3
 * Fix potential deadlock under load in TCPConnection.
   (CASSANDRA-220)


0.3.0 RC2
 * Fix possible data loss when server is stopped after replaying
   log but before new inserts force memtable flush.
   (CASSANDRA-204)
 * Added BUGS file


0.3.0 RC1
 * Range queries on keys, including user-defined key collation
 * Remove support
 * Workarounds for a weird bug in JDK select/register that seems
   particularly common on VM environments. Cassandra should deploy
   fine on EC2 now
 * Much improved infrastructure: the beginnings of a decent test suite
   ("ant test" for unit tests; "nosetests" for system tests), code
   coverage reporting, etc.
 * Expanded node status reporting via JMX
 * Improved error reporting/logging on both server and client
 * Reduced memory footprint in default configuration
 * Combined blocking and non-blocking versions of insert APIs
 * Added FlushPeriodInMinutes configuration parameter to force
   flushing of infrequently-updated ColumnFamilies<|MERGE_RESOLUTION|>--- conflicted
+++ resolved
@@ -1,4 +1,3 @@
-<<<<<<< HEAD
 3.0.18
  * Streaming needs to synchronise access to LifecycleTransaction (CASSANDRA-14554)
  * Fix cassandra-stress write hang with default options (CASSANDRA-14616)
@@ -29,14 +28,7 @@
  * sstableloader should use discovered broadcast address to connect intra-cluster (CASSANDRA-14522)
  * Fix reading columns with non-UTF names from schema (CASSANDRA-14468)
  Merged from 2.2:
-=======
-2.2.14
  * MigrationManager attempts to pull schema from different major version nodes (CASSANDRA-14928)
- * Don't skip entire sstables when reading backwards with mixed clustering column order
-   (CASSANDRA-14910)
- * Cannot perform slice reads in reverse direction against tables with clustering columns
-   in mixed order (CASSANDRA-14899)
->>>>>>> 505a03c7
  * Fix incorrect cqlsh results when selecting same columns multiple times (CASSANDRA-13262)
  * Returns null instead of NaN or Infinity in JSON strings (CASSANDRA-14377)
 
