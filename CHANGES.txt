0.8.0-?
 * faster flushes and compaction from fixing excessively pessimistic 
   rebuffering in BRAF (CASSANDRA-2581)
 * fix returning null column values in the python cql driver (CASSANDRA-2593)
 * fix merkle tree splitting exiting early (CASSANDRA-2605)
 

0.8.0-beta2
 * fix NPE compacting index CFs (CASSANDRA-2528)
 * Remove checking all column families on startup for compaction candidates (CASSANDRA-2444)
 * validate CQL create keyspace options (CASSANDRA-2525)
 * fix nodetool setcompactionthroughput (CASSANDRA-2550)
 * move	gossip heartbeat back to its own thread (CASSANDRA-2554)
 * validate cql TRUNCATE columnfamily before truncating (CASSANDRA-2570)
 * disallow making schema changes to system keyspace (CASSANDRA-2563)
 * fix batch_mutate for mixed standard-counter mutations (CASSANDRA-2457)
 * fix sending mutation messages multiple times (CASSANDRA-2557)
 * fix incorrect use of NBHM.size in ReadCallback that could cause
   reads to time out even when responses were received (CASSAMDRA-2552)
 * trigger read repair correctly for LOCAL_QUORUM reads (CASSANDRA-2556)
 * forceUserDefinedCompaction will attempt to compact what it is given
   even if the pessimistic estimate is that there is not enough disk space;
   automatic compactions will only compact 2 or more sstables (CASSANDRA-2575)
 * refuse to apply migrations with older timestamps than the current 
   schema (CASSANDRA-2536)
<<<<<<< HEAD
 * Allow configuring the number of compaction thread (CASSANDRA-2558)
 * remove unframed Thrift transport option


0.8.0-beta1
 * remove Avro RPC support (CASSANDRA-926)
 * adds support for columns that act as incr/decr counters 
   (CASSANDRA-1072, 1937, 1944, 1936, 2101, 2093, 2288, 2105, 2384, 2236, 2342,
   2454)
 * CQL (CASSANDRA-1703, 1704, 1705, 1706, 1707, 1708, 1710, 1711, 1940, 
   2124, 2302, 2277, 2493)
 * avoid double RowMutation serialization on write path (CASSANDRA-1800)
 * make NetworkTopologyStrategy the default (CASSANDRA-1960)
 * configurable internode encryption (CASSANDRA-1567, 2152)
 * human readable column names in sstable2json output (CASSANDRA-1933)
 * change default JMX port to 7199 (CASSANDRA-2027)
 * backwards compatible internal messaging (CASSANDRA-1015)
 * atomic switch of memtables and sstables (CASSANDRA-2284)
 * add pluggable SeedProvider (CASSANDRA-1669)
 * Fix clustertool to not throw exception when calling get_endpoints (CASSANDRA-2437)
 * upgrade to thrift 0.6 (CASSANDRA-2412) 
 * repair works on a token range instead of full ring (CASSANDRA-2324)
 * purge tombstones from row cache (CASSANDRA-2305)
 * push replication_factor into strategy_options (CASSANDRA-1263)
 * give snapshots the same name on each node (CASSANDRA-1791)
 * add key type information and alias (CASSANDRA-2311, 2396)
 * remove "nodetool loadbalance" (CASSANDRA-2448)
 * multithreaded compaction (CASSANDRA-2191)
 * compaction throttling (CASSANDRA-2156)
 * cli no longer divides read_repair_chance by 100 (CASSANDRA-2458)
 * made CompactionInfo.getTaskType return an enum (CASSANDRA-2482)
 * add a server-wide cap on measured memtable memory usage (CASSANDRA-2006)
=======
 * faster flushes and compaction from fixing excessively pessimistic 
   rebuffering in BRAF (CASSANDRA-2581)
 * include indexes in snapshots (CASSANDRA-2596)
>>>>>>> 282bd51f


0.7.5
 * improvements/fixes to PIG driver (CASSANDRA-1618, CASSANDRA-2387,
   CASSANDRA-2465, CASSANDRA-2484)
 * validate index names (CASSANDRA-1761)
 * reduce contention on Table.flusherLock (CASSANDRA-1954)
 * try harder to detect failures during streaming, cleaning up temporary
   files more reliably (CASSANDRA-2088)
 * shut down server for OOM on a Thrift thread (CASSANDRA-2269)
 * fix tombstone handling in repair and sstable2json (CASSANDRA-2279)
 * preserve version when streaming data from old sstables (CASSANDRA-2283)
 * don't start repair if a neighboring node is marked as dead (CASSANDRA-2290)
 * purge tombstones from row cache (CASSANDRA-2305)
 * Avoid seeking when sstable2json exports the entire file (CASSANDRA-2318)
 * clear Built flag in system table when dropping an index (CASSANDRA-2320)
 * don't allow arbitrary argument for stress.java (CASSANDRA-2323)
 * validate values for index predicates in get_indexed_slice (CASSANDRA-2328)
 * queue secondary indexes for flush before the parent (CASSANDRA-2330)
 * allow job configuration to set the CL used in Hadoop jobs (CASSANDRA-2331)
 * add memtable_flush_queue_size defaulting to 4 (CASSANDRA-2333)
 * Allow overriding of initial_token, storage_port and rpc_port from system
   properties (CASSANDRA-2343)
 * fix comparator used for non-indexed secondary expressions in index scan
   (CASSANDRA-2347)
 * ensure size calculation and write phase of large-row compaction use
   the same threshold for TTL expiration (CASSANDRA-2349)
 * fix race when iterating CFs during add/drop (CASSANDRA-2350)
 * add ConsistencyLevel command to CLI (CASSANDRA-2354)
 * allow negative numbers in the cli (CASSANDRA-2358)
 * hard code serialVersionUID for tokens class (CASSANDRA-2361)
 * fix potential infinite loop in ByteBufferUtil.inputStream (CASSANDRA-2365)
 * fix encoding bugs in HintedHandoffManager, SystemTable when default
   charset is not UTF8 (CASSANDRA-2367)
 * avoids having removed node reappearing in Gossip (CASSANDRA-2371)
 * fix incorrect truncation of long to int when reading columns via block
   index (CASSANDRA-2376)
 * fix NPE during stream session (CASSANDRA-2377)
 * fix race condition that could leave orphaned data files when dropping CF or
   KS (CASSANDRA-2381)
 * fsync statistics component on write (CASSANDRA-2382)
 * fix duplicate results from CFS.scan (CASSANDRA-2406)
 * add IntegerType to CLI help (CASSANDRA-2414)
 * avoid caching token-only decoratedkeys (CASSANDRA-2416)
 * convert mmap assertion to if/throw so scrub can catch it (CASSANDRA-2417)
 * don't overwrite gc log (CASSANDR-2418)
 * invalidate row cache for streamed row to avoid inconsitencies
   (CASSANDRA-2420)
 * avoid copies in range/index scans (CASSANDRA-2425)
 * make sure we don't wipe data during cleanup if the node has not join
   the ring (CASSANDRA-2428)
 * Try harder to close files after compaction (CASSANDRA-2431)
 * re-set bootstrapped flag after move finishes (CASSANDRA-2435)
 * display validation_class in CLI 'describe keyspace' (CASSANDRA-2442)
 * make cleanup compactions cleanup the row cache (CASSANDRA-2451)
 * add column fields validation to scrub (CASSANDRA-2460)
 * use 64KB flush buffer instead of in_memory_compaction_limit (CASSANDRA-2463)
 * fix backslash substitutions in CLI (CASSANDRA-2492)
 * disable cache saving for system CFS (CASSANDRA-2502)
 * fixes for verifying destination availability under hinted conditions
   so UE can be thrown intead of timing out (CASSANDRA-2514)
 * fix update of validation class in column metadata (CASSANDRA-2512)
 * support LOCAL_QUORUM, EACH_QUORUM CLs outside of NTS (CASSANDRA-2516)
 * preserve version when streaming data from old sstables (CASSANDRA-2283)
 * fix backslash substitutions in CLI (CASSANDRA-2492)
 * count a row deletion as one operation towards memtable threshold 
   (CASSANDRA-2519)
 * support LOCAL_QUORUM, EACH_QUORUM CLs outside of NTS (CASSANDRA-2516)


0.7.4
 * add nodetool join command (CASSANDRA-2160)
 * fix secondary indexes on pre-existing or streamed data (CASSANDRA-2244)
 * initialize endpoint in gossiper earlier (CASSANDRA-2228)
 * add ability to write to Cassandra from Pig (CASSANDRA-1828)
 * add rpc_[min|max]_threads (CASSANDRA-2176)
 * add CL.TWO, CL.THREE (CASSANDRA-2013)
 * avoid exporting an un-requested row in sstable2json, when exporting 
   a key that does not exist (CASSANDRA-2168)
 * add incremental_backups option (CASSANDRA-1872)
 * add configurable row limit to Pig loadfunc (CASSANDRA-2276)
 * validate column values in batches as well as single-Column inserts
   (CASSANDRA-2259)
 * move sample schema from cassandra.yaml to schema-sample.txt,
   a cli scripts (CASSANDRA-2007)
 * avoid writing empty rows when scrubbing tombstoned rows (CASSANDRA-2296)
 * fix assertion error in range and index scans for CL < ALL
   (CASSANDRA-2282)
 * fix commitlog replay when flush position refers to data that didn't
   get synced before server died (CASSANDRA-2285)
 * fix fd leak in sstable2json with non-mmap'd i/o (CASSANDRA-2304)
 * reduce memory use during streaming of multiple sstables (CASSANDRA-2301)
 * purge tombstoned rows from cache after GCGraceSeconds (CASSANDRA-2305)
 * allow zero replicas in a NTS datacenter (CASSANDRA-1924)
 * make range queries respect snitch for local replicas (CASSANDRA-2286)
 * fix HH delivery when column index is larger than 2GB (CASSANDRA-2297)
 * make 2ary indexes use parent CF flush thresholds during initial build
   (CASSANDRA-2294)
 * update memtable_throughput to be a long (CASSANDRA-2158)


0.7.3
 * Keep endpoint state until aVeryLongTime (CASSANDRA-2115)
 * lower-latency read repair (CASSANDRA-2069)
 * add hinted_handoff_throttle_delay_in_ms option (CASSANDRA-2161)
 * fixes for cache save/load (CASSANDRA-2172, -2174)
 * Handle whole-row deletions in CFOutputFormat (CASSANDRA-2014)
 * Make memtable_flush_writers flush in parallel (CASSANDRA-2178)
 * Add compaction_preheat_key_cache option (CASSANDRA-2175)
 * refactor stress.py to have only one copy of the format string 
   used for creating row keys (CASSANDRA-2108)
 * validate index names for \w+ (CASSANDRA-2196)
 * Fix Cassandra cli to respect timeout if schema does not settle 
   (CASSANDRA-2187)
 * fix for compaction and cleanup writing old-format data into new-version 
   sstable (CASSANDRA-2211, -2216)
 * add nodetool scrub (CASSANDRA-2217, -2240)
 * fix sstable2json large-row pagination (CASSANDRA-2188)
 * fix EOFing on requests for the last bytes in a file (CASSANDRA-2213)
 * fix BufferedRandomAccessFile bugs (CASSANDRA-2218, -2241)
 * check for memtable flush_after_mins exceeded every 10s (CASSANDRA-2183)
 * fix cache saving on Windows (CASSANDRA-2207)
 * add validateSchemaAgreement call + synchronization to schema
   modification operations (CASSANDRA-2222)
 * fix for reversed slice queries on large rows (CASSANDRA-2212)
 * fat clients were writing local data (CASSANDRA-2223)
 * turn off string interning in json2sstable (CASSANDRA-2189)
 * set DEFAULT_MEMTABLE_LIFETIME_IN_MINS to 24h
 * improve detection and cleanup of partially-written sstables 
   (CASSANDRA-2206)
 * fix supercolumn de/serialization when subcolumn comparator is different
   from supercolumn's (CASSANDRA-2104)
 * fix starting up on Windows when CASSANDRA_HOME contains whitespace
   (CASSANDRA-2237)
 * add [get|set][row|key]cacheSavePeriod to JMX (CASSANDRA-2100)
 * fix Hadoop ColumnFamilyOutputFormat dropping of mutations
   when batch fills up (CASSANDRA-2255)
 * move file deletions off of scheduledtasks executor (CASSANDRA-2253)


0.7.2
 * copy DecoratedKey.key when inserting into caches to avoid retaining
   a reference to the underlying buffer (CASSANDRA-2102)
 * format subcolumn names with subcomparator (CASSANDRA-2136)
 * fix column bloom filter deserialization (CASSANDRA-2165)


0.7.1
 * refactor MessageDigest creation code. (CASSANDRA-2107)
 * buffer network stack to avoid inefficient small TCP messages while avoiding
   the nagle/delayed ack problem (CASSANDRA-1896)
 * check log4j configuration for changes every 10s (CASSANDRA-1525, 1907)
 * more-efficient cross-DC replication (CASSANDRA-1530, -2051, -2138)
 * avoid polluting page cache with commitlog or sstable writes
   and seq scan operations (CASSANDRA-1470)
 * add RMI authentication options to nodetool (CASSANDRA-1921)
 * make snitches configurable at runtime (CASSANDRA-1374)
 * retry hadoop split requests on connection failure (CASSANDRA-1927)
 * implement describeOwnership for BOP, COPP (CASSANDRA-1928)
 * make read repair behave as expected for ConsistencyLevel > ONE
   (CASSANDRA-982, 2038)
 * distributed test harness (CASSANDRA-1859, 1964)
 * reduce flush lock contention (CASSANDRA-1930)
 * optimize supercolumn deserialization (CASSANDRA-1891)
 * fix CFMetaData.apply to only compare objects of the same class 
   (CASSANDRA-1962)
 * allow specifying specific SSTables to compact from JMX (CASSANDRA-1963)
 * fix race condition in MessagingService.targets (CASSANDRA-1959, 2094, 2081)
 * refuse to open sstables from a future version (CASSANDRA-1935)
 * zero-copy reads (CASSANDRA-1714)
 * fix copy bounds for word Text in wordcount demo (CASSANDRA-1993)
 * fixes for contrib/javautils (CASSANDRA-1979)
 * check more frequently for memtable expiration (CASSANDRA-2000)
 * fix writing SSTable column count statistics (CASSANDRA-1976)
 * fix streaming of multiple CFs during bootstrap (CASSANDRA-1992)
 * explicitly set JVM GC new generation size with -Xmn (CASSANDRA-1968)
 * add short options for CLI flags (CASSANDRA-1565)
 * make keyspace argument to "describe keyspace" in CLI optional
   when authenticated to keyspace already (CASSANDRA-2029)
 * added option to specify -Dcassandra.join_ring=false on startup
   to allow "warm spare" nodes or performing JMX maintenance before
   joining the ring (CASSANDRA-526)
 * log migrations at INFO (CASSANDRA-2028)
 * add CLI verbose option in file mode (CASSANDRA-2030)
 * add single-line "--" comments to CLI (CASSANDRA-2032)
 * message serialization tests (CASSANDRA-1923)
 * switch from ivy to maven-ant-tasks (CASSANDRA-2017)
 * CLI attempts to block for new schema to propagate (CASSANDRA-2044)
 * fix potential overflow in nodetool cfstats (CASSANDRA-2057)
 * add JVM shutdownhook to sync commitlog (CASSANDRA-1919)
 * allow nodes to be up without being part of  normal traffic (CASSANDRA-1951)
 * fix CLI "show keyspaces" with null options on NTS (CASSANDRA-2049)
 * fix possible ByteBuffer race conditions (CASSANDRA-2066)
 * reduce garbage generated by MessagingService to prevent load spikes
   (CASSANDRA-2058)
 * fix math in RandomPartitioner.describeOwnership (CASSANDRA-2071)
 * fix deletion of sstable non-data components (CASSANDRA-2059)
 * avoid blocking gossip while deleting handoff hints (CASSANDRA-2073)
 * ignore messages from newer versions, keep track of nodes in gossip 
   regardless of version (CASSANDRA-1970)
 * cache writing moved to CompactionManager to reduce i/o contention and
   updated to use non-cache-polluting writes (CASSANDRA-2053)
 * page through large rows when exporting to JSON (CASSANDRA-2041)
 * add flush_largest_memtables_at and reduce_cache_sizes_at options
   (CASSANDRA-2142)
 * add cli 'describe cluster' command (CASSANDRA-2127)
 * add cli support for setting username/password at 'connect' command 
   (CASSANDRA-2111)
 * add -D option to Stress.java to allow reading hosts from a file 
   (CASSANDRA-2149)
 * bound hints CF throughput between 32M and 256M (CASSANDRA-2148)
 * continue starting when invalid saved cache entries are encountered
   (CASSANDRA-2076)
 * add max_hint_window_in_ms option (CASSANDRA-1459)


0.7.0-final
 * fix offsets to ByteBuffer.get (CASSANDRA-1939)


0.7.0-rc4
 * fix cli crash after backgrounding (CASSANDRA-1875)
 * count timeouts in storageproxy latencies, and include latency 
   histograms in StorageProxyMBean (CASSANDRA-1893)
 * fix CLI get recognition of supercolumns (CASSANDRA-1899)
 * enable keepalive on intra-cluster sockets (CASSANDRA-1766)
 * count timeouts towards dynamicsnitch latencies (CASSANDRA-1905)
 * Expose index-building status in JMX + cli schema description
   (CASSANDRA-1871)
 * allow [LOCAL|EACH]_QUORUM to be used with non-NetworkTopology 
   replication Strategies
 * increased amount of index locks for faster commitlog replay
 * collect secondary index tombstones immediately (CASSANDRA-1914)
 * revert commitlog changes from #1780 (CASSANDRA-1917)
 * change RandomPartitioner min token to -1 to avoid collision w/
   tokens on actual nodes (CASSANDRA-1901)
 * examine the right nibble when validating TimeUUID (CASSANDRA-1910)
 * include secondary indexes in cleanup (CASSANDRA-1916)
 * CFS.scrubDataDirectories should also cleanup invalid secondary indexes
   (CASSANDRA-1904)
 * ability to disable/enable gossip on nodes to force them down
   (CASSANDRA-1108)


0.7.0-rc3
 * expose getNaturalEndpoints in StorageServiceMBean taking byte[]
   key; RMI cannot serialize ByteBuffer (CASSANDRA-1833)
 * infer org.apache.cassandra.locator for replication strategy classes
   when not otherwise specified
 * validation that generates less garbage (CASSANDRA-1814)
 * add TTL support to CLI (CASSANDRA-1838)
 * cli defaults to bytestype for subcomparator when creating
   column families (CASSANDRA-1835)
 * unregister index MBeans when index is dropped (CASSANDRA-1843)
 * make ByteBufferUtil.clone thread-safe (CASSANDRA-1847)
 * change exception for read requests during bootstrap from 
   InvalidRequest to Unavailable (CASSANDRA-1862)
 * respect row-level tombstones post-flush in range scans
   (CASSANDRA-1837)
 * ReadResponseResolver check digests against each other (CASSANDRA-1830)
 * return InvalidRequest when remove of subcolumn without supercolumn
   is requested (CASSANDRA-1866)
 * flush before repair (CASSANDRA-1748)
 * SSTableExport validates key order (CASSANDRA-1884)
 * large row support for SSTableExport (CASSANDRA-1867)
 * Re-cache hot keys post-compaction without hitting disk (CASSANDRA-1878)
 * manage read repair in coordinator instead of data source, to
   provide latency information to dynamic snitch (CASSANDRA-1873)


0.7.0-rc2
 * fix live-column-count of slice ranges including tombstoned supercolumn 
   with live subcolumn (CASSANDRA-1591)
 * rename o.a.c.internal.AntientropyStage -> AntiEntropyStage,
   o.a.c.request.Request_responseStage -> RequestResponseStage,
   o.a.c.internal.Internal_responseStage -> InternalResponseStage
 * add AbstractType.fromString (CASSANDRA-1767)
 * require index_type to be present when specifying index_name
   on ColumnDef (CASSANDRA-1759)
 * fix add/remove index bugs in CFMetadata (CASSANDRA-1768)
 * rebuild Strategy during system_update_keyspace (CASSANDRA-1762)
 * cli updates prompt to ... in continuation lines (CASSANDRA-1770)
 * support multiple Mutations per key in hadoop ColumnFamilyOutputFormat
   (CASSANDRA-1774)
 * improvements to Debian init script (CASSANDRA-1772)
 * use local classloader to check for version.properties (CASSANDRA-1778)
 * Validate that column names in column_metadata are valid for the
   defined comparator, and decode properly in cli (CASSANDRA-1773)
 * use cross-platform newlines in cli (CASSANDRA-1786)
 * add ExpiringColumn support to sstable import/export (CASSANDRA-1754)
 * add flush for each append to periodic commitlog mode; added
   periodic_without_flush option to disable this (CASSANDRA-1780)
 * close file handle used for post-flush truncate (CASSANDRA-1790)
 * various code cleanup (CASSANDRA-1793, -1794, -1795)
 * fix range queries against wrapped range (CASSANDRA-1781)
 * fix consistencylevel calculations for NetworkTopologyStrategy
   (CASSANDRA-1804)
 * cli support index type enum names (CASSANDRA-1810)
 * improved validation of column_metadata (CASSANDRA-1813)
 * reads at ConsistencyLevel > 1 throw UnavailableException
   immediately if insufficient live nodes exist (CASSANDRA-1803)
 * copy bytebuffers for local writes to avoid retaining the entire
   Thrift frame (CASSANDRA-1801)
 * fix NPE adding index to column w/o prior metadata (CASSANDRA-1764)
 * reduce fat client timeout (CASSANDRA-1730)
 * fix botched merge of CASSANDRA-1316


0.7.0-rc1
 * fix compaction and flush races with schema updates (CASSANDRA-1715)
 * add clustertool, config-converter, sstablekeys, and schematool 
   Windows .bat files (CASSANDRA-1723)
 * reject range queries received during bootstrap (CASSANDRA-1739)
 * fix wrapping-range queries on non-minimum token (CASSANDRA-1700)
 * add nodetool cfhistogram (CASSANDRA-1698)
 * limit repaired ranges to what the nodes have in common (CASSANDRA-1674)
 * index scan treats missing columns as not matching secondary
   expressions (CASSANDRA-1745)
 * Fix misuse of DataOutputBuffer.getData in AntiEntropyService
   (CASSANDRA-1729)
 * detect and warn when obsolete version of JNA is present (CASSANDRA-1760)
 * reduce fat client timeout (CASSANDRA-1730)
 * cleanup smallest CFs first to increase free temp space for larger ones
   (CASSANDRA-1811)
 * Update windows .bat files to work outside of main Cassandra
   directory (CASSANDRA-1713)
 * fix read repair regression from 0.6.7 (CASSANDRA-1727)
 * more-efficient read repair (CASSANDRA-1719)
 * fix hinted handoff replay (CASSANDRA-1656)
 * log type of dropped messages (CASSANDRA-1677)
 * upgrade to SLF4J 1.6.1
 * fix ByteBuffer bug in ExpiringColumn.updateDigest (CASSANDRA-1679)
 * fix IntegerType.getString (CASSANDRA-1681)
 * make -Djava.net.preferIPv4Stack=true the default (CASSANDRA-628)
 * add INTERNAL_RESPONSE verb to differentiate from responses related
   to client requests (CASSANDRA-1685)
 * log tpstats when dropping messages (CASSANDRA-1660)
 * include unreachable nodes in describeSchemaVersions (CASSANDRA-1678)
 * Avoid dropping messages off the client request path (CASSANDRA-1676)
 * fix jna errno reporting (CASSANDRA-1694)
 * add friendlier error for UnknownHostException on startup (CASSANDRA-1697)
 * include jna dependency in RPM package (CASSANDRA-1690)
 * add --skip-keys option to stress.py (CASSANDRA-1696)
 * improve cli handling of non-string keys and column names 
   (CASSANDRA-1701, -1693)
 * r/m extra subcomparator line in cli keyspaces output (CASSANDRA-1712)
 * add read repair chance to cli "show keyspaces"
 * upgrade to ConcurrentLinkedHashMap 1.1 (CASSANDRA-975)
 * fix index scan routing (CASSANDRA-1722)
 * fix tombstoning of supercolumns in range queries (CASSANDRA-1734)
 * clear endpoint cache after updating keyspace metadata (CASSANDRA-1741)
 * fix wrapping-range queries on non-minimum token (CASSANDRA-1700)
 * truncate includes secondary indexes (CASSANDRA-1747)
 * retain reference to PendingFile sstables (CASSANDRA-1749)
 * fix sstableimport regression (CASSANDRA-1753)
 * fix for bootstrap when no non-system tables are defined (CASSANDRA-1732)
 * handle replica unavailability in index scan (CASSANDRA-1755)
 * fix service initialization order deadlock (CASSANDRA-1756)
 * multi-line cli commands (CASSANDRA-1742)
 * fix race between snapshot and compaction (CASSANDRA-1736)
 * add listEndpointsPendingHints, deleteHintsForEndpoint JMX methods 
   (CASSANDRA-1551)


0.7.0-beta3
 * add strategy options to describe_keyspace output (CASSANDRA-1560)
 * log warning when using randomly generated token (CASSANDRA-1552)
 * re-organize JMX into .db, .net, .internal, .request (CASSANDRA-1217)
 * allow nodes to change IPs between restarts (CASSANDRA-1518)
 * remember ring state between restarts by default (CASSANDRA-1518)
 * flush index built flag so we can read it before log replay (CASSANDRA-1541)
 * lock row cache updates to prevent race condition (CASSANDRA-1293)
 * remove assertion causing rare (and harmless) error messages in
   commitlog (CASSANDRA-1330)
 * fix moving nodes with no keyspaces defined (CASSANDRA-1574)
 * fix unbootstrap when no data is present in a transfer range (CASSANDRA-1573)
 * take advantage of AVRO-495 to simplify our avro IDL (CASSANDRA-1436)
 * extend authorization hierarchy to column family (CASSANDRA-1554)
 * deletion support in secondary indexes (CASSANDRA-1571)
 * meaningful error message for invalid replication strategy class 
   (CASSANDRA-1566)
 * allow keyspace creation with RF > N (CASSANDRA-1428)
 * improve cli error handling (CASSANDRA-1580)
 * add cache save/load ability (CASSANDRA-1417, 1606, 1647)
 * add StorageService.getDrainProgress (CASSANDRA-1588)
 * Disallow bootstrap to an in-use token (CASSANDRA-1561)
 * Allow dynamic secondary index creation and destruction (CASSANDRA-1532)
 * log auto-guessed memtable thresholds (CASSANDRA-1595)
 * add ColumnDef support to cli (CASSANDRA-1583)
 * reduce index sample time by 75% (CASSANDRA-1572)
 * add cli support for column, strategy metadata (CASSANDRA-1578, 1612)
 * add cli support for schema modification (CASSANDRA-1584)
 * delete temp files on failed compactions (CASSANDRA-1596)
 * avoid blocking for dead nodes during removetoken (CASSANDRA-1605)
 * remove ConsistencyLevel.ZERO (CASSANDRA-1607)
 * expose in-progress compaction type in jmx (CASSANDRA-1586)
 * removed IClock & related classes from internals (CASSANDRA-1502)
 * fix removing tokens from SystemTable on decommission and removetoken
   (CASSANDRA-1609)
 * include CF metadata in cli 'show keyspaces' (CASSANDRA-1613)
 * switch from Properties to HashMap in PropertyFileSnitch to
   avoid synchronization bottleneck (CASSANDRA-1481)
 * PropertyFileSnitch configuration file renamed to 
   cassandra-topology.properties
 * add cli support for get_range_slices (CASSANDRA-1088, CASSANDRA-1619)
 * Make memtable flush thresholds per-CF instead of global 
   (CASSANDRA-1007, 1637)
 * add cli support for binary data without CfDef hints (CASSANDRA-1603)
 * fix building SSTable statistics post-stream (CASSANDRA-1620)
 * fix potential infinite loop in 2ary index queries (CASSANDRA-1623)
 * allow creating NTS keyspaces with no replicas configured (CASSANDRA-1626)
 * add jmx histogram of sstables accessed per read (CASSANDRA-1624)
 * remove system_rename_column_family and system_rename_keyspace from the
   client API until races can be fixed (CASSANDRA-1630, CASSANDRA-1585)
 * add cli sanity tests (CASSANDRA-1582)
 * update GC settings in cassandra.bat (CASSANDRA-1636)
 * cli support for index queries (CASSANDRA-1635)
 * cli support for updating schema memtable settings (CASSANDRA-1634)
 * cli --file option (CASSANDRA-1616)
 * reduce automatically chosen memtable sizes by 50% (CASSANDRA-1641)
 * move endpoint cache from snitch to strategy (CASSANDRA-1643)
 * fix commitlog recovery deleting the newly-created segment as well as
   the old ones (CASSANDRA-1644)
 * upgrade to Thrift 0.5 (CASSANDRA-1367)
 * renamed CL.DCQUORUM to LOCAL_QUORUM and DCQUORUMSYNC to EACH_QUORUM
 * cli truncate support (CASSANDRA-1653)
 * update GC settings in cassandra.bat (CASSANDRA-1636)
 * avoid logging when a node's ip/token is gossipped back to it (CASSANDRA-1666)


0.7-beta2
 * always use UTF-8 for hint keys (CASSANDRA-1439)
 * remove cassandra.yaml dependency from Hadoop and Pig (CASSADRA-1322)
 * expose CfDef metadata in describe_keyspaces (CASSANDRA-1363)
 * restore use of mmap_index_only option (CASSANDRA-1241)
 * dropping a keyspace with no column families generated an error 
   (CASSANDRA-1378)
 * rename RackAwareStrategy to OldNetworkTopologyStrategy, RackUnawareStrategy 
   to SimpleStrategy, DatacenterShardStrategy to NetworkTopologyStrategy,
   AbstractRackAwareSnitch to AbstractNetworkTopologySnitch (CASSANDRA-1392)
 * merge StorageProxy.mutate, mutateBlocking (CASSANDRA-1396)
 * faster UUIDType, LongType comparisons (CASSANDRA-1386, 1393)
 * fix setting read_repair_chance from CLI addColumnFamily (CASSANDRA-1399)
 * fix updates to indexed columns (CASSANDRA-1373)
 * fix race condition leaving to FileNotFoundException (CASSANDRA-1382)
 * fix sharded lock hash on index write path (CASSANDRA-1402)
 * add support for GT/E, LT/E in subordinate index clauses (CASSANDRA-1401)
 * cfId counter got out of sync when CFs were added (CASSANDRA-1403)
 * less chatty schema updates (CASSANDRA-1389)
 * rename column family mbeans. 'type' will now include either 
   'IndexColumnFamilies' or 'ColumnFamilies' depending on the CFS type.
   (CASSANDRA-1385)
 * disallow invalid keyspace and column family names. This includes name that
   matches a '^\w+' regex. (CASSANDRA-1377)
 * use JNA, if present, to take snapshots (CASSANDRA-1371)
 * truncate hints if starting 0.7 for the first time (CASSANDRA-1414)
 * fix FD leak in single-row slicepredicate queries (CASSANDRA-1416)
 * allow index expressions against columns that are not part of the 
   SlicePredicate (CASSANDRA-1410)
 * config-converter properly handles snitches and framed support 
   (CASSANDRA-1420)
 * remove keyspace argument from multiget_count (CASSANDRA-1422)
 * allow specifying cassandra.yaml location as (local or remote) URL
   (CASSANDRA-1126)
 * fix using DynamicEndpointSnitch with NetworkTopologyStrategy
   (CASSANDRA-1429)
 * Add CfDef.default_validation_class (CASSANDRA-891)
 * fix EstimatedHistogram.max (CASSANDRA-1413)
 * quorum read optimization (CASSANDRA-1622)
 * handle zero-length (or missing) rows during HH paging (CASSANDRA-1432)
 * include secondary indexes during schema migrations (CASSANDRA-1406)
 * fix commitlog header race during schema change (CASSANDRA-1435)
 * fix ColumnFamilyStoreMBeanIterator to use new type name (CASSANDRA-1433)
 * correct filename generated by xml->yaml converter (CASSANDRA-1419)
 * add CMSInitiatingOccupancyFraction=75 and UseCMSInitiatingOccupancyOnly
   to default JVM options
 * decrease jvm heap for cassandra-cli (CASSANDRA-1446)
 * ability to modify keyspaces and column family definitions on a live cluster
   (CASSANDRA-1285)
 * support for Hadoop Streaming [non-jvm map/reduce via stdin/out]
   (CASSANDRA-1368)
 * Move persistent sstable stats from the system table to an sstable component
   (CASSANDRA-1430)
 * remove failed bootstrap attempt from pending ranges when gossip times
   it out after 1h (CASSANDRA-1463)
 * eager-create tcp connections to other cluster members (CASSANDRA-1465)
 * enumerate stages and derive stage from message type instead of 
   transmitting separately (CASSANDRA-1465)
 * apply reversed flag during collation from different data sources
   (CASSANDRA-1450)
 * make failure to remove comitlog segment non-fatal (CASSANDRA-1348)
 * correct ordering of drain operations so CL.recover is no longer 
   necessary (CASSANDRA-1408)
 * removed keyspace from describe_splits method (CASSANDRA-1425)
 * rename check_schema_agreement to describe_schema_versions
   (CASSANDRA-1478)
 * fix QUORUM calculation for RF > 3 (CASSANDRA-1487)
 * remove tombstones during non-major compactions when bloom filter
   verifies that row does not exist in other sstables (CASSANDRA-1074)
 * nodes that coordinated a loadbalance in the past could not be seen by
   newly added nodes (CASSANDRA-1467)
 * exposed endpoint states (gossip details) via jmx (CASSANDRA-1467)
 * ensure that compacted sstables are not included when new readers are
   instantiated (CASSANDRA-1477)
 * by default, calculate heap size and memtable thresholds at runtime (CASSANDRA-1469)
 * fix races dealing with adding/dropping keyspaces and column families in
   rapid succession (CASSANDRA-1477)
 * clean up of Streaming system (CASSANDRA-1503, 1504, 1506)
 * add options to configure Thrift socket keepalive and buffer sizes (CASSANDRA-1426)
 * make contrib CassandraServiceDataCleaner recursive (CASSANDRA-1509)
 * min, max compaction threshold are configurable and persistent 
   per-ColumnFamily (CASSANDRA-1468)
 * fix replaying the last mutation in a commitlog unnecessarily 
   (CASSANDRA-1512)
 * invoke getDefaultUncaughtExceptionHandler from DTPE with the original
   exception rather than the ExecutionException wrapper (CASSANDRA-1226)
 * remove Clock from the Thrift (and Avro) API (CASSANDRA-1501)
 * Close intra-node sockets when connection is broken (CASSANDRA-1528)
 * RPM packaging spec file (CASSANDRA-786)
 * weighted request scheduler (CASSANDRA-1485)
 * treat expired columns as deleted (CASSANDRA-1539)
 * make IndexInterval configurable (CASSANDRA-1488)
 * add describe_snitch to Thrift API (CASSANDRA-1490)
 * MD5 authenticator compares plain text submitted password with MD5'd
   saved property, instead of vice versa (CASSANDRA-1447)
 * JMX MessagingService pending and completed counts (CASSANDRA-1533)
 * fix race condition processing repair responses (CASSANDRA-1511)
 * make repair blocking (CASSANDRA-1511)
 * create EndpointSnitchInfo and MBean to expose rack and DC (CASSANDRA-1491)
 * added option to contrib/word_count to output results back to Cassandra
   (CASSANDRA-1342)
 * rewrite Hadoop ColumnFamilyRecordWriter to pool connections, retry to
   multiple Cassandra nodes, and smooth impact on the Cassandra cluster
   by using smaller batch sizes (CASSANDRA-1434)
 * fix setting gc_grace_seconds via CLI (CASSANDRA-1549)
 * support TTL'd index values (CASSANDRA-1536)
 * make removetoken work like decommission (CASSANDRA-1216)
 * make cli comparator-aware and improve quote rules (CASSANDRA-1523,-1524)
 * make nodetool compact and cleanup blocking (CASSANDRA-1449)
 * add memtable, cache information to GCInspector logs (CASSANDRA-1558)
 * enable/disable HintedHandoff via JMX (CASSANDRA-1550)
 * Ignore stray files in the commit log directory (CASSANDRA-1547)
 * Disallow bootstrap to an in-use token (CASSANDRA-1561)


0.7-beta1
 * sstable versioning (CASSANDRA-389)
 * switched to slf4j logging (CASSANDRA-625)
 * add (optional) expiration time for column (CASSANDRA-699)
 * access levels for authentication/authorization (CASSANDRA-900)
 * add ReadRepairChance to CF definition (CASSANDRA-930)
 * fix heisenbug in system tests, especially common on OS X (CASSANDRA-944)
 * convert to byte[] keys internally and all public APIs (CASSANDRA-767)
 * ability to alter schema definitions on a live cluster (CASSANDRA-44)
 * renamed configuration file to cassandra.xml, and log4j.properties to
   log4j-server.properties, which must now be loaded from
   the classpath (which is how our scripts in bin/ have always done it)
   (CASSANDRA-971)
 * change get_count to require a SlicePredicate. create multi_get_count
   (CASSANDRA-744)
 * re-organized endpointsnitch implementations and added SimpleSnitch
   (CASSANDRA-994)
 * Added preload_row_cache option (CASSANDRA-946)
 * add CRC to commitlog header (CASSANDRA-999)
 * removed deprecated batch_insert and get_range_slice methods (CASSANDRA-1065)
 * add truncate thrift method (CASSANDRA-531)
 * http mini-interface using mx4j (CASSANDRA-1068)
 * optimize away copy of sliced row on memtable read path (CASSANDRA-1046)
 * replace constant-size 2GB mmaped segments and special casing for index 
   entries spanning segment boundaries, with SegmentedFile that computes 
   segments that always contain entire entries/rows (CASSANDRA-1117)
 * avoid reading large rows into memory during compaction (CASSANDRA-16)
 * added hadoop OutputFormat (CASSANDRA-1101)
 * efficient Streaming (no more anticompaction) (CASSANDRA-579)
 * split commitlog header into separate file and add size checksum to
   mutations (CASSANDRA-1179)
 * avoid allocating a new byte[] for each mutation on replay (CASSANDRA-1219)
 * revise HH schema to be per-endpoint (CASSANDRA-1142)
 * add joining/leaving status to nodetool ring (CASSANDRA-1115)
 * allow multiple repair sessions per node (CASSANDRA-1190)
 * optimize away MessagingService for local range queries (CASSANDRA-1261)
 * make framed transport the default so malformed requests can't OOM the 
   server (CASSANDRA-475)
 * significantly faster reads from row cache (CASSANDRA-1267)
 * take advantage of row cache during range queries (CASSANDRA-1302)
 * make GCGraceSeconds a per-ColumnFamily value (CASSANDRA-1276)
 * keep persistent row size and column count statistics (CASSANDRA-1155)
 * add IntegerType (CASSANDRA-1282)
 * page within a single row during hinted handoff (CASSANDRA-1327)
 * push DatacenterShardStrategy configuration into keyspace definition,
   eliminating datacenter.properties. (CASSANDRA-1066)
 * optimize forward slices starting with '' and single-index-block name 
   queries by skipping the column index (CASSANDRA-1338)
 * streaming refactor (CASSANDRA-1189)
 * faster comparison for UUID types (CASSANDRA-1043)
 * secondary index support (CASSANDRA-749 and subtasks)
 * make compaction buckets deterministic (CASSANDRA-1265)


0.6.6
 * Allow using DynamicEndpointSnitch with RackAwareStrategy (CASSANDRA-1429)
 * remove the remaining vestiges of the unfinished DatacenterShardStrategy 
   (replaced by NetworkTopologyStrategy in 0.7)
   

0.6.5
 * fix key ordering in range query results with RandomPartitioner
   and ConsistencyLevel > ONE (CASSANDRA-1145)
 * fix for range query starting with the wrong token range (CASSANDRA-1042)
 * page within a single row during hinted handoff (CASSANDRA-1327)
 * fix compilation on non-sun JDKs (CASSANDRA-1061)
 * remove String.trim() call on row keys in batch mutations (CASSANDRA-1235)
 * Log summary of dropped messages instead of spamming log (CASSANDRA-1284)
 * add dynamic endpoint snitch (CASSANDRA-981)
 * fix streaming for keyspaces with hyphens in their name (CASSANDRA-1377)
 * fix errors in hard-coded bloom filter optKPerBucket by computing it
   algorithmically (CASSANDRA-1220
 * remove message deserialization stage, and uncap read/write stages
   so slow reads/writes don't block gossip processing (CASSANDRA-1358)
 * add jmx port configuration to Debian package (CASSANDRA-1202)
 * use mlockall via JNA, if present, to prevent Linux from swapping
   out parts of the JVM (CASSANDRA-1214)


0.6.4
 * avoid queuing multiple hint deliveries for the same endpoint
   (CASSANDRA-1229)
 * better performance for and stricter checking of UTF8 column names
   (CASSANDRA-1232)
 * extend option to lower compaction priority to hinted handoff
   as well (CASSANDRA-1260)
 * log errors in gossip instead of re-throwing (CASSANDRA-1289)
 * avoid aborting commitlog replay prematurely if a flushed-but-
   not-removed commitlog segment is encountered (CASSANDRA-1297)
 * fix duplicate rows being read during mapreduce (CASSANDRA-1142)
 * failure detection wasn't closing command sockets (CASSANDRA-1221)
 * cassandra-cli.bat works on windows (CASSANDRA-1236)
 * pre-emptively drop requests that cannot be processed within RPCTimeout
   (CASSANDRA-685)
 * add ack to Binary write verb and update CassandraBulkLoader
   to wait for acks for each row (CASSANDRA-1093)
 * added describe_partitioner Thrift method (CASSANDRA-1047)
 * Hadoop jobs no longer require the Cassandra storage-conf.xml
   (CASSANDRA-1280, CASSANDRA-1047)
 * log thread pool stats when GC is excessive (CASSANDRA-1275)
 * remove gossip message size limit (CASSANDRA-1138)
 * parallelize local and remote reads during multiget, and respect snitch 
   when determining whether to do local read for CL.ONE (CASSANDRA-1317)
 * fix read repair to use requested consistency level on digest mismatch,
   rather than assuming QUORUM (CASSANDRA-1316)
 * process digest mismatch re-reads in parallel (CASSANDRA-1323)
 * switch hints CF comparator to BytesType (CASSANDRA-1274)


0.6.3
 * retry to make streaming connections up to 8 times. (CASSANDRA-1019)
 * reject describe_ring() calls on invalid keyspaces (CASSANDRA-1111)
 * fix cache size calculation for size of 100% (CASSANDRA-1129)
 * fix cache capacity only being recalculated once (CASSANDRA-1129)
 * remove hourly scan of all hints on the off chance that the gossiper
   missed a status change; instead, expose deliverHintsToEndpoint to JMX
   so it can be done manually, if necessary (CASSANDRA-1141)
 * don't reject reads at CL.ALL (CASSANDRA-1152)
 * reject deletions to supercolumns in CFs containing only standard
   columns (CASSANDRA-1139)
 * avoid preserving login information after client disconnects
   (CASSANDRA-1057)
 * prefer sun jdk to openjdk in debian init script (CASSANDRA-1174)
 * detect partioner config changes between restarts and fail fast 
   (CASSANDRA-1146)
 * use generation time to resolve node token reassignment disagreements
   (CASSANDRA-1118)
 * restructure the startup ordering of Gossiper and MessageService to avoid
   timing anomalies (CASSANDRA-1160)
 * detect incomplete commit log hearders (CASSANDRA-1119)
 * force anti-entropy service to stream files on the stream stage to avoid
   sending streams out of order (CASSANDRA-1169)
 * remove inactive stream managers after AES streams files (CASSANDRA-1169)
 * allow removing entire row through batch_mutate Deletion (CASSANDRA-1027)
 * add JMX metrics for row-level bloom filter false positives (CASSANDRA-1212)
 * added a redhat init script to contrib (CASSANDRA-1201)
 * use midpoint when bootstrapping a new machine into range with not
   much data yet instead of random token (CASSANDRA-1112)
 * kill server on OOM in executor stage as well as Thrift (CASSANDRA-1226)
 * remove opportunistic repairs, when two machines with overlapping replica
   responsibilities happen to finish major compactions of the same CF near
   the same time.  repairs are now fully manual (CASSANDRA-1190)
 * add ability to lower compaction priority (default is no change from 0.6.2)
   (CASSANDRA-1181)


0.6.2
 * fix contrib/word_count build. (CASSANDRA-992)
 * split CommitLogExecutorService into BatchCommitLogExecutorService and 
   PeriodicCommitLogExecutorService (CASSANDRA-1014)
 * add latency histograms to CFSMBean (CASSANDRA-1024)
 * make resolving timestamp ties deterministic by using value bytes
   as a tiebreaker (CASSANDRA-1039)
 * Add option to turn off Hinted Handoff (CASSANDRA-894)
 * fix windows startup (CASSANDRA-948)
 * make concurrent_reads, concurrent_writes configurable at runtime via JMX
   (CASSANDRA-1060)
 * disable GCInspector on non-Sun JVMs (CASSANDRA-1061)
 * fix tombstone handling in sstable rows with no other data (CASSANDRA-1063)
 * fix size of row in spanned index entries (CASSANDRA-1056)
 * install json2sstable, sstable2json, and sstablekeys to Debian package
 * StreamingService.StreamDestinations wouldn't empty itself after streaming
   finished (CASSANDRA-1076)
 * added Collections.shuffle(splits) before returning the splits in 
   ColumnFamilyInputFormat (CASSANDRA-1096)
 * do not recalculate cache capacity post-compaction if it's been manually 
   modified (CASSANDRA-1079)
 * better defaults for flush sorter + writer executor queue sizes
   (CASSANDRA-1100)
 * windows scripts for SSTableImport/Export (CASSANDRA-1051)
 * windows script for nodetool (CASSANDRA-1113)
 * expose PhiConvictThreshold (CASSANDRA-1053)
 * make repair of RF==1 a no-op (CASSANDRA-1090)
 * improve default JVM GC options (CASSANDRA-1014)
 * fix SlicePredicate serialization inside Hadoop jobs (CASSANDRA-1049)
 * close Thrift sockets in Hadoop ColumnFamilyRecordReader (CASSANDRA-1081)


0.6.1
 * fix NPE in sstable2json when no excluded keys are given (CASSANDRA-934)
 * keep the replica set constant throughout the read repair process
   (CASSANDRA-937)
 * allow querying getAllRanges with empty token list (CASSANDRA-933)
 * fix command line arguments inversion in clustertool (CASSANDRA-942)
 * fix race condition that could trigger a false-positive assertion
   during post-flush discard of old commitlog segments (CASSANDRA-936)
 * fix neighbor calculation for anti-entropy repair (CASSANDRA-924)
 * perform repair even for small entropy differences (CASSANDRA-924)
 * Use hostnames in CFInputFormat to allow Hadoop's naive string-based
   locality comparisons to work (CASSANDRA-955)
 * cache read-only BufferedRandomAccessFile length to avoid
   3 system calls per invocation (CASSANDRA-950)
 * nodes with IPv6 (and no IPv4) addresses could not join cluster
   (CASSANDRA-969)
 * Retrieve the correct number of undeleted columns, if any, from
   a supercolumn in a row that had been deleted previously (CASSANDRA-920)
 * fix index scans that cross the 2GB mmap boundaries for both mmap
   and standard i/o modes (CASSANDRA-866)
 * expose drain via nodetool (CASSANDRA-978)


0.6.0-RC1
 * JMX drain to flush memtables and run through commit log (CASSANDRA-880)
 * Bootstrapping can skip ranges under the right conditions (CASSANDRA-902)
 * fix merging row versions in range_slice for CL > ONE (CASSANDRA-884)
 * default write ConsistencyLeven chaned from ZERO to ONE
 * fix for index entries spanning mmap buffer boundaries (CASSANDRA-857)
 * use lexical comparison if time part of TimeUUIDs are the same 
   (CASSANDRA-907)
 * bound read, mutation, and response stages to fix possible OOM
   during log replay (CASSANDRA-885)
 * Use microseconds-since-epoch (UTC) in cli, instead of milliseconds
 * Treat batch_mutate Deletion with null supercolumn as "apply this predicate 
   to top level supercolumns" (CASSANDRA-834)
 * Streaming destination nodes do not update their JMX status (CASSANDRA-916)
 * Fix internal RPC timeout calculation (CASSANDRA-911)
 * Added Pig loadfunc to contrib/pig (CASSANDRA-910)


0.6.0-beta3
 * fix compaction bucketing bug (CASSANDRA-814)
 * update windows batch file (CASSANDRA-824)
 * deprecate KeysCachedFraction configuration directive in favor
   of KeysCached; move to unified-per-CF key cache (CASSANDRA-801)
 * add invalidateRowCache to ColumnFamilyStoreMBean (CASSANDRA-761)
 * send Handoff hints to natural locations to reduce load on
   remaining nodes in a failure scenario (CASSANDRA-822)
 * Add RowWarningThresholdInMB configuration option to warn before very 
   large rows get big enough to threaten node stability, and -x option to
   be able to remove them with sstable2json if the warning is unheeded
   until it's too late (CASSANDRA-843)
 * Add logging of GC activity (CASSANDRA-813)
 * fix ConcurrentModificationException in commitlog discard (CASSANDRA-853)
 * Fix hardcoded row count in Hadoop RecordReader (CASSANDRA-837)
 * Add a jmx status to the streaming service and change several DEBUG
   messages to INFO (CASSANDRA-845)
 * fix classpath in cassandra-cli.bat for Windows (CASSANDRA-858)
 * allow re-specifying host, port to cassandra-cli if invalid ones
   are first tried (CASSANDRA-867)
 * fix race condition handling rpc timeout in the coordinator
   (CASSANDRA-864)
 * Remove CalloutLocation and StagingFileDirectory from storage-conf files 
   since those settings are no longer used (CASSANDRA-878)
 * Parse a long from RowWarningThresholdInMB instead of an int (CASSANDRA-882)
 * Remove obsolete ControlPort code from DatabaseDescriptor (CASSANDRA-886)
 * move skipBytes side effect out of assert (CASSANDRA-899)
 * add "double getLoad" to StorageServiceMBean (CASSANDRA-898)
 * track row stats per CF at compaction time (CASSANDRA-870)
 * disallow CommitLogDirectory matching a DataFileDirectory (CASSANDRA-888)
 * default key cache size is 200k entries, changed from 10% (CASSANDRA-863)
 * add -Dcassandra-foreground=yes to cassandra.bat
 * exit if cluster name is changed unexpectedly (CASSANDRA-769)


0.6.0-beta1/beta2
 * add batch_mutate thrift command, deprecating batch_insert (CASSANDRA-336)
 * remove get_key_range Thrift API, deprecated in 0.5 (CASSANDRA-710)
 * add optional login() Thrift call for authentication (CASSANDRA-547)
 * support fat clients using gossiper and StorageProxy to perform
   replication in-process [jvm-only] (CASSANDRA-535)
 * support mmapped I/O for reads, on by default on 64bit JVMs 
   (CASSANDRA-408, CASSANDRA-669)
 * improve insert concurrency, particularly during Hinted Handoff
   (CASSANDRA-658)
 * faster network code (CASSANDRA-675)
 * stress.py moved to contrib (CASSANDRA-635)
 * row caching [must be explicitly enabled per-CF in config] (CASSANDRA-678)
 * present a useful measure of compaction progress in JMX (CASSANDRA-599)
 * add bin/sstablekeys (CASSNADRA-679)
 * add ConsistencyLevel.ANY (CASSANDRA-687)
 * make removetoken remove nodes from gossip entirely (CASSANDRA-644)
 * add ability to set cache sizes at runtime (CASSANDRA-708)
 * report latency and cache hit rate statistics with lifetime totals
   instead of average over the last minute (CASSANDRA-702)
 * support get_range_slice for RandomPartitioner (CASSANDRA-745)
 * per-keyspace replication factory and replication strategy (CASSANDRA-620)
 * track latency in microseconds (CASSANDRA-733)
 * add describe_ Thrift methods, deprecating get_string_property and 
   get_string_list_property
 * jmx interface for tracking operation mode and streams in general.
   (CASSANDRA-709)
 * keep memtables in sorted order to improve range query performance
   (CASSANDRA-799)
 * use while loop instead of recursion when trimming sstables compaction list 
   to avoid blowing stack in pathological cases (CASSANDRA-804)
 * basic Hadoop map/reduce support (CASSANDRA-342)


0.5.1
 * ensure all files for an sstable are streamed to the same directory.
   (CASSANDRA-716)
 * more accurate load estimate for bootstrapping (CASSANDRA-762)
 * tolerate dead or unavailable bootstrap target on write (CASSANDRA-731)
 * allow larger numbers of keys (> 140M) in a sstable bloom filter
   (CASSANDRA-790)
 * include jvm argument improvements from CASSANDRA-504 in debian package
 * change streaming chunk size to 32MB to accomodate Windows XP limitations
   (was 64MB) (CASSANDRA-795)
 * fix get_range_slice returning results in the wrong order (CASSANDRA-781)
 

0.5.0 final
 * avoid attempting to delete temporary bootstrap files twice (CASSANDRA-681)
 * fix bogus NaN in nodeprobe cfstats output (CASSANDRA-646)
 * provide a policy for dealing with single thread executors w/ a full queue
   (CASSANDRA-694)
 * optimize inner read in MessagingService, vastly improving multiple-node
   performance (CASSANDRA-675)
 * wait for table flush before streaming data back to a bootstrapping node.
   (CASSANDRA-696)
 * keep track of bootstrapping sources by table so that bootstrapping doesn't 
   give the indication of finishing early (CASSANDRA-673)


0.5.0 RC3
 * commit the correct version of the patch for CASSANDRA-663


0.5.0 RC2 (unreleased)
 * fix bugs in converting get_range_slice results to Thrift 
   (CASSANDRA-647, CASSANDRA-649)
 * expose java.util.concurrent.TimeoutException in StorageProxy methods
   (CASSANDRA-600)
 * TcpConnectionManager was holding on to disconnected connections, 
   giving the false indication they were being used. (CASSANDRA-651)
 * Remove duplicated write. (CASSANDRA-662)
 * Abort bootstrap if IP is already in the token ring (CASSANDRA-663)
 * increase default commitlog sync period, and wait for last sync to 
   finish before submitting another (CASSANDRA-668)


0.5.0 RC1
 * Fix potential NPE in get_range_slice (CASSANDRA-623)
 * add CRC32 to commitlog entries (CASSANDRA-605)
 * fix data streaming on windows (CASSANDRA-630)
 * GC compacted sstables after cleanup and compaction (CASSANDRA-621)
 * Speed up anti-entropy validation (CASSANDRA-629)
 * Fix anti-entropy assertion error (CASSANDRA-639)
 * Fix pending range conflicts when bootstapping or moving
   multiple nodes at once (CASSANDRA-603)
 * Handle obsolete gossip related to node movement in the case where
   one or more nodes is down when the movement occurs (CASSANDRA-572)
 * Include dead nodes in gossip to avoid a variety of problems
   and fix HH to removed nodes (CASSANDRA-634)
 * return an InvalidRequestException for mal-formed SlicePredicates
   (CASSANDRA-643)
 * fix bug determining closest neighbor for use in multiple datacenters
   (CASSANDRA-648)
 * Vast improvements in anticompaction speed (CASSANDRA-607)
 * Speed up log replay and writes by avoiding redundant serializations
   (CASSANDRA-652)


0.5.0 beta 2
 * Bootstrap improvements (several tickets)
 * add nodeprobe repair anti-entropy feature (CASSANDRA-193, CASSANDRA-520)
 * fix possibility of partition when many nodes restart at once
   in clusters with multiple seeds (CASSANDRA-150)
 * fix NPE in get_range_slice when no data is found (CASSANDRA-578)
 * fix potential NPE in hinted handoff (CASSANDRA-585)
 * fix cleanup of local "system" keyspace (CASSANDRA-576)
 * improve computation of cluster load balance (CASSANDRA-554)
 * added super column read/write, column count, and column/row delete to
   cassandra-cli (CASSANDRA-567, CASSANDRA-594)
 * fix returning live subcolumns of deleted supercolumns (CASSANDRA-583)
 * respect JAVA_HOME in bin/ scripts (several tickets)
 * add StorageService.initClient for fat clients on the JVM (CASSANDRA-535)
   (see contrib/client_only for an example of use)
 * make consistency_level functional in get_range_slice (CASSANDRA-568)
 * optimize key deserialization for RandomPartitioner (CASSANDRA-581)
 * avoid GCing tombstones except on major compaction (CASSANDRA-604)
 * increase failure conviction threshold, resulting in less nodes
   incorrectly (and temporarily) marked as down (CASSANDRA-610)
 * respect memtable thresholds during log replay (CASSANDRA-609)
 * support ConsistencyLevel.ALL on read (CASSANDRA-584)
 * add nodeprobe removetoken command (CASSANDRA-564)


0.5.0 beta
 * Allow multiple simultaneous flushes, improving flush throughput 
   on multicore systems (CASSANDRA-401)
 * Split up locks to improve write and read throughput on multicore systems
   (CASSANDRA-444, CASSANDRA-414)
 * More efficient use of memory during compaction (CASSANDRA-436)
 * autobootstrap option: when enabled, all non-seed nodes will attempt
   to bootstrap when started, until bootstrap successfully
   completes. -b option is removed.  (CASSANDRA-438)
 * Unless a token is manually specified in the configuration xml,
   a bootstraping node will use a token that gives it half the
   keys from the most-heavily-loaded node in the cluster,
   instead of generating a random token. 
   (CASSANDRA-385, CASSANDRA-517)
 * Miscellaneous bootstrap fixes (several tickets)
 * Ability to change a node's token even after it has data on it
   (CASSANDRA-541)
 * Ability to decommission a live node from the ring (CASSANDRA-435)
 * Semi-automatic loadbalancing via nodeprobe (CASSANDRA-192)
 * Add ability to set compaction thresholds at runtime via
   JMX / nodeprobe.  (CASSANDRA-465)
 * Add "comment" field to ColumnFamily definition. (CASSANDRA-481)
 * Additional JMX metrics (CASSANDRA-482)
 * JSON based export and import tools (several tickets)
 * Hinted Handoff fixes (several tickets)
 * Add key cache to improve read performance (CASSANDRA-423)
 * Simplified construction of custom ReplicationStrategy classes
   (CASSANDRA-497)
 * Graphical application (Swing) for ring integrity verification and 
   visualization was added to contrib (CASSANDRA-252)
 * Add DCQUORUM, DCQUORUMSYNC consistency levels and corresponding
   ReplicationStrategy / EndpointSnitch classes.  Experimental.
   (CASSANDRA-492)
 * Web client interface added to contrib (CASSANDRA-457)
 * More-efficient flush for Random, CollatedOPP partitioners 
   for normal writes (CASSANDRA-446) and bulk load (CASSANDRA-420)
 * Add MemtableFlushAfterMinutes, a global replacement for the old 
   per-CF FlushPeriodInMinutes setting (CASSANDRA-463)
 * optimizations to slice reading (CASSANDRA-350) and supercolumn
   queries (CASSANDRA-510)
 * force binding to given listenaddress for nodes with multiple
   interfaces (CASSANDRA-546)
 * stress.py benchmarking tool improvements (several tickets)
 * optimized replica placement code (CASSANDRA-525)
 * faster log replay on restart (CASSANDRA-539, CASSANDRA-540)
 * optimized local-node writes (CASSANDRA-558)
 * added get_range_slice, deprecating get_key_range (CASSANDRA-344)
 * expose TimedOutException to thrift (CASSANDRA-563)
 

0.4.2
 * Add validation disallowing null keys (CASSANDRA-486)
 * Fix race conditions in TCPConnectionManager (CASSANDRA-487)
 * Fix using non-utf8-aware comparison as a sanity check.
   (CASSANDRA-493)
 * Improve default garbage collector options (CASSANDRA-504)
 * Add "nodeprobe flush" (CASSANDRA-505)
 * remove NotFoundException from get_slice throws list (CASSANDRA-518)
 * fix get (not get_slice) of entire supercolumn (CASSANDRA-508)
 * fix null token during bootstrap (CASSANDRA-501)


0.4.1
 * Fix FlushPeriod columnfamily configuration regression
   (CASSANDRA-455)
 * Fix long column name support (CASSANDRA-460)
 * Fix for serializing a row that only contains tombstones
   (CASSANDRA-458)
 * Fix for discarding unneeded commitlog segments (CASSANDRA-459)
 * Add SnapshotBeforeCompaction configuration option (CASSANDRA-426)
 * Fix compaction abort under insufficient disk space (CASSANDRA-473)
 * Fix reading subcolumn slice from tombstoned CF (CASSANDRA-484)
 * Fix race condition in RVH causing occasional NPE (CASSANDRA-478)


0.4.0
 * fix get_key_range problems when a node is down (CASSANDRA-440)
   and add UnavailableException to more Thrift methods
 * Add example EndPointSnitch contrib code (several tickets)


0.4.0 RC2
 * fix SSTable generation clash during compaction (CASSANDRA-418)
 * reject method calls with null parameters (CASSANDRA-308)
 * properly order ranges in nodeprobe output (CASSANDRA-421)
 * fix logging of certain errors on executor threads (CASSANDRA-425)


0.4.0 RC1
 * Bootstrap feature is live; use -b on startup (several tickets)
 * Added multiget api (CASSANDRA-70)
 * fix Deadlock with SelectorManager.doProcess and TcpConnection.write
   (CASSANDRA-392)
 * remove key cache b/c of concurrency bugs in third-party
   CLHM library (CASSANDRA-405)
 * update non-major compaction logic to use two threshold values
   (CASSANDRA-407)
 * add periodic / batch commitlog sync modes (several tickets)
 * inline BatchMutation into batch_insert params (CASSANDRA-403)
 * allow setting the logging level at runtime via mbean (CASSANDRA-402)
 * change default comparator to BytesType (CASSANDRA-400)
 * add forwards-compatible ConsistencyLevel parameter to get_key_range
   (CASSANDRA-322)
 * r/m special case of blocking for local destination when writing with 
   ConsistencyLevel.ZERO (CASSANDRA-399)
 * Fixes to make BinaryMemtable [bulk load interface] useful (CASSANDRA-337);
   see contrib/bmt_example for an example of using it.
 * More JMX properties added (several tickets)
 * Thrift changes (several tickets)
    - Merged _super get methods with the normal ones; return values
      are now of ColumnOrSuperColumn.
    - Similarly, merged batch_insert_super into batch_insert.



0.4.0 beta
 * On-disk data format has changed to allow billions of keys/rows per
   node instead of only millions
 * Multi-keyspace support
 * Scan all sstables for all queries to avoid situations where
   different types of operation on the same ColumnFamily could
   disagree on what data was present
 * Snapshot support via JMX
 * Thrift API has changed a _lot_:
    - removed time-sorted CFs; instead, user-defined comparators
      may be defined on the column names, which are now byte arrays.
      Default comparators are provided for UTF8, Bytes, Ascii, Long (i64),
      and UUID types.
    - removed colon-delimited strings in thrift api in favor of explicit
      structs such as ColumnPath, ColumnParent, etc.  Also normalized
      thrift struct and argument naming.
    - Added columnFamily argument to get_key_range.
    - Change signature of get_slice to accept starting and ending
      columns as well as an offset.  (This allows use of indexes.)
      Added "ascending" flag to allow reasonably-efficient reverse
      scans as well.  Removed get_slice_by_range as redundant.
    - get_key_range operates on one CF at a time
    - changed `block` boolean on insert methods to ConsistencyLevel enum,
      with options of NONE, ONE, QUORUM, and ALL.
    - added similar consistency_level parameter to read methods
    - column-name-set slice with no names given now returns zero columns
      instead of all of them.  ("all" can run your server out of memory.
      use a range-based slice with a high max column count instead.)
 * Removed the web interface. Node information can now be obtained by 
   using the newly introduced nodeprobe utility.
 * More JMX stats
 * Remove magic values from internals (e.g. special key to indicate
   when to flush memtables)
 * Rename configuration "table" to "keyspace"
 * Moved to crash-only design; no more shutdown (just kill the process)
 * Lots of bug fixes

Full list of issues resolved in 0.4 is at https://issues.apache.org/jira/secure/IssueNavigator.jspa?reset=true&&pid=12310865&fixfor=12313862&resolution=1&sorter/field=issuekey&sorter/order=DESC


0.3.0 RC3
 * Fix potential deadlock under load in TCPConnection.
   (CASSANDRA-220)


0.3.0 RC2
 * Fix possible data loss when server is stopped after replaying
   log but before new inserts force memtable flush.
   (CASSANDRA-204)
 * Added BUGS file


0.3.0 RC1
 * Range queries on keys, including user-defined key collation
 * Remove support
 * Workarounds for a weird bug in JDK select/register that seems
   particularly common on VM environments. Cassandra should deploy
   fine on EC2 now
 * Much improved infrastructure: the beginnings of a decent test suite
   ("ant test" for unit tests; "nosetests" for system tests), code
   coverage reporting, etc.
 * Expanded node status reporting via JMX
 * Improved error reporting/logging on both server and client
 * Reduced memory footprint in default configuration
 * Combined blocking and non-blocking versions of insert APIs
 * Added FlushPeriodInMinutes configuration parameter to force
   flushing of infrequently-updated ColumnFamilies<|MERGE_RESOLUTION|>--- conflicted
+++ resolved
@@ -23,9 +23,9 @@
    automatic compactions will only compact 2 or more sstables (CASSANDRA-2575)
  * refuse to apply migrations with older timestamps than the current 
    schema (CASSANDRA-2536)
-<<<<<<< HEAD
  * Allow configuring the number of compaction thread (CASSANDRA-2558)
  * remove unframed Thrift transport option
+ * include indexes in snapshots (CASSANDRA-2596)
 
 
 0.8.0-beta1
@@ -56,11 +56,6 @@
  * cli no longer divides read_repair_chance by 100 (CASSANDRA-2458)
  * made CompactionInfo.getTaskType return an enum (CASSANDRA-2482)
  * add a server-wide cap on measured memtable memory usage (CASSANDRA-2006)
-=======
- * faster flushes and compaction from fixing excessively pessimistic 
-   rebuffering in BRAF (CASSANDRA-2581)
- * include indexes in snapshots (CASSANDRA-2596)
->>>>>>> 282bd51f
 
 
 0.7.5
