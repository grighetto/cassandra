2.1.0-beta2
 * Fail write instead of logging a warning when unable to append to CL
   (CASSANDRA-6764)
 * Eliminate possibility of CL segment appearing twice in active list 
   (CASSANDRA-6557)
 * Apply DONTNEED fadvise to commitlog segments (CASSANDRA-6759)
 * Switch CRC component to Adler and include it for compressed sstables 
   (CASSANDRA-4165)
 * Allow cassandra-stress to set compaction strategy options (CASSANDRA-6451)
 * Add broadcast_rpc_address option to cassandra.yaml (CASSANDRA-5899)
 * Auto reload GossipingPropertyFileSnitch config (CASSANDRA-5897)
 * Fix overflow of memtable_total_space_in_mb (CASSANDRA-6573)
 * Fix ABTC NPE and apply update function correctly (CASSANDRA-6692)
 * Allow nodetool to use a file or prompt for password (CASSANDRA-6660)
 * Fix AIOOBE when concurrently accessing ABSC (CASSANDRA-6742)
 * Fix assertion error in ALTER TYPE RENAME (CASSANDRA-6705)
 * Scrub should not always clear out repaired status (CASSANDRA-5351)
 * Improve handling of range tombstone for wide partitions (CASSANDRA-6446)
 * Fix ClassCastException for compact table with composites (CASSANDRA-6738)
 * Fix potentially repairing with wrong nodes (CASSANDRA-6808)
 * Change caching option syntax (CASSANDRA-6745)
 * Fix stress to do proper counter reads (CASSANDRA-6835)
 * Fix help message for stress counter_write (CASSANDRA-6824)
 * Fix stress smart Thrift client to pick servers correctly (CASSANDRA-6848)
 * Add logging levels (minimal, normal or verbose) to stress tool (CASSANDRA-6849)
 * Fix race condition in Batch CLE (CASSANDRA-6860)
 * Improve cleanup/scrub/upgradesstables failure handling (CASSANDRA-6774)
 * ByteBuffer write() methods for serializing sstables (CASSANDRA-6781)
 * Proper compare function for CollectionType (CASSANDRA-6783)
 * Update native server to Netty 4 (CASSANDRA-6236)
 * Fix off-by-one error in stress (CASSANDRA-6883)
 * Make OpOrder AutoCloseable (CASSANDRA-6901)
 * Remove sync repair JMX interface (CASSANDRA-6900)
 * Add multiple memory allocation options for memtables (CASSANDRA-6689)
Merged from 2.0:
 * Fix race processing range scan responses (CASSANDRA-6820)
 * Allow deleting snapshots from dropped keyspaces (CASSANDRA-6821)
 * Add uuid() function (CASSANDRA-6473)
 * Omit tombstones from schema digests (CASSANDRA-6862)
 * Include correct consistencyLevel in LWT timeout (CASSANDRA-6884)
 * Lower chances for losing new SSTables during nodetool refresh and
   ColumnFamilyStore.loadNewSSTables (CASSANDRA-6514)
 * Add support for DELETE ... IF EXISTS to CQL3 (CASSANDRA-5708)
 * Update hadoop_cql3_word_count example (CASSANDRA-6793)
 * Fix handling of RejectedExecution in sync Thrift server (CASSANDRA-6788)
 * Log more information when exceeding tombstone_warn_threshold (CASSANDRA-6865)
 * Fix truncate to not abort due to unreachable fat clients (CASSANDRA-6864)
 * Fix schema concurrency exceptions (CASSANDRA-6841)
 * Fix leaking validator FH in StreamWriter (CASSANDRA-6832)
 * fix nodetool getsstables for blob PK (CASSANDRA-6803)
 * Fix saving triggers to schema (CASSANDRA-6789)
 * Fix trigger mutations when base mutation list is immutable (CASSANDRA-6790)
 * Fix accounting in FileCacheService to allow re-using RAR (CASSANDRA-6838)
 * Fix static counter columns (CASSANDRA-6827)
 * Restore expiring->deleted (cell) compaction optimization (CASSANDRA-6844)
 * Fix CompactionManager.needsCleanup (CASSANDRA-6845)
 * Correctly compare BooleanType values other than 0 and 1 (CASSANDRA-6779)
 * Read message id as string from earlier versions (CASSANDRA-6840)
 * Properly use the Paxos consistency for (non-protocol) batch (CASSANDRA-6837)
 * Add paranoid disk failure option (CASSANDRA-6646)
 * Improve PerRowSecondaryIndex performance (CASSANDRA-6876)
 * Extend triggers to support CAS updates (CASSANDRA-6882)
 * Static columns with IF NOT EXISTS don't always work as expected (CASSANDRA-6873)
 * Fix paging with SELECT DISTINCT (CASSANDRA-6857)
 * Fix UnsupportedOperationException on CAS timeout (CASSANDRA-6923)
<<<<<<< HEAD
=======
 * Improve MeteredFlusher handling of MF-unaffected column families
   (CASSANDRA-6867)
 * Add CqlRecordReader using native pagination (CASSANDRA-6311)
>>>>>>> d7cb9700
Merged from 1.2:
 * Add UNLOGGED, COUNTER options to BATCH documentation (CASSANDRA-6816)
 * add extra SSL cipher suites (CASSANDRA-6613)
 * fix nodetool getsstables for blob PK (CASSANDRA-6803)


2.0.6
 * Avoid race-prone second "scrub" of system keyspace (CASSANDRA-6797)
 * Pool CqlRecordWriter clients by inetaddress rather than Range 
   (CASSANDRA-6665)
 * Fix compaction_history timestamps (CASSANDRA-6784)
 * Compare scores of full replica ordering in DES (CASSANDRA-6883)
 * fix CME in SessionInfo updateProgress affecting netstats (CASSANDRA-6577)
 * Allow repairing between specific replicas (CASSANDRA-6440)
 * Allow per-dc enabling of hints (CASSANDRA-6157)
 * Add compatibility for Hadoop 0.2.x (CASSANDRA-5201)
 * Fix EstimatedHistogram races (CASSANDRA-6682)
 * Failure detector correctly converts initial value to nanos (CASSANDRA-6658)
 * Add nodetool taketoken to relocate vnodes (CASSANDRA-4445)
 * Fix upgradesstables NPE for non-CF-based indexes (CASSANDRA-6645)
 * Expose bulk loading progress over JMX (CASSANDRA-4757)
 * Correctly handle null with IF conditions and TTL (CASSANDRA-6623)
 * Account for range/row tombstones in tombstone drop
   time histogram (CASSANDRA-6522)
 * Stop CommitLogSegment.close() from calling sync() (CASSANDRA-6652)
 * Make commitlog failure handling configurable (CASSANDRA-6364)
 * Avoid overlaps in LCS (CASSANDRA-6688)
 * Improve support for paginating over composites (CASSANDRA-4851)
 * Fix count(*) queries in a mixed cluster (CASSANDRA-6707)
 * Improve repair tasks(snapshot, differencing) concurrency (CASSANDRA-6566)
 * Fix replaying pre-2.0 commit logs (CASSANDRA-6714)
 * Add static columns to CQL3 (CASSANDRA-6561)
 * Optimize single partition batch statements (CASSANDRA-6737)
 * Disallow post-query re-ordering when paging (CASSANDRA-6722)
 * Fix potential paging bug with deleted columns (CASSANDRA-6748)
 * Fix NPE on BulkLoader caused by losing StreamEvent (CASSANDRA-6636)
 * Fix truncating compression metadata (CASSANDRA-6791)
 * Add CMSClassUnloadingEnabled JVM option (CASSANDRA-6541)
 * Catch memtable flush exceptions during shutdown (CASSANDRA-6735)
 * Fix upgradesstables NPE for non-CF-based indexes (CASSANDRA-6645)
 * Fix UPDATE updating PRIMARY KEY columns implicitly (CASSANDRA-6782)
 * Fix IllegalArgumentException when updating from 1.2 with SuperColumns
   (CASSANDRA-6733)
 * FBUtilities.singleton() should use the CF comparator (CASSANDRA-6778)
 * Fix CQLSStableWriter.addRow(Map<String, Object>) (CASSANDRA-6526)
 * Fix HSHA server introducing corrupt data (CASSANDRA-6285)
 * Fix CAS conditions for COMPACT STORAGE tables (CASSANDRA-6813)
 * Fix saving triggers to schema (CASSANDRA-6789)
 * Fix trigger mutations when base mutation list is immutable (CASSANDRA-6790)
 * Fix accounting in FileCacheService to allow re-using RAR (CASSANDRA-6838)
 * Fix static counter columns (CASSANDRA-6827)
 * Restore expiring->deleted (cell) compaction optimization (CASSANDRA-6844)
 * Fix CompactionManager.needsCleanup (CASSANDRA-6845)
 * Correctly compare BooleanType values other than 0 and 1 (CASSANDRA-6779)
 * Read message id as string from earlier versions (CASSANDRA-6840)
 * Properly use the Paxos consistency for (non-protocol) batch (CASSANDRA-6837)


2.1.0-beta1
 * Add flush directory distinct from compaction directories (CASSANDRA-6357)
 * Require JNA by default (CASSANDRA-6575)
 * add listsnapshots command to nodetool (CASSANDRA-5742)
 * Introduce AtomicBTreeColumns (CASSANDRA-6271, 6692)
 * Multithreaded commitlog (CASSANDRA-3578)
 * allocate fixed index summary memory pool and resample cold index summaries 
   to use less memory (CASSANDRA-5519)
 * Removed multithreaded compaction (CASSANDRA-6142)
 * Parallelize fetching rows for low-cardinality indexes (CASSANDRA-1337)
 * change logging from log4j to logback (CASSANDRA-5883)
 * switch to LZ4 compression for internode communication (CASSANDRA-5887)
 * Stop using Thrift-generated Index* classes internally (CASSANDRA-5971)
 * Remove 1.2 network compatibility code (CASSANDRA-5960)
 * Remove leveled json manifest migration code (CASSANDRA-5996)
 * Remove CFDefinition (CASSANDRA-6253)
 * Use AtomicIntegerFieldUpdater in RefCountedMemory (CASSANDRA-6278)
 * User-defined types for CQL3 (CASSANDRA-5590)
 * Use of o.a.c.metrics in nodetool (CASSANDRA-5871, 6406)
 * Batch read from OTC's queue and cleanup (CASSANDRA-1632)
 * Secondary index support for collections (CASSANDRA-4511, 6383)
 * SSTable metadata(Stats.db) format change (CASSANDRA-6356)
 * Push composites support in the storage engine
   (CASSANDRA-5417, CASSANDRA-6520)
 * Add snapshot space used to cfstats (CASSANDRA-6231)
 * Add cardinality estimator for key count estimation (CASSANDRA-5906)
 * CF id is changed to be non-deterministic. Data dir/key cache are created
   uniquely for CF id (CASSANDRA-5202)
 * New counters implementation (CASSANDRA-6504)
 * Replace UnsortedColumns, EmptyColumns, TreeMapBackedSortedColumns with new
   ArrayBackedSortedColumns (CASSANDRA-6630, CASSANDRA-6662, CASSANDRA-6690)
 * Add option to use row cache with a given amount of rows (CASSANDRA-5357)
 * Avoid repairing already repaired data (CASSANDRA-5351)
 * Reject counter updates with USING TTL/TIMESTAMP (CASSANDRA-6649)
 * Replace index_interval with min/max_index_interval (CASSANDRA-6379)
 * Lift limitation that order by columns must be selected for IN queries (CASSANDRA-4911)


2.0.5
 * Reduce garbage generated by bloom filter lookups (CASSANDRA-6609)
 * Add ks.cf names to tombstone logging (CASSANDRA-6597)
 * Use LOCAL_QUORUM for LWT operations at LOCAL_SERIAL (CASSANDRA-6495)
 * Wait for gossip to settle before accepting client connections (CASSANDRA-4288)
 * Delete unfinished compaction incrementally (CASSANDRA-6086)
 * Allow specifying custom secondary index options in CQL3 (CASSANDRA-6480)
 * Improve replica pinning for cache efficiency in DES (CASSANDRA-6485)
 * Fix LOCAL_SERIAL from thrift (CASSANDRA-6584)
 * Don't special case received counts in CAS timeout exceptions (CASSANDRA-6595)
 * Add support for 2.1 global counter shards (CASSANDRA-6505)
 * Fix NPE when streaming connection is not yet established (CASSANDRA-6210)
 * Avoid rare duplicate read repair triggering (CASSANDRA-6606)
 * Fix paging discardFirst (CASSANDRA-6555)
 * Fix ArrayIndexOutOfBoundsException in 2ndary index query (CASSANDRA-6470)
 * Release sstables upon rebuilding 2i (CASSANDRA-6635)
 * Add AbstractCompactionStrategy.startup() method (CASSANDRA-6637)
 * SSTableScanner may skip rows during cleanup (CASSANDRA-6638)
 * sstables from stalled repair sessions can resurrect deleted data (CASSANDRA-6503)
 * Switch stress to use ITransportFactory (CASSANDRA-6641)
 * Fix IllegalArgumentException during prepare (CASSANDRA-6592)
 * Fix possible loss of 2ndary index entries during compaction (CASSANDRA-6517)
 * Fix direct Memory on architectures that do not support unaligned long access
   (CASSANDRA-6628)
 * Let scrub optionally skip broken counter partitions (CASSANDRA-5930)
Merged from 1.2:
 * fsync compression metadata (CASSANDRA-6531)
 * Validate CF existence on execution for prepared statement (CASSANDRA-6535)
 * Add ability to throttle batchlog replay (CASSANDRA-6550)
 * Fix executing LOCAL_QUORUM with SimpleStrategy (CASSANDRA-6545)
 * Avoid StackOverflow when using large IN queries (CASSANDRA-6567)
 * Nodetool upgradesstables includes secondary indexes (CASSANDRA-6598)
 * Paginate batchlog replay (CASSANDRA-6569)
 * skip blocking on streaming during drain (CASSANDRA-6603)
 * Improve error message when schema doesn't match loaded sstable (CASSANDRA-6262)
 * Add properties to adjust FD initial value and max interval (CASSANDRA-4375)
 * Fix preparing with batch and delete from collection (CASSANDRA-6607)
 * Fix ABSC reverse iterator's remove() method (CASSANDRA-6629)
 * Handle host ID conflicts properly (CASSANDRA-6615)
 * Move handling of migration event source to solve bootstrap race. (CASSANDRA-6648)
 * Make sure compaction throughput value doesn't overflow with int math (CASSANDRA-6647)


2.0.4
 * Allow removing snapshots of no-longer-existing CFs (CASSANDRA-6418)
 * add StorageService.stopDaemon() (CASSANDRA-4268)
 * add IRE for invalid CF supplied to get_count (CASSANDRA-5701)
 * add client encryption support to sstableloader (CASSANDRA-6378)
 * Fix accept() loop for SSL sockets post-shutdown (CASSANDRA-6468)
 * Fix size-tiered compaction in LCS L0 (CASSANDRA-6496)
 * Fix assertion failure in filterColdSSTables (CASSANDRA-6483)
 * Fix row tombstones in larger-than-memory compactions (CASSANDRA-6008)
 * Fix cleanup ClassCastException (CASSANDRA-6462)
 * Reduce gossip memory use by interning VersionedValue strings (CASSANDRA-6410)
 * Allow specifying datacenters to participate in a repair (CASSANDRA-6218)
 * Fix divide-by-zero in PCI (CASSANDRA-6403)
 * Fix setting last compacted key in the wrong level for LCS (CASSANDRA-6284)
 * Add millisecond precision formats to the timestamp parser (CASSANDRA-6395)
 * Expose a total memtable size metric for a CF (CASSANDRA-6391)
 * cqlsh: handle symlinks properly (CASSANDRA-6425)
 * Fix potential infinite loop when paging query with IN (CASSANDRA-6464)
 * Fix assertion error in AbstractQueryPager.discardFirst (CASSANDRA-6447)
 * Fix streaming older SSTable yields unnecessary tombstones (CASSANDRA-6527)
Merged from 1.2:
 * Improved error message on bad properties in DDL queries (CASSANDRA-6453)
 * Randomize batchlog candidates selection (CASSANDRA-6481)
 * Fix thundering herd on endpoint cache invalidation (CASSANDRA-6345, 6485)
 * Improve batchlog write performance with vnodes (CASSANDRA-6488)
 * cqlsh: quote single quotes in strings inside collections (CASSANDRA-6172)
 * Improve gossip performance for typical messages (CASSANDRA-6409)
 * Throw IRE if a prepared statement has more markers than supported 
   (CASSANDRA-5598)
 * Expose Thread metrics for the native protocol server (CASSANDRA-6234)
 * Change snapshot response message verb to INTERNAL to avoid dropping it 
   (CASSANDRA-6415)
 * Warn when collection read has > 65K elements (CASSANDRA-5428)
 * Fix cache persistence when both row and key cache are enabled 
   (CASSANDRA-6413)
 * (Hadoop) add describe_local_ring (CASSANDRA-6268)
 * Fix handling of concurrent directory creation failure (CASSANDRA-6459)
 * Allow executing CREATE statements multiple times (CASSANDRA-6471)
 * Don't send confusing info with timeouts (CASSANDRA-6491)
 * Don't resubmit counter mutation runnables internally (CASSANDRA-6427)
 * Don't drop local mutations without a hint (CASSANDRA-6510)
 * Don't allow null max_hint_window_in_ms (CASSANDRA-6419)
 * Validate SliceRange start and finish lengths (CASSANDRA-6521)


2.0.3
 * Fix FD leak on slice read path (CASSANDRA-6275)
 * Cancel read meter task when closing SSTR (CASSANDRA-6358)
 * free off-heap IndexSummary during bulk (CASSANDRA-6359)
 * Recover from IOException in accept() thread (CASSANDRA-6349)
 * Improve Gossip tolerance of abnormally slow tasks (CASSANDRA-6338)
 * Fix trying to hint timed out counter writes (CASSANDRA-6322)
 * Allow restoring specific columnfamilies from archived CL (CASSANDRA-4809)
 * Avoid flushing compaction_history after each operation (CASSANDRA-6287)
 * Fix repair assertion error when tombstones expire (CASSANDRA-6277)
 * Skip loading corrupt key cache (CASSANDRA-6260)
 * Fixes for compacting larger-than-memory rows (CASSANDRA-6274)
 * Compact hottest sstables first and optionally omit coldest from
   compaction entirely (CASSANDRA-6109)
 * Fix modifying column_metadata from thrift (CASSANDRA-6182)
 * cqlsh: fix LIST USERS output (CASSANDRA-6242)
 * Add IRequestSink interface (CASSANDRA-6248)
 * Update memtable size while flushing (CASSANDRA-6249)
 * Provide hooks around CQL2/CQL3 statement execution (CASSANDRA-6252)
 * Require Permission.SELECT for CAS updates (CASSANDRA-6247)
 * New CQL-aware SSTableWriter (CASSANDRA-5894)
 * Reject CAS operation when the protocol v1 is used (CASSANDRA-6270)
 * Correctly throw error when frame too large (CASSANDRA-5981)
 * Fix serialization bug in PagedRange with 2ndary indexes (CASSANDRA-6299)
 * Fix CQL3 table validation in Thrift (CASSANDRA-6140)
 * Fix bug missing results with IN clauses (CASSANDRA-6327)
 * Fix paging with reversed slices (CASSANDRA-6343)
 * Set minTimestamp correctly to be able to drop expired sstables (CASSANDRA-6337)
 * Support NaN and Infinity as float literals (CASSANDRA-6003)
 * Remove RF from nodetool ring output (CASSANDRA-6289)
 * Fix attempting to flush empty rows (CASSANDRA-6374)
 * Fix potential out of bounds exception when paging (CASSANDRA-6333)
Merged from 1.2:
 * Optimize FD phi calculation (CASSANDRA-6386)
 * Improve initial FD phi estimate when starting up (CASSANDRA-6385)
 * Don't list CQL3 table in CLI describe even if named explicitely 
   (CASSANDRA-5750)
 * Invalidate row cache when dropping CF (CASSANDRA-6351)
 * add non-jamm path for cached statements (CASSANDRA-6293)
 * (Hadoop) Require CFRR batchSize to be at least 2 (CASSANDRA-6114)
 * Fix altering column types (CASSANDRA-6185)
 * cqlsh: fix CREATE/ALTER WITH completion (CASSANDRA-6196)
 * add windows bat files for shell commands (CASSANDRA-6145)
 * Fix potential stack overflow during range tombstones insertion (CASSANDRA-6181)
 * (Hadoop) Make LOCAL_ONE the default consistency level (CASSANDRA-6214)
 * Require logging in for Thrift CQL2/3 statement preparation (CASSANDRA-6254)
 * restrict max_num_tokens to 1536 (CASSANDRA-6267)
 * Nodetool gets default JMX port from cassandra-env.sh (CASSANDRA-6273)
 * make calculatePendingRanges asynchronous (CASSANDRA-6244)
 * Remove blocking flushes in gossip thread (CASSANDRA-6297)
 * Fix potential socket leak in connectionpool creation (CASSANDRA-6308)
 * Allow LOCAL_ONE/LOCAL_QUORUM to work with SimpleStrategy (CASSANDRA-6238)
 * cqlsh: handle 'null' as session duration (CASSANDRA-6317)
 * Fix json2sstable handling of range tombstones (CASSANDRA-6316)
 * Fix missing one row in reverse query (CASSANDRA-6330)
 * Fix reading expired row value from row cache (CASSANDRA-6325)
 * Fix AssertionError when doing set element deletion (CASSANDRA-6341)
 * Make CL code for the native protocol match the one in C* 2.0
   (CASSANDRA-6347)
 * Disallow altering CQL3 table from thrift (CASSANDRA-6370)
 * Fix size computation of prepared statement (CASSANDRA-6369)


2.0.2
 * Update FailureDetector to use nanontime (CASSANDRA-4925)
 * Fix FileCacheService regressions (CASSANDRA-6149)
 * Never return WriteTimeout for CL.ANY (CASSANDRA-6132)
 * Fix race conditions in bulk loader (CASSANDRA-6129)
 * Add configurable metrics reporting (CASSANDRA-4430)
 * drop queries exceeding a configurable number of tombstones (CASSANDRA-6117)
 * Track and persist sstable read activity (CASSANDRA-5515)
 * Fixes for speculative retry (CASSANDRA-5932, CASSANDRA-6194)
 * Improve memory usage of metadata min/max column names (CASSANDRA-6077)
 * Fix thrift validation refusing row markers on CQL3 tables (CASSANDRA-6081)
 * Fix insertion of collections with CAS (CASSANDRA-6069)
 * Correctly send metadata on SELECT COUNT (CASSANDRA-6080)
 * Track clients' remote addresses in ClientState (CASSANDRA-6070)
 * Create snapshot dir if it does not exist when migrating
   leveled manifest (CASSANDRA-6093)
 * make sequential nodetool repair the default (CASSANDRA-5950)
 * Add more hooks for compaction strategy implementations (CASSANDRA-6111)
 * Fix potential NPE on composite 2ndary indexes (CASSANDRA-6098)
 * Delete can potentially be skipped in batch (CASSANDRA-6115)
 * Allow alter keyspace on system_traces (CASSANDRA-6016)
 * Disallow empty column names in cql (CASSANDRA-6136)
 * Use Java7 file-handling APIs and fix file moving on Windows (CASSANDRA-5383)
 * Save compaction history to system keyspace (CASSANDRA-5078)
 * Fix NPE if StorageService.getOperationMode() is executed before full startup (CASSANDRA-6166)
 * CQL3: support pre-epoch longs for TimestampType (CASSANDRA-6212)
 * Add reloadtriggers command to nodetool (CASSANDRA-4949)
 * cqlsh: ignore empty 'value alias' in DESCRIBE (CASSANDRA-6139)
 * Fix sstable loader (CASSANDRA-6205)
 * Reject bootstrapping if the node already exists in gossip (CASSANDRA-5571)
 * Fix NPE while loading paxos state (CASSANDRA-6211)
 * cqlsh: add SHOW SESSION <tracing-session> command (CASSANDRA-6228)
 * Reject bootstrapping if the node already exists in gossip (CASSANDRA-5571)
 * Fix NPE while loading paxos state (CASSANDRA-6211)
 * cqlsh: add SHOW SESSION <tracing-session> command (CASSANDRA-6228)
Merged from 1.2:
 * (Hadoop) Require CFRR batchSize to be at least 2 (CASSANDRA-6114)
 * Add a warning for small LCS sstable size (CASSANDRA-6191)
 * Add ability to list specific KS/CF combinations in nodetool cfstats (CASSANDRA-4191)
 * Mark CF clean if a mutation raced the drop and got it marked dirty (CASSANDRA-5946)
 * Add a LOCAL_ONE consistency level (CASSANDRA-6202)
 * Limit CQL prepared statement cache by size instead of count (CASSANDRA-6107)
 * Tracing should log write failure rather than raw exceptions (CASSANDRA-6133)
 * lock access to TM.endpointToHostIdMap (CASSANDRA-6103)
 * Allow estimated memtable size to exceed slab allocator size (CASSANDRA-6078)
 * Start MeteredFlusher earlier to prevent OOM during CL replay (CASSANDRA-6087)
 * Avoid sending Truncate command to fat clients (CASSANDRA-6088)
 * Allow cache-keys-to-save to be set at runtime (CASSANDRA-5980)
 * Allow where clause conditions to be in parenthesis (CASSANDRA-6037)
 * Do not open non-ssl storage port if encryption option is all (CASSANDRA-3916)
 * Move batchlog replay to its own executor (CASSANDRA-6079)
 * Add tombstone debug threshold and histogram (CASSANDRA-6042, 6057)
 * Enable tcp keepalive on incoming connections (CASSANDRA-4053)
 * Fix fat client schema pull NPE (CASSANDRA-6089)
 * Fix memtable flushing for indexed tables (CASSANDRA-6112)
 * Fix skipping columns with multiple slices (CASSANDRA-6119)
 * Expose connected thrift + native client counts (CASSANDRA-5084)
 * Optimize auth setup (CASSANDRA-6122)
 * Trace index selection (CASSANDRA-6001)
 * Update sstablesPerReadHistogram to use biased sampling (CASSANDRA-6164)
 * Log UnknownColumnfamilyException when closing socket (CASSANDRA-5725)
 * Properly error out on CREATE INDEX for counters table (CASSANDRA-6160)
 * Handle JMX notification failure for repair (CASSANDRA-6097)
 * (Hadoop) Fetch no more than 128 splits in parallel (CASSANDRA-6169)
 * stress: add username/password authentication support (CASSANDRA-6068)
 * Fix indexed queries with row cache enabled on parent table (CASSANDRA-5732)
 * Fix compaction race during columnfamily drop (CASSANDRA-5957)
 * Fix validation of empty column names for compact tables (CASSANDRA-6152)
 * Skip replaying mutations that pass CRC but fail to deserialize (CASSANDRA-6183)
 * Rework token replacement to use replace_address (CASSANDRA-5916)
 * Fix altering column types (CASSANDRA-6185)
 * cqlsh: fix CREATE/ALTER WITH completion (CASSANDRA-6196)
 * Fix altering column types (CASSANDRA-6185)
 * cqlsh: fix CREATE/ALTER WITH completion (CASSANDRA-6196)
 * add windows bat files for shell commands (CASSANDRA-6145)
 * Fix potential stack overflow during range tombstones insertion (CASSANDRA-6181)
 * (Hadoop) Make LOCAL_ONE the default consistency level (CASSANDRA-6214)


2.0.1
 * Fix bug that could allow reading deleted data temporarily (CASSANDRA-6025)
 * Improve memory use defaults (CASSANDRA-6059)
 * Make ThriftServer more easlly extensible (CASSANDRA-6058)
 * Remove Hadoop dependency from ITransportFactory (CASSANDRA-6062)
 * add file_cache_size_in_mb setting (CASSANDRA-5661)
 * Improve error message when yaml contains invalid properties (CASSANDRA-5958)
 * Improve leveled compaction's ability to find non-overlapping L0 compactions
   to work on concurrently (CASSANDRA-5921)
 * Notify indexer of columns shadowed by range tombstones (CASSANDRA-5614)
 * Log Merkle tree stats (CASSANDRA-2698)
 * Switch from crc32 to adler32 for compressed sstable checksums (CASSANDRA-5862)
 * Improve offheap memcpy performance (CASSANDRA-5884)
 * Use a range aware scanner for cleanup (CASSANDRA-2524)
 * Cleanup doesn't need to inspect sstables that contain only local data
   (CASSANDRA-5722)
 * Add ability for CQL3 to list partition keys (CASSANDRA-4536)
 * Improve native protocol serialization (CASSANDRA-5664)
 * Upgrade Thrift to 0.9.1 (CASSANDRA-5923)
 * Require superuser status for adding triggers (CASSANDRA-5963)
 * Make standalone scrubber handle old and new style leveled manifest
   (CASSANDRA-6005)
 * Fix paxos bugs (CASSANDRA-6012, 6013, 6023)
 * Fix paged ranges with multiple replicas (CASSANDRA-6004)
 * Fix potential AssertionError during tracing (CASSANDRA-6041)
 * Fix NPE in sstablesplit (CASSANDRA-6027)
 * Migrate pre-2.0 key/value/column aliases to system.schema_columns
   (CASSANDRA-6009)
 * Paging filter empty rows too agressively (CASSANDRA-6040)
 * Support variadic parameters for IN clauses (CASSANDRA-4210)
 * cqlsh: return the result of CAS writes (CASSANDRA-5796)
 * Fix validation of IN clauses with 2ndary indexes (CASSANDRA-6050)
 * Support named bind variables in CQL (CASSANDRA-6033)
Merged from 1.2:
 * Allow cache-keys-to-save to be set at runtime (CASSANDRA-5980)
 * Avoid second-guessing out-of-space state (CASSANDRA-5605)
 * Tuning knobs for dealing with large blobs and many CFs (CASSANDRA-5982)
 * (Hadoop) Fix CQLRW for thrift tables (CASSANDRA-6002)
 * Fix possible divide-by-zero in HHOM (CASSANDRA-5990)
 * Allow local batchlog writes for CL.ANY (CASSANDRA-5967)
 * Upgrade metrics-core to version 2.2.0 (CASSANDRA-5947)
 * Add snitch, schema version, cluster, partitioner to JMX (CASSANDRA-5881)
 * Fix CqlRecordWriter with composite keys (CASSANDRA-5949)
 * Add snitch, schema version, cluster, partitioner to JMX (CASSANDRA-5881)
 * Allow disabling SlabAllocator (CASSANDRA-5935)
 * Make user-defined compaction JMX blocking (CASSANDRA-4952)
 * Fix streaming does not transfer wrapped range (CASSANDRA-5948)
 * Fix loading index summary containing empty key (CASSANDRA-5965)
 * Correctly handle limits in CompositesSearcher (CASSANDRA-5975)
 * Pig: handle CQL collections (CASSANDRA-5867)
 * Pass the updated cf to the PRSI index() method (CASSANDRA-5999)
 * Allow empty CQL3 batches (as no-op) (CASSANDRA-5994)
 * Support null in CQL3 functions (CASSANDRA-5910)
 * Replace the deprecated MapMaker with CacheLoader (CASSANDRA-6007)
 * Add SSTableDeletingNotification to DataTracker (CASSANDRA-6010)
 * Fix snapshots in use get deleted during snapshot repair (CASSANDRA-6011)
 * Move hints and exception count to o.a.c.metrics (CASSANDRA-6017)
 * Fix memory leak in snapshot repair (CASSANDRA-6047)
 * Fix sstable2sjon for CQL3 tables (CASSANDRA-5852)


2.0.0
 * Fix thrift validation when inserting into CQL3 tables (CASSANDRA-5138)
 * Fix periodic memtable flushing behavior with clean memtables (CASSANDRA-5931)
 * Fix dateOf() function for pre-2.0 timestamp columns (CASSANDRA-5928)
 * Fix SSTable unintentionally loads BF when opened for batch (CASSANDRA-5938)
 * Add stream session progress to JMX (CASSANDRA-4757)
 * Fix NPE during CAS operation (CASSANDRA-5925)
Merged from 1.2:
 * Fix getBloomFilterDiskSpaceUsed for AlwaysPresentFilter (CASSANDRA-5900)
 * Don't announce schema version until we've loaded the changes locally
   (CASSANDRA-5904)
 * Fix to support off heap bloom filters size greater than 2 GB (CASSANDRA-5903)
 * Properly handle parsing huge map and set literals (CASSANDRA-5893)


2.0.0-rc2
 * enable vnodes by default (CASSANDRA-5869)
 * fix CAS contention timeout (CASSANDRA-5830)
 * fix HsHa to respect max frame size (CASSANDRA-4573)
 * Fix (some) 2i on composite components omissions (CASSANDRA-5851)
 * cqlsh: add DESCRIBE FULL SCHEMA variant (CASSANDRA-5880)
Merged from 1.2:
 * Correctly validate sparse composite cells in scrub (CASSANDRA-5855)
 * Add KeyCacheHitRate metric to CF metrics (CASSANDRA-5868)
 * cqlsh: add support for multiline comments (CASSANDRA-5798)
 * Handle CQL3 SELECT duplicate IN restrictions on clustering columns
   (CASSANDRA-5856)


2.0.0-rc1
 * improve DecimalSerializer performance (CASSANDRA-5837)
 * fix potential spurious wakeup in AsyncOneResponse (CASSANDRA-5690)
 * fix schema-related trigger issues (CASSANDRA-5774)
 * Better validation when accessing CQL3 table from thrift (CASSANDRA-5138)
 * Fix assertion error during repair (CASSANDRA-5801)
 * Fix range tombstone bug (CASSANDRA-5805)
 * DC-local CAS (CASSANDRA-5797)
 * Add a native_protocol_version column to the system.local table (CASSANRDA-5819)
 * Use index_interval from cassandra.yaml when upgraded (CASSANDRA-5822)
 * Fix buffer underflow on socket close (CASSANDRA-5792)
Merged from 1.2:
 * Fix reading DeletionTime from 1.1-format sstables (CASSANDRA-5814)
 * cqlsh: add collections support to COPY (CASSANDRA-5698)
 * retry important messages for any IOException (CASSANDRA-5804)
 * Allow empty IN relations in SELECT/UPDATE/DELETE statements (CASSANDRA-5626)
 * cqlsh: fix crashing on Windows due to libedit detection (CASSANDRA-5812)
 * fix bulk-loading compressed sstables (CASSANDRA-5820)
 * (Hadoop) fix quoting in CqlPagingRecordReader and CqlRecordWriter 
   (CASSANDRA-5824)
 * update default LCS sstable size to 160MB (CASSANDRA-5727)
 * Allow compacting 2Is via nodetool (CASSANDRA-5670)
 * Hex-encode non-String keys in OPP (CASSANDRA-5793)
 * nodetool history logging (CASSANDRA-5823)
 * (Hadoop) fix support for Thrift tables in CqlPagingRecordReader 
   (CASSANDRA-5752)
 * add "all time blocked" to StatusLogger output (CASSANDRA-5825)
 * Future-proof inter-major-version schema migrations (CASSANDRA-5845)
 * (Hadoop) add CqlPagingRecordReader support for ReversedType in Thrift table
   (CASSANDRA-5718)
 * Add -no-snapshot option to scrub (CASSANDRA-5891)
 * Fix to support off heap bloom filters size greater than 2 GB (CASSANDRA-5903)
 * Properly handle parsing huge map and set literals (CASSANDRA-5893)
 * Fix LCS L0 compaction may overlap in L1 (CASSANDRA-5907)
 * New sstablesplit tool to split large sstables offline (CASSANDRA-4766)
 * Fix potential deadlock in native protocol server (CASSANDRA-5926)
 * Disallow incompatible type change in CQL3 (CASSANDRA-5882)
Merged from 1.1:
 * Correctly validate sparse composite cells in scrub (CASSANDRA-5855)


2.0.0-beta2
 * Replace countPendingHints with Hints Created metric (CASSANDRA-5746)
 * Allow nodetool with no args, and with help to run without a server (CASSANDRA-5734)
 * Cleanup AbstractType/TypeSerializer classes (CASSANDRA-5744)
 * Remove unimplemented cli option schema-mwt (CASSANDRA-5754)
 * Support range tombstones in thrift (CASSANDRA-5435)
 * Normalize table-manipulating CQL3 statements' class names (CASSANDRA-5759)
 * cqlsh: add missing table options to DESCRIBE output (CASSANDRA-5749)
 * Fix assertion error during repair (CASSANDRA-5757)
 * Fix bulkloader (CASSANDRA-5542)
 * Add LZ4 compression to the native protocol (CASSANDRA-5765)
 * Fix bugs in the native protocol v2 (CASSANDRA-5770)
 * CAS on 'primary key only' table (CASSANDRA-5715)
 * Support streaming SSTables of old versions (CASSANDRA-5772)
 * Always respect protocol version in native protocol (CASSANDRA-5778)
 * Fix ConcurrentModificationException during streaming (CASSANDRA-5782)
 * Update deletion timestamp in Commit#updatesWithPaxosTime (CASSANDRA-5787)
 * Thrift cas() method crashes if input columns are not sorted (CASSANDRA-5786)
 * Order columns names correctly when querying for CAS (CASSANDRA-5788)
 * Fix streaming retry (CASSANDRA-5775)
Merged from 1.2:
 * if no seeds can be a reached a node won't start in a ring by itself (CASSANDRA-5768)
 * add cassandra.unsafesystem property (CASSANDRA-5704)
 * (Hadoop) quote identifiers in CqlPagingRecordReader (CASSANDRA-5763)
 * Add replace_node functionality for vnodes (CASSANDRA-5337)
 * Add timeout events to query traces (CASSANDRA-5520)
 * Fix serialization of the LEFT gossip value (CASSANDRA-5696)
 * Pig: support for cql3 tables (CASSANDRA-5234)
 * cqlsh: Don't show 'null' in place of empty values (CASSANDRA-5675)
 * Race condition in detecting version on a mixed 1.1/1.2 cluster
   (CASSANDRA-5692)
 * Fix skipping range tombstones with reverse queries (CASSANDRA-5712)
 * Expire entries out of ThriftSessionManager (CASSANDRA-5719)
 * Don't keep ancestor information in memory (CASSANDRA-5342)
 * cqlsh: fix handling of semicolons inside BATCH queries (CASSANDRA-5697)
 * Expose native protocol server status in nodetool info (CASSANDRA-5735)
 * Fix pathetic performance of range tombstones (CASSANDRA-5677)
 * Fix querying with an empty (impossible) range (CASSANDRA-5573)
 * cqlsh: handle CUSTOM 2i in DESCRIBE output (CASSANDRA-5760)
 * Fix minor bug in Range.intersects(Bound) (CASSANDRA-5771)
 * cqlsh: handle disabled compression in DESCRIBE output (CASSANDRA-5766)
 * Ensure all UP events are notified on the native protocol (CASSANDRA-5769)
 * Fix formatting of sstable2json with multiple -k arguments (CASSANDRA-5781)
 * Don't rely on row marker for queries in general to hide lost markers
   after TTL expires (CASSANDRA-5762)
 * Sort nodetool help output (CASSANDRA-5776)
 * Fix column expiring during 2 phases compaction (CASSANDRA-5799)
 * now() is being rejected in INSERTs when inside collections (CASSANDRA-5795)


2.0.0-beta1
 * Add support for indexing clustered columns (CASSANDRA-5125)
 * Removed on-heap row cache (CASSANDRA-5348)
 * use nanotime consistently for node-local timeouts (CASSANDRA-5581)
 * Avoid unnecessary second pass on name-based queries (CASSANDRA-5577)
 * Experimental triggers (CASSANDRA-1311)
 * JEMalloc support for off-heap allocation (CASSANDRA-3997)
 * Single-pass compaction (CASSANDRA-4180)
 * Removed token range bisection (CASSANDRA-5518)
 * Removed compatibility with pre-1.2.5 sstables and network messages
   (CASSANDRA-5511)
 * removed PBSPredictor (CASSANDRA-5455)
 * CAS support (CASSANDRA-5062, 5441, 5442, 5443, 5619, 5667)
 * Leveled compaction performs size-tiered compactions in L0 
   (CASSANDRA-5371, 5439)
 * Add yaml network topology snitch for mixed ec2/other envs (CASSANDRA-5339)
 * Log when a node is down longer than the hint window (CASSANDRA-4554)
 * Optimize tombstone creation for ExpiringColumns (CASSANDRA-4917)
 * Improve LeveledScanner work estimation (CASSANDRA-5250, 5407)
 * Replace compaction lock with runWithCompactionsDisabled (CASSANDRA-3430)
 * Change Message IDs to ints (CASSANDRA-5307)
 * Move sstable level information into the Stats component, removing the
   need for a separate Manifest file (CASSANDRA-4872)
 * avoid serializing to byte[] on commitlog append (CASSANDRA-5199)
 * make index_interval configurable per columnfamily (CASSANDRA-3961, CASSANDRA-5650)
 * add default_time_to_live (CASSANDRA-3974)
 * add memtable_flush_period_in_ms (CASSANDRA-4237)
 * replace supercolumns internally by composites (CASSANDRA-3237, 5123)
 * upgrade thrift to 0.9.0 (CASSANDRA-3719)
 * drop unnecessary keyspace parameter from user-defined compaction API 
   (CASSANDRA-5139)
 * more robust solution to incomplete compactions + counters (CASSANDRA-5151)
 * Change order of directory searching for c*.in.sh (CASSANDRA-3983)
 * Add tool to reset SSTable compaction level for LCS (CASSANDRA-5271)
 * Allow custom configuration loader (CASSANDRA-5045)
 * Remove memory emergency pressure valve logic (CASSANDRA-3534)
 * Reduce request latency with eager retry (CASSANDRA-4705)
 * cqlsh: Remove ASSUME command (CASSANDRA-5331)
 * Rebuild BF when loading sstables if bloom_filter_fp_chance
   has changed since compaction (CASSANDRA-5015)
 * remove row-level bloom filters (CASSANDRA-4885)
 * Change Kernel Page Cache skipping into row preheating (disabled by default)
   (CASSANDRA-4937)
 * Improve repair by deciding on a gcBefore before sending
   out TreeRequests (CASSANDRA-4932)
 * Add an official way to disable compactions (CASSANDRA-5074)
 * Reenable ALTER TABLE DROP with new semantics (CASSANDRA-3919)
 * Add binary protocol versioning (CASSANDRA-5436)
 * Swap THshaServer for TThreadedSelectorServer (CASSANDRA-5530)
 * Add alias support to SELECT statement (CASSANDRA-5075)
 * Don't create empty RowMutations in CommitLogReplayer (CASSANDRA-5541)
 * Use range tombstones when dropping cfs/columns from schema (CASSANDRA-5579)
 * cqlsh: drop CQL2/CQL3-beta support (CASSANDRA-5585)
 * Track max/min column names in sstables to be able to optimize slice
   queries (CASSANDRA-5514, CASSANDRA-5595, CASSANDRA-5600)
 * Binary protocol: allow batching already prepared statements (CASSANDRA-4693)
 * Allow preparing timestamp, ttl and limit in CQL3 queries (CASSANDRA-4450)
 * Support native link w/o JNA in Java7 (CASSANDRA-3734)
 * Use SASL authentication in binary protocol v2 (CASSANDRA-5545)
 * Replace Thrift HsHa with LMAX Disruptor based implementation (CASSANDRA-5582)
 * cqlsh: Add row count to SELECT output (CASSANDRA-5636)
 * Include a timestamp with all read commands to determine column expiration
   (CASSANDRA-5149)
 * Streaming 2.0 (CASSANDRA-5286, 5699)
 * Conditional create/drop ks/table/index statements in CQL3 (CASSANDRA-2737)
 * more pre-table creation property validation (CASSANDRA-5693)
 * Redesign repair messages (CASSANDRA-5426)
 * Fix ALTER RENAME post-5125 (CASSANDRA-5702)
 * Disallow renaming a 2ndary indexed column (CASSANDRA-5705)
 * Rename Table to Keyspace (CASSANDRA-5613)
 * Ensure changing column_index_size_in_kb on different nodes don't corrupt the
   sstable (CASSANDRA-5454)
 * Move resultset type information into prepare, not execute (CASSANDRA-5649)
 * Auto paging in binary protocol (CASSANDRA-4415, 5714)
 * Don't tie client side use of AbstractType to JDBC (CASSANDRA-4495)
 * Adds new TimestampType to replace DateType (CASSANDRA-5723, CASSANDRA-5729)
Merged from 1.2:
 * make starting native protocol server idempotent (CASSANDRA-5728)
 * Fix loading key cache when a saved entry is no longer valid (CASSANDRA-5706)
 * Fix serialization of the LEFT gossip value (CASSANDRA-5696)
 * cqlsh: Don't show 'null' in place of empty values (CASSANDRA-5675)
 * Race condition in detecting version on a mixed 1.1/1.2 cluster
   (CASSANDRA-5692)
 * Fix skipping range tombstones with reverse queries (CASSANDRA-5712)
 * Expire entries out of ThriftSessionManager (CASSANRDA-5719)
 * Don't keep ancestor information in memory (CASSANDRA-5342)
 * cqlsh: fix handling of semicolons inside BATCH queries (CASSANDRA-5697)


1.2.6
 * Fix tracing when operation completes before all responses arrive 
   (CASSANDRA-5668)
 * Fix cross-DC mutation forwarding (CASSANDRA-5632)
 * Reduce SSTableLoader memory usage (CASSANDRA-5555)
 * Scale hinted_handoff_throttle_in_kb to cluster size (CASSANDRA-5272)
 * (Hadoop) Add CQL3 input/output formats (CASSANDRA-4421, 5622)
 * (Hadoop) Fix InputKeyRange in CFIF (CASSANDRA-5536)
 * Fix dealing with ridiculously large max sstable sizes in LCS (CASSANDRA-5589)
 * Ignore pre-truncate hints (CASSANDRA-4655)
 * Move System.exit on OOM into a separate thread (CASSANDRA-5273)
 * Write row markers when serializing schema (CASSANDRA-5572)
 * Check only SSTables for the requested range when streaming (CASSANDRA-5569)
 * Improve batchlog replay behavior and hint ttl handling (CASSANDRA-5314)
 * Exclude localTimestamp from validation for tombstones (CASSANDRA-5398)
 * cqlsh: add custom prompt support (CASSANDRA-5539)
 * Reuse prepared statements in hot auth queries (CASSANDRA-5594)
 * cqlsh: add vertical output option (see EXPAND) (CASSANDRA-5597)
 * Add a rate limit option to stress (CASSANDRA-5004)
 * have BulkLoader ignore snapshots directories (CASSANDRA-5587) 
 * fix SnitchProperties logging context (CASSANDRA-5602)
 * Expose whether jna is enabled and memory is locked via JMX (CASSANDRA-5508)
 * cqlsh: fix COPY FROM with ReversedType (CASSANDRA-5610)
 * Allow creating CUSTOM indexes on collections (CASSANDRA-5615)
 * Evaluate now() function at execution time (CASSANDRA-5616)
 * Expose detailed read repair metrics (CASSANDRA-5618)
 * Correct blob literal + ReversedType parsing (CASSANDRA-5629)
 * Allow GPFS to prefer the internal IP like EC2MRS (CASSANDRA-5630)
 * fix help text for -tspw cassandra-cli (CASSANDRA-5643)
 * don't throw away initial causes exceptions for internode encryption issues 
   (CASSANDRA-5644)
 * Fix message spelling errors for cql select statements (CASSANDRA-5647)
 * Suppress custom exceptions thru jmx (CASSANDRA-5652)
 * Update CREATE CUSTOM INDEX syntax (CASSANDRA-5639)
 * Fix PermissionDetails.equals() method (CASSANDRA-5655)
 * Never allow partition key ranges in CQL3 without token() (CASSANDRA-5666)
 * Gossiper incorrectly drops AppState for an upgrading node (CASSANDRA-5660)
 * Connection thrashing during multi-region ec2 during upgrade, due to 
   messaging version (CASSANDRA-5669)
 * Avoid over reconnecting in EC2MRS (CASSANDRA-5678)
 * Fix ReadResponseSerializer.serializedSize() for digest reads (CASSANDRA-5476)
 * allow sstable2json on 2i CFs (CASSANDRA-5694)
Merged from 1.1:
 * Remove buggy thrift max message length option (CASSANDRA-5529)
 * Fix NPE in Pig's widerow mode (CASSANDRA-5488)
 * Add split size parameter to Pig and disable split combination (CASSANDRA-5544)


1.2.5
 * make BytesToken.toString only return hex bytes (CASSANDRA-5566)
 * Ensure that submitBackground enqueues at least one task (CASSANDRA-5554)
 * fix 2i updates with identical values and timestamps (CASSANDRA-5540)
 * fix compaction throttling bursty-ness (CASSANDRA-4316)
 * reduce memory consumption of IndexSummary (CASSANDRA-5506)
 * remove per-row column name bloom filters (CASSANDRA-5492)
 * Include fatal errors in trace events (CASSANDRA-5447)
 * Ensure that PerRowSecondaryIndex is notified of row-level deletes
   (CASSANDRA-5445)
 * Allow empty blob literals in CQL3 (CASSANDRA-5452)
 * Fix streaming RangeTombstones at column index boundary (CASSANDRA-5418)
 * Fix preparing statements when current keyspace is not set (CASSANDRA-5468)
 * Fix SemanticVersion.isSupportedBy minor/patch handling (CASSANDRA-5496)
 * Don't provide oldCfId for post-1.1 system cfs (CASSANDRA-5490)
 * Fix primary range ignores replication strategy (CASSANDRA-5424)
 * Fix shutdown of binary protocol server (CASSANDRA-5507)
 * Fix repair -snapshot not working (CASSANDRA-5512)
 * Set isRunning flag later in binary protocol server (CASSANDRA-5467)
 * Fix use of CQL3 functions with descending clustering order (CASSANDRA-5472)
 * Disallow renaming columns one at a time for thrift table in CQL3
   (CASSANDRA-5531)
 * cqlsh: add CLUSTERING ORDER BY support to DESCRIBE (CASSANDRA-5528)
 * Add custom secondary index support to CQL3 (CASSANDRA-5484)
 * Fix repair hanging silently on unexpected error (CASSANDRA-5229)
 * Fix Ec2Snitch regression introduced by CASSANDRA-5171 (CASSANDRA-5432)
 * Add nodetool enablebackup/disablebackup (CASSANDRA-5556)
 * cqlsh: fix DESCRIBE after case insensitive USE (CASSANDRA-5567)
Merged from 1.1
 * Remove buggy thrift max message length option (CASSANDRA-5529)
 * Add retry mechanism to OTC for non-droppable_verbs (CASSANDRA-5393)
 * Use allocator information to improve memtable memory usage estimate
   (CASSANDRA-5497)
 * Fix trying to load deleted row into row cache on startup (CASSANDRA-4463)
 * fsync leveled manifest to avoid corruption (CASSANDRA-5535)
 * Fix Bound intersection computation (CASSANDRA-5551)
 * sstablescrub now respects max memory size in cassandra.in.sh (CASSANDRA-5562)


1.2.4
 * Ensure that PerRowSecondaryIndex updates see the most recent values
   (CASSANDRA-5397)
 * avoid duplicate index entries ind PrecompactedRow and 
   ParallelCompactionIterable (CASSANDRA-5395)
 * remove the index entry on oldColumn when new column is a tombstone 
   (CASSANDRA-5395)
 * Change default stream throughput from 400 to 200 mbps (CASSANDRA-5036)
 * Gossiper logs DOWN for symmetry with UP (CASSANDRA-5187)
 * Fix mixing prepared statements between keyspaces (CASSANDRA-5352)
 * Fix consistency level during bootstrap - strike 3 (CASSANDRA-5354)
 * Fix transposed arguments in AlreadyExistsException (CASSANDRA-5362)
 * Improve asynchronous hint delivery (CASSANDRA-5179)
 * Fix Guava dependency version (12.0 -> 13.0.1) for Maven (CASSANDRA-5364)
 * Validate that provided CQL3 collection value are < 64K (CASSANDRA-5355)
 * Make upgradeSSTable skip current version sstables by default (CASSANDRA-5366)
 * Optimize min/max timestamp collection (CASSANDRA-5373)
 * Invalid streamId in cql binary protocol when using invalid CL 
   (CASSANDRA-5164)
 * Fix validation for IN where clauses with collections (CASSANDRA-5376)
 * Copy resultSet on count query to avoid ConcurrentModificationException 
   (CASSANDRA-5382)
 * Correctly typecheck in CQL3 even with ReversedType (CASSANDRA-5386)
 * Fix streaming compressed files when using encryption (CASSANDRA-5391)
 * cassandra-all 1.2.0 pom missing netty dependency (CASSANDRA-5392)
 * Fix writetime/ttl functions on null values (CASSANDRA-5341)
 * Fix NPE during cql3 select with token() (CASSANDRA-5404)
 * IndexHelper.skipBloomFilters won't skip non-SHA filters (CASSANDRA-5385)
 * cqlsh: Print maps ordered by key, sort sets (CASSANDRA-5413)
 * Add null syntax support in CQL3 for inserts (CASSANDRA-3783)
 * Allow unauthenticated set_keyspace() calls (CASSANDRA-5423)
 * Fix potential incremental backups race (CASSANDRA-5410)
 * Fix prepared BATCH statements with batch-level timestamps (CASSANDRA-5415)
 * Allow overriding superuser setup delay (CASSANDRA-5430)
 * cassandra-shuffle with JMX usernames and passwords (CASSANDRA-5431)
Merged from 1.1:
 * cli: Quote ks and cf names in schema output when needed (CASSANDRA-5052)
 * Fix bad default for min/max timestamp in SSTableMetadata (CASSANDRA-5372)
 * Fix cf name extraction from manifest in Directories.migrateFile() 
   (CASSANDRA-5242)
 * Support pluggable internode authentication (CASSANDRA-5401)


1.2.3
 * add check for sstable overlap within a level on startup (CASSANDRA-5327)
 * replace ipv6 colons in jmx object names (CASSANDRA-5298, 5328)
 * Avoid allocating SSTableBoundedScanner during repair when the range does 
   not intersect the sstable (CASSANDRA-5249)
 * Don't lowercase property map keys (this breaks NTS) (CASSANDRA-5292)
 * Fix composite comparator with super columns (CASSANDRA-5287)
 * Fix insufficient validation of UPDATE queries against counter cfs
   (CASSANDRA-5300)
 * Fix PropertyFileSnitch default DC/Rack behavior (CASSANDRA-5285)
 * Handle null values when executing prepared statement (CASSANDRA-5081)
 * Add netty to pom dependencies (CASSANDRA-5181)
 * Include type arguments in Thrift CQLPreparedResult (CASSANDRA-5311)
 * Fix compaction not removing columns when bf_fp_ratio is 1 (CASSANDRA-5182)
 * cli: Warn about missing CQL3 tables in schema descriptions (CASSANDRA-5309)
 * Re-enable unknown option in replication/compaction strategies option for
   backward compatibility (CASSANDRA-4795)
 * Add binary protocol support to stress (CASSANDRA-4993)
 * cqlsh: Fix COPY FROM value quoting and null handling (CASSANDRA-5305)
 * Fix repair -pr for vnodes (CASSANDRA-5329)
 * Relax CL for auth queries for non-default users (CASSANDRA-5310)
 * Fix AssertionError during repair (CASSANDRA-5245)
 * Don't announce migrations to pre-1.2 nodes (CASSANDRA-5334)
Merged from 1.1:
 * Fix trying to load deleted row into row cache on startup (CASSANDRA-4463)
 * Update offline scrub for 1.0 -> 1.1 directory structure (CASSANDRA-5195)
 * add tmp flag to Descriptor hashcode (CASSANDRA-4021)
 * fix logging of "Found table data in data directories" when only system tables
   are present (CASSANDRA-5289)
 * cli: Add JMX authentication support (CASSANDRA-5080)
 * nodetool: ability to repair specific range (CASSANDRA-5280)
 * Fix possible assertion triggered in SliceFromReadCommand (CASSANDRA-5284)
 * cqlsh: Add inet type support on Windows (ipv4-only) (CASSANDRA-4801)
 * Fix race when initializing ColumnFamilyStore (CASSANDRA-5350)
 * Add UseTLAB JVM flag (CASSANDRA-5361)


1.2.2
 * fix potential for multiple concurrent compactions of the same sstables
   (CASSANDRA-5256)
 * avoid no-op caching of byte[] on commitlog append (CASSANDRA-5199)
 * fix symlinks under data dir not working (CASSANDRA-5185)
 * fix bug in compact storage metadata handling (CASSANDRA-5189)
 * Validate login for USE queries (CASSANDRA-5207)
 * cli: remove default username and password (CASSANDRA-5208)
 * configure populate_io_cache_on_flush per-CF (CASSANDRA-4694)
 * allow configuration of internode socket buffer (CASSANDRA-3378)
 * Make sstable directory picking blacklist-aware again (CASSANDRA-5193)
 * Correctly expire gossip states for edge cases (CASSANDRA-5216)
 * Improve handling of directory creation failures (CASSANDRA-5196)
 * Expose secondary indicies to the rest of nodetool (CASSANDRA-4464)
 * Binary protocol: avoid sending notification for 0.0.0.0 (CASSANDRA-5227)
 * add UseCondCardMark XX jvm settings on jdk 1.7 (CASSANDRA-4366)
 * CQL3 refactor to allow conversion function (CASSANDRA-5226)
 * Fix drop of sstables in some circumstance (CASSANDRA-5232)
 * Implement caching of authorization results (CASSANDRA-4295)
 * Add support for LZ4 compression (CASSANDRA-5038)
 * Fix missing columns in wide rows queries (CASSANDRA-5225)
 * Simplify auth setup and make system_auth ks alterable (CASSANDRA-5112)
 * Stop compactions from hanging during bootstrap (CASSANDRA-5244)
 * fix compressed streaming sending extra chunk (CASSANDRA-5105)
 * Add CQL3-based implementations of IAuthenticator and IAuthorizer
   (CASSANDRA-4898)
 * Fix timestamp-based tomstone removal logic (CASSANDRA-5248)
 * cli: Add JMX authentication support (CASSANDRA-5080)
 * Fix forceFlush behavior (CASSANDRA-5241)
 * cqlsh: Add username autocompletion (CASSANDRA-5231)
 * Fix CQL3 composite partition key error (CASSANDRA-5240)
 * Allow IN clause on last clustering key (CASSANDRA-5230)
Merged from 1.1:
 * fix start key/end token validation for wide row iteration (CASSANDRA-5168)
 * add ConfigHelper support for Thrift frame and max message sizes (CASSANDRA-5188)
 * fix nodetool repair not fail on node down (CASSANDRA-5203)
 * always collect tombstone hints (CASSANDRA-5068)
 * Fix error when sourcing file in cqlsh (CASSANDRA-5235)


1.2.1
 * stream undelivered hints on decommission (CASSANDRA-5128)
 * GossipingPropertyFileSnitch loads saved dc/rack info if needed (CASSANDRA-5133)
 * drain should flush system CFs too (CASSANDRA-4446)
 * add inter_dc_tcp_nodelay setting (CASSANDRA-5148)
 * re-allow wrapping ranges for start_token/end_token range pairitspwng (CASSANDRA-5106)
 * fix validation compaction of empty rows (CASSANDRA-5136)
 * nodetool methods to enable/disable hint storage/delivery (CASSANDRA-4750)
 * disallow bloom filter false positive chance of 0 (CASSANDRA-5013)
 * add threadpool size adjustment methods to JMXEnabledThreadPoolExecutor and 
   CompactionManagerMBean (CASSANDRA-5044)
 * fix hinting for dropped local writes (CASSANDRA-4753)
 * off-heap cache doesn't need mutable column container (CASSANDRA-5057)
 * apply disk_failure_policy to bad disks on initial directory creation 
   (CASSANDRA-4847)
 * Optimize name-based queries to use ArrayBackedSortedColumns (CASSANDRA-5043)
 * Fall back to old manifest if most recent is unparseable (CASSANDRA-5041)
 * pool [Compressed]RandomAccessReader objects on the partitioned read path
   (CASSANDRA-4942)
 * Add debug logging to list filenames processed by Directories.migrateFile 
   method (CASSANDRA-4939)
 * Expose black-listed directories via JMX (CASSANDRA-4848)
 * Log compaction merge counts (CASSANDRA-4894)
 * Minimize byte array allocation by AbstractData{Input,Output} (CASSANDRA-5090)
 * Add SSL support for the binary protocol (CASSANDRA-5031)
 * Allow non-schema system ks modification for shuffle to work (CASSANDRA-5097)
 * cqlsh: Add default limit to SELECT statements (CASSANDRA-4972)
 * cqlsh: fix DESCRIBE for 1.1 cfs in CQL3 (CASSANDRA-5101)
 * Correctly gossip with nodes >= 1.1.7 (CASSANDRA-5102)
 * Ensure CL guarantees on digest mismatch (CASSANDRA-5113)
 * Validate correctly selects on composite partition key (CASSANDRA-5122)
 * Fix exception when adding collection (CASSANDRA-5117)
 * Handle states for non-vnode clusters correctly (CASSANDRA-5127)
 * Refuse unrecognized replication and compaction strategy options (CASSANDRA-4795)
 * Pick the correct value validator in sstable2json for cql3 tables (CASSANDRA-5134)
 * Validate login for describe_keyspace, describe_keyspaces and set_keyspace
   (CASSANDRA-5144)
 * Fix inserting empty maps (CASSANDRA-5141)
 * Don't remove tokens from System table for node we know (CASSANDRA-5121)
 * fix streaming progress report for compresed files (CASSANDRA-5130)
 * Coverage analysis for low-CL queries (CASSANDRA-4858)
 * Stop interpreting dates as valid timeUUID value (CASSANDRA-4936)
 * Adds E notation for floating point numbers (CASSANDRA-4927)
 * Detect (and warn) unintentional use of the cql2 thrift methods when cql3 was
   intended (CASSANDRA-5172)
 * cli: Quote ks and cf names in schema output when needed (CASSANDRA-5052)
 * Fix bad default for min/max timestamp in SSTableMetadata (CASSANDRA-5372)
 * Fix cf name extraction from manifest in Directories.migrateFile() (CASSANDRA-5242)
 * Support pluggable internode authentication (CASSANDRA-5401)
 * Replace mistaken usage of commons-logging with slf4j (CASSANDRA-5464)
 * Ensure Jackson dependency matches lib (CASSANDRA-5126)
 * Expose droppable tombstone ratio stats over JMX (CASSANDRA-5159)
Merged from 1.1:
 * Simplify CompressedRandomAccessReader to work around JDK FD bug (CASSANDRA-5088)
 * Improve handling a changing target throttle rate mid-compaction (CASSANDRA-5087)
 * Pig: correctly decode row keys in widerow mode (CASSANDRA-5098)
 * nodetool repair command now prints progress (CASSANDRA-4767)
 * fix user defined compaction to run against 1.1 data directory (CASSANDRA-5118)
 * Fix CQL3 BATCH authorization caching (CASSANDRA-5145)
 * fix get_count returns incorrect value with TTL (CASSANDRA-5099)
 * better handling for mid-compaction failure (CASSANDRA-5137)
 * convert default marshallers list to map for better readability (CASSANDRA-5109)
 * fix ConcurrentModificationException in getBootstrapSource (CASSANDRA-5170)
 * fix sstable maxtimestamp for row deletes and pre-1.1.1 sstables (CASSANDRA-5153)
 * Fix thread growth on node removal (CASSANDRA-5175)
 * Make Ec2Region's datacenter name configurable (CASSANDRA-5155)


1.2.0
 * Disallow counters in collections (CASSANDRA-5082)
 * cqlsh: add unit tests (CASSANDRA-3920)
 * fix default bloom_filter_fp_chance for LeveledCompactionStrategy (CASSANDRA-5093)
Merged from 1.1:
 * add validation for get_range_slices with start_key and end_token (CASSANDRA-5089)


1.2.0-rc2
 * fix nodetool ownership display with vnodes (CASSANDRA-5065)
 * cqlsh: add DESCRIBE KEYSPACES command (CASSANDRA-5060)
 * Fix potential infinite loop when reloading CFS (CASSANDRA-5064)
 * Fix SimpleAuthorizer example (CASSANDRA-5072)
 * cqlsh: force CL.ONE for tracing and system.schema* queries (CASSANDRA-5070)
 * Includes cassandra-shuffle in the debian package (CASSANDRA-5058)
Merged from 1.1:
 * fix multithreaded compaction deadlock (CASSANDRA-4492)
 * fix temporarily missing schema after upgrade from pre-1.1.5 (CASSANDRA-5061)
 * Fix ALTER TABLE overriding compression options with defaults
   (CASSANDRA-4996, 5066)
 * fix specifying and altering crc_check_chance (CASSANDRA-5053)
 * fix Murmur3Partitioner ownership% calculation (CASSANDRA-5076)
 * Don't expire columns sooner than they should in 2ndary indexes (CASSANDRA-5079)


1.2-rc1
 * rename rpc_timeout settings to request_timeout (CASSANDRA-5027)
 * add BF with 0.1 FP to LCS by default (CASSANDRA-5029)
 * Fix preparing insert queries (CASSANDRA-5016)
 * Fix preparing queries with counter increment (CASSANDRA-5022)
 * Fix preparing updates with collections (CASSANDRA-5017)
 * Don't generate UUID based on other node address (CASSANDRA-5002)
 * Fix message when trying to alter a clustering key type (CASSANDRA-5012)
 * Update IAuthenticator to match the new IAuthorizer (CASSANDRA-5003)
 * Fix inserting only a key in CQL3 (CASSANDRA-5040)
 * Fix CQL3 token() function when used with strings (CASSANDRA-5050)
Merged from 1.1:
 * reduce log spam from invalid counter shards (CASSANDRA-5026)
 * Improve schema propagation performance (CASSANDRA-5025)
 * Fix for IndexHelper.IndexFor throws OOB Exception (CASSANDRA-5030)
 * cqlsh: make it possible to describe thrift CFs (CASSANDRA-4827)
 * cqlsh: fix timestamp formatting on some platforms (CASSANDRA-5046)


1.2-beta3
 * make consistency level configurable in cqlsh (CASSANDRA-4829)
 * fix cqlsh rendering of blob fields (CASSANDRA-4970)
 * fix cqlsh DESCRIBE command (CASSANDRA-4913)
 * save truncation position in system table (CASSANDRA-4906)
 * Move CompressionMetadata off-heap (CASSANDRA-4937)
 * allow CLI to GET cql3 columnfamily data (CASSANDRA-4924)
 * Fix rare race condition in getExpireTimeForEndpoint (CASSANDRA-4402)
 * acquire references to overlapping sstables during compaction so bloom filter
   doesn't get free'd prematurely (CASSANDRA-4934)
 * Don't share slice query filter in CQL3 SelectStatement (CASSANDRA-4928)
 * Separate tracing from Log4J (CASSANDRA-4861)
 * Exclude gcable tombstones from merkle-tree computation (CASSANDRA-4905)
 * Better printing of AbstractBounds for tracing (CASSANDRA-4931)
 * Optimize mostRecentTombstone check in CC.collectAllData (CASSANDRA-4883)
 * Change stream session ID to UUID to avoid collision from same node (CASSANDRA-4813)
 * Use Stats.db when bulk loading if present (CASSANDRA-4957)
 * Skip repair on system_trace and keyspaces with RF=1 (CASSANDRA-4956)
 * (cql3) Remove arbitrary SELECT limit (CASSANDRA-4918)
 * Correctly handle prepared operation on collections (CASSANDRA-4945)
 * Fix CQL3 LIMIT (CASSANDRA-4877)
 * Fix Stress for CQL3 (CASSANDRA-4979)
 * Remove cassandra specific exceptions from JMX interface (CASSANDRA-4893)
 * (CQL3) Force using ALLOW FILTERING on potentially inefficient queries (CASSANDRA-4915)
 * (cql3) Fix adding column when the table has collections (CASSANDRA-4982)
 * (cql3) Fix allowing collections with compact storage (CASSANDRA-4990)
 * (cql3) Refuse ttl/writetime function on collections (CASSANDRA-4992)
 * Replace IAuthority with new IAuthorizer (CASSANDRA-4874)
 * clqsh: fix KEY pseudocolumn escaping when describing Thrift tables
   in CQL3 mode (CASSANDRA-4955)
 * add basic authentication support for Pig CassandraStorage (CASSANDRA-3042)
 * fix CQL2 ALTER TABLE compaction_strategy_class altering (CASSANDRA-4965)
Merged from 1.1:
 * Fall back to old describe_splits if d_s_ex is not available (CASSANDRA-4803)
 * Improve error reporting when streaming ranges fail (CASSANDRA-5009)
 * Fix cqlsh timestamp formatting of timezone info (CASSANDRA-4746)
 * Fix assertion failure with leveled compaction (CASSANDRA-4799)
 * Check for null end_token in get_range_slice (CASSANDRA-4804)
 * Remove all remnants of removed nodes (CASSANDRA-4840)
 * Add aut-reloading of the log4j file in debian package (CASSANDRA-4855)
 * Fix estimated row cache entry size (CASSANDRA-4860)
 * reset getRangeSlice filter after finishing a row for get_paged_slice
   (CASSANDRA-4919)
 * expunge row cache post-truncate (CASSANDRA-4940)
 * Allow static CF definition with compact storage (CASSANDRA-4910)
 * Fix endless loop/compaction of schema_* CFs due to broken timestamps (CASSANDRA-4880)
 * Fix 'wrong class type' assertion in CounterColumn (CASSANDRA-4976)


1.2-beta2
 * fp rate of 1.0 disables BF entirely; LCS defaults to 1.0 (CASSANDRA-4876)
 * off-heap bloom filters for row keys (CASSANDRA_4865)
 * add extension point for sstable components (CASSANDRA-4049)
 * improve tracing output (CASSANDRA-4852, 4862)
 * make TRACE verb droppable (CASSANDRA-4672)
 * fix BulkLoader recognition of CQL3 columnfamilies (CASSANDRA-4755)
 * Sort commitlog segments for replay by id instead of mtime (CASSANDRA-4793)
 * Make hint delivery asynchronous (CASSANDRA-4761)
 * Pluggable Thrift transport factories for CLI and cqlsh (CASSANDRA-4609, 4610)
 * cassandra-cli: allow Double value type to be inserted to a column (CASSANDRA-4661)
 * Add ability to use custom TServerFactory implementations (CASSANDRA-4608)
 * optimize batchlog flushing to skip successful batches (CASSANDRA-4667)
 * include metadata for system keyspace itself in schema tables (CASSANDRA-4416)
 * add check to PropertyFileSnitch to verify presence of location for
   local node (CASSANDRA-4728)
 * add PBSPredictor consistency modeler (CASSANDRA-4261)
 * remove vestiges of Thrift unframed mode (CASSANDRA-4729)
 * optimize single-row PK lookups (CASSANDRA-4710)
 * adjust blockFor calculation to account for pending ranges due to node 
   movement (CASSANDRA-833)
 * Change CQL version to 3.0.0 and stop accepting 3.0.0-beta1 (CASSANDRA-4649)
 * (CQL3) Make prepared statement global instead of per connection 
   (CASSANDRA-4449)
 * Fix scrubbing of CQL3 created tables (CASSANDRA-4685)
 * (CQL3) Fix validation when using counter and regular columns in the same 
   table (CASSANDRA-4706)
 * Fix bug starting Cassandra with simple authentication (CASSANDRA-4648)
 * Add support for batchlog in CQL3 (CASSANDRA-4545, 4738)
 * Add support for multiple column family outputs in CFOF (CASSANDRA-4208)
 * Support repairing only the local DC nodes (CASSANDRA-4747)
 * Use rpc_address for binary protocol and change default port (CASSANDRA-4751)
 * Fix use of collections in prepared statements (CASSANDRA-4739)
 * Store more information into peers table (CASSANDRA-4351, 4814)
 * Configurable bucket size for size tiered compaction (CASSANDRA-4704)
 * Run leveled compaction in parallel (CASSANDRA-4310)
 * Fix potential NPE during CFS reload (CASSANDRA-4786)
 * Composite indexes may miss results (CASSANDRA-4796)
 * Move consistency level to the protocol level (CASSANDRA-4734, 4824)
 * Fix Subcolumn slice ends not respected (CASSANDRA-4826)
 * Fix Assertion error in cql3 select (CASSANDRA-4783)
 * Fix list prepend logic (CQL3) (CASSANDRA-4835)
 * Add booleans as literals in CQL3 (CASSANDRA-4776)
 * Allow renaming PK columns in CQL3 (CASSANDRA-4822)
 * Fix binary protocol NEW_NODE event (CASSANDRA-4679)
 * Fix potential infinite loop in tombstone compaction (CASSANDRA-4781)
 * Remove system tables accounting from schema (CASSANDRA-4850)
 * (cql3) Force provided columns in clustering key order in 
   'CLUSTERING ORDER BY' (CASSANDRA-4881)
 * Fix composite index bug (CASSANDRA-4884)
 * Fix short read protection for CQL3 (CASSANDRA-4882)
 * Add tracing support to the binary protocol (CASSANDRA-4699)
 * (cql3) Don't allow prepared marker inside collections (CASSANDRA-4890)
 * Re-allow order by on non-selected columns (CASSANDRA-4645)
 * Bug when composite index is created in a table having collections (CASSANDRA-4909)
 * log index scan subject in CompositesSearcher (CASSANDRA-4904)
Merged from 1.1:
 * add get[Row|Key]CacheEntries to CacheServiceMBean (CASSANDRA-4859)
 * fix get_paged_slice to wrap to next row correctly (CASSANDRA-4816)
 * fix indexing empty column values (CASSANDRA-4832)
 * allow JdbcDate to compose null Date objects (CASSANDRA-4830)
 * fix possible stackoverflow when compacting 1000s of sstables
   (CASSANDRA-4765)
 * fix wrong leveled compaction progress calculation (CASSANDRA-4807)
 * add a close() method to CRAR to prevent leaking file descriptors (CASSANDRA-4820)
 * fix potential infinite loop in get_count (CASSANDRA-4833)
 * fix compositeType.{get/from}String methods (CASSANDRA-4842)
 * (CQL) fix CREATE COLUMNFAMILY permissions check (CASSANDRA-4864)
 * Fix DynamicCompositeType same type comparison (CASSANDRA-4711)
 * Fix duplicate SSTable reference when stream session failed (CASSANDRA-3306)
 * Allow static CF definition with compact storage (CASSANDRA-4910)
 * Fix endless loop/compaction of schema_* CFs due to broken timestamps (CASSANDRA-4880)
 * Fix 'wrong class type' assertion in CounterColumn (CASSANDRA-4976)


1.2-beta1
 * add atomic_batch_mutate (CASSANDRA-4542, -4635)
 * increase default max_hint_window_in_ms to 3h (CASSANDRA-4632)
 * include message initiation time to replicas so they can more
   accurately drop timed-out requests (CASSANDRA-2858)
 * fix clientutil.jar dependencies (CASSANDRA-4566)
 * optimize WriteResponse (CASSANDRA-4548)
 * new metrics (CASSANDRA-4009)
 * redesign KEYS indexes to avoid read-before-write (CASSANDRA-2897)
 * debug tracing (CASSANDRA-1123)
 * parallelize row cache loading (CASSANDRA-4282)
 * Make compaction, flush JBOD-aware (CASSANDRA-4292)
 * run local range scans on the read stage (CASSANDRA-3687)
 * clean up ioexceptions (CASSANDRA-2116)
 * add disk_failure_policy (CASSANDRA-2118)
 * Introduce new json format with row level deletion (CASSANDRA-4054)
 * remove redundant "name" column from schema_keyspaces (CASSANDRA-4433)
 * improve "nodetool ring" handling of multi-dc clusters (CASSANDRA-3047)
 * update NTS calculateNaturalEndpoints to be O(N log N) (CASSANDRA-3881)
 * split up rpc timeout by operation type (CASSANDRA-2819)
 * rewrite key cache save/load to use only sequential i/o (CASSANDRA-3762)
 * update MS protocol with a version handshake + broadcast address id
   (CASSANDRA-4311)
 * multithreaded hint replay (CASSANDRA-4189)
 * add inter-node message compression (CASSANDRA-3127)
 * remove COPP (CASSANDRA-2479)
 * Track tombstone expiration and compact when tombstone content is
   higher than a configurable threshold, default 20% (CASSANDRA-3442, 4234)
 * update MurmurHash to version 3 (CASSANDRA-2975)
 * (CLI) track elapsed time for `delete' operation (CASSANDRA-4060)
 * (CLI) jline version is bumped to 1.0 to properly  support
   'delete' key function (CASSANDRA-4132)
 * Save IndexSummary into new SSTable 'Summary' component (CASSANDRA-2392, 4289)
 * Add support for range tombstones (CASSANDRA-3708)
 * Improve MessagingService efficiency (CASSANDRA-3617)
 * Avoid ID conflicts from concurrent schema changes (CASSANDRA-3794)
 * Set thrift HSHA server thread limit to unlimited by default (CASSANDRA-4277)
 * Avoids double serialization of CF id in RowMutation messages
   (CASSANDRA-4293)
 * stream compressed sstables directly with java nio (CASSANDRA-4297)
 * Support multiple ranges in SliceQueryFilter (CASSANDRA-3885)
 * Add column metadata to system column families (CASSANDRA-4018)
 * (cql3) Always use composite types by default (CASSANDRA-4329)
 * (cql3) Add support for set, map and list (CASSANDRA-3647)
 * Validate date type correctly (CASSANDRA-4441)
 * (cql3) Allow definitions with only a PK (CASSANDRA-4361)
 * (cql3) Add support for row key composites (CASSANDRA-4179)
 * improve DynamicEndpointSnitch by using reservoir sampling (CASSANDRA-4038)
 * (cql3) Add support for 2ndary indexes (CASSANDRA-3680)
 * (cql3) fix defining more than one PK to be invalid (CASSANDRA-4477)
 * remove schema agreement checking from all external APIs (Thrift, CQL and CQL3) (CASSANDRA-4487)
 * add Murmur3Partitioner and make it default for new installations (CASSANDRA-3772, 4621)
 * (cql3) update pseudo-map syntax to use map syntax (CASSANDRA-4497)
 * Finer grained exceptions hierarchy and provides error code with exceptions (CASSANDRA-3979)
 * Adds events push to binary protocol (CASSANDRA-4480)
 * Rewrite nodetool help (CASSANDRA-2293)
 * Make CQL3 the default for CQL (CASSANDRA-4640)
 * update stress tool to be able to use CQL3 (CASSANDRA-4406)
 * Accept all thrift update on CQL3 cf but don't expose their metadata (CASSANDRA-4377)
 * Replace Throttle with Guava's RateLimiter for HintedHandOff (CASSANDRA-4541)
 * fix counter add/get using CQL2 and CQL3 in stress tool (CASSANDRA-4633)
 * Add sstable count per level to cfstats (CASSANDRA-4537)
 * (cql3) Add ALTER KEYSPACE statement (CASSANDRA-4611)
 * (cql3) Allow defining default consistency levels (CASSANDRA-4448)
 * (cql3) Fix queries using LIMIT missing results (CASSANDRA-4579)
 * fix cross-version gossip messaging (CASSANDRA-4576)
 * added inet data type (CASSANDRA-4627)


1.1.6
 * Wait for writes on synchronous read digest mismatch (CASSANDRA-4792)
 * fix commitlog replay for nanotime-infected sstables (CASSANDRA-4782)
 * preflight check ttl for maximum of 20 years (CASSANDRA-4771)
 * (Pig) fix widerow input with single column rows (CASSANDRA-4789)
 * Fix HH to compact with correct gcBefore, which avoids wiping out
   undelivered hints (CASSANDRA-4772)
 * LCS will merge up to 32 L0 sstables as intended (CASSANDRA-4778)
 * NTS will default unconfigured DC replicas to zero (CASSANDRA-4675)
 * use default consistency level in counter validation if none is
   explicitly provide (CASSANDRA-4700)
 * Improve IAuthority interface by introducing fine-grained
   access permissions and grant/revoke commands (CASSANDRA-4490, 4644)
 * fix assumption error in CLI when updating/describing keyspace 
   (CASSANDRA-4322)
 * Adds offline sstablescrub to debian packaging (CASSANDRA-4642)
 * Automatic fixing of overlapping leveled sstables (CASSANDRA-4644)
 * fix error when using ORDER BY with extended selections (CASSANDRA-4689)
 * (CQL3) Fix validation for IN queries for non-PK cols (CASSANDRA-4709)
 * fix re-created keyspace disappering after 1.1.5 upgrade 
   (CASSANDRA-4698, 4752)
 * (CLI) display elapsed time in 2 fraction digits (CASSANDRA-3460)
 * add authentication support to sstableloader (CASSANDRA-4712)
 * Fix CQL3 'is reversed' logic (CASSANDRA-4716, 4759)
 * (CQL3) Don't return ReversedType in result set metadata (CASSANDRA-4717)
 * Backport adding AlterKeyspace statement (CASSANDRA-4611)
 * (CQL3) Correcty accept upper-case data types (CASSANDRA-4770)
 * Add binary protocol events for schema changes (CASSANDRA-4684)
Merged from 1.0:
 * Switch from NBHM to CHM in MessagingService's callback map, which
   prevents OOM in long-running instances (CASSANDRA-4708)


1.1.5
 * add SecondaryIndex.reload API (CASSANDRA-4581)
 * use millis + atomicint for commitlog segment creation instead of
   nanotime, which has issues under some hypervisors (CASSANDRA-4601)
 * fix FD leak in slice queries (CASSANDRA-4571)
 * avoid recursion in leveled compaction (CASSANDRA-4587)
 * increase stack size under Java7 to 180K
 * Log(info) schema changes (CASSANDRA-4547)
 * Change nodetool setcachecapcity to manipulate global caches (CASSANDRA-4563)
 * (cql3) fix setting compaction strategy (CASSANDRA-4597)
 * fix broken system.schema_* timestamps on system startup (CASSANDRA-4561)
 * fix wrong skip of cache saving (CASSANDRA-4533)
 * Avoid NPE when lost+found is in data dir (CASSANDRA-4572)
 * Respect five-minute flush moratorium after initial CL replay (CASSANDRA-4474)
 * Adds ntp as recommended in debian packaging (CASSANDRA-4606)
 * Configurable transport in CF Record{Reader|Writer} (CASSANDRA-4558)
 * (cql3) fix potential NPE with both equal and unequal restriction (CASSANDRA-4532)
 * (cql3) improves ORDER BY validation (CASSANDRA-4624)
 * Fix potential deadlock during counter writes (CASSANDRA-4578)
 * Fix cql error with ORDER BY when using IN (CASSANDRA-4612)
Merged from 1.0:
 * increase Xss to 160k to accomodate latest 1.6 JVMs (CASSANDRA-4602)
 * fix toString of hint destination tokens (CASSANDRA-4568)
 * Fix multiple values for CurrentLocal NodeID (CASSANDRA-4626)


1.1.4
 * fix offline scrub to catch >= out of order rows (CASSANDRA-4411)
 * fix cassandra-env.sh on RHEL and other non-dash-based systems 
   (CASSANDRA-4494)
Merged from 1.0:
 * (Hadoop) fix setting key length for old-style mapred api (CASSANDRA-4534)
 * (Hadoop) fix iterating through a resultset consisting entirely
   of tombstoned rows (CASSANDRA-4466)
 * Fix multiple values for CurrentLocal NodeID (CASSANDRA-4626)


1.1.3
 * (cqlsh) add COPY TO (CASSANDRA-4434)
 * munmap commitlog segments before rename (CASSANDRA-4337)
 * (JMX) rename getRangeKeySample to sampleKeyRange to avoid returning
   multi-MB results as an attribute (CASSANDRA-4452)
 * flush based on data size, not throughput; overwritten columns no 
   longer artificially inflate liveRatio (CASSANDRA-4399)
 * update default commitlog segment size to 32MB and total commitlog
   size to 32/1024 MB for 32/64 bit JVMs, respectively (CASSANDRA-4422)
 * avoid using global partitioner to estimate ranges in index sstables
   (CASSANDRA-4403)
 * restore pre-CASSANDRA-3862 approach to removing expired tombstones
   from row cache during compaction (CASSANDRA-4364)
 * (stress) support for CQL prepared statements (CASSANDRA-3633)
 * Correctly catch exception when Snappy cannot be loaded (CASSANDRA-4400)
 * (cql3) Support ORDER BY when IN condition is given in WHERE clause (CASSANDRA-4327)
 * (cql3) delete "component_index" column on DROP TABLE call (CASSANDRA-4420)
 * change nanoTime() to currentTimeInMillis() in schema related code (CASSANDRA-4432)
 * add a token generation tool (CASSANDRA-3709)
 * Fix LCS bug with sstable containing only 1 row (CASSANDRA-4411)
 * fix "Can't Modify Index Name" problem on CF update (CASSANDRA-4439)
 * Fix assertion error in getOverlappingSSTables during repair (CASSANDRA-4456)
 * fix nodetool's setcompactionthreshold command (CASSANDRA-4455)
 * Ensure compacted files are never used, to avoid counter overcount (CASSANDRA-4436)
Merged from 1.0:
 * Push the validation of secondary index values to the SecondaryIndexManager (CASSANDRA-4240)
 * (Hadoop) fix iterating through a resultset consisting entirely
   of tombstoned rows (CASSANDRA-4466)
 * allow dropping columns shadowed by not-yet-expired supercolumn or row
   tombstones in PrecompactedRow (CASSANDRA-4396)


1.1.2
 * Fix cleanup not deleting index entries (CASSANDRA-4379)
 * Use correct partitioner when saving + loading caches (CASSANDRA-4331)
 * Check schema before trying to export sstable (CASSANDRA-2760)
 * Raise a meaningful exception instead of NPE when PFS encounters
   an unconfigured node + no default (CASSANDRA-4349)
 * fix bug in sstable blacklisting with LCS (CASSANDRA-4343)
 * LCS no longer promotes tiny sstables out of L0 (CASSANDRA-4341)
 * skip tombstones during hint replay (CASSANDRA-4320)
 * fix NPE in compactionstats (CASSANDRA-4318)
 * enforce 1m min keycache for auto (CASSANDRA-4306)
 * Have DeletedColumn.isMFD always return true (CASSANDRA-4307)
 * (cql3) exeption message for ORDER BY constraints said primary filter can be
    an IN clause, which is misleading (CASSANDRA-4319)
 * (cql3) Reject (not yet supported) creation of 2ndardy indexes on tables with
   composite primary keys (CASSANDRA-4328)
 * Set JVM stack size to 160k for java 7 (CASSANDRA-4275)
 * cqlsh: add COPY command to load data from CSV flat files (CASSANDRA-4012)
 * CFMetaData.fromThrift to throw ConfigurationException upon error (CASSANDRA-4353)
 * Use CF comparator to sort indexed columns in SecondaryIndexManager
   (CASSANDRA-4365)
 * add strategy_options to the KSMetaData.toString() output (CASSANDRA-4248)
 * (cql3) fix range queries containing unqueried results (CASSANDRA-4372)
 * (cql3) allow updating column_alias types (CASSANDRA-4041)
 * (cql3) Fix deletion bug (CASSANDRA-4193)
 * Fix computation of overlapping sstable for leveled compaction (CASSANDRA-4321)
 * Improve scrub and allow to run it offline (CASSANDRA-4321)
 * Fix assertionError in StorageService.bulkLoad (CASSANDRA-4368)
 * (cqlsh) add option to authenticate to a keyspace at startup (CASSANDRA-4108)
 * (cqlsh) fix ASSUME functionality (CASSANDRA-4352)
 * Fix ColumnFamilyRecordReader to not return progress > 100% (CASSANDRA-3942)
Merged from 1.0:
 * Set gc_grace on index CF to 0 (CASSANDRA-4314)


1.1.1
 * add populate_io_cache_on_flush option (CASSANDRA-2635)
 * allow larger cache capacities than 2GB (CASSANDRA-4150)
 * add getsstables command to nodetool (CASSANDRA-4199)
 * apply parent CF compaction settings to secondary index CFs (CASSANDRA-4280)
 * preserve commitlog size cap when recycling segments at startup
   (CASSANDRA-4201)
 * (Hadoop) fix split generation regression (CASSANDRA-4259)
 * ignore min/max compactions settings in LCS, while preserving
   behavior that min=max=0 disables autocompaction (CASSANDRA-4233)
 * log number of rows read from saved cache (CASSANDRA-4249)
 * calculate exact size required for cleanup operations (CASSANDRA-1404)
 * avoid blocking additional writes during flush when the commitlog
   gets behind temporarily (CASSANDRA-1991)
 * enable caching on index CFs based on data CF cache setting (CASSANDRA-4197)
 * warn on invalid replication strategy creation options (CASSANDRA-4046)
 * remove [Freeable]Memory finalizers (CASSANDRA-4222)
 * include tombstone size in ColumnFamily.size, which can prevent OOM
   during sudden mass delete operations by yielding a nonzero liveRatio
   (CASSANDRA-3741)
 * Open 1 sstableScanner per level for leveled compaction (CASSANDRA-4142)
 * Optimize reads when row deletion timestamps allow us to restrict
   the set of sstables we check (CASSANDRA-4116)
 * add support for commitlog archiving and point-in-time recovery
   (CASSANDRA-3690)
 * avoid generating redundant compaction tasks during streaming
   (CASSANDRA-4174)
 * add -cf option to nodetool snapshot, and takeColumnFamilySnapshot to
   StorageService mbean (CASSANDRA-556)
 * optimize cleanup to drop entire sstables where possible (CASSANDRA-4079)
 * optimize truncate when autosnapshot is disabled (CASSANDRA-4153)
 * update caches to use byte[] keys to reduce memory overhead (CASSANDRA-3966)
 * add column limit to cli (CASSANDRA-3012, 4098)
 * clean up and optimize DataOutputBuffer, used by CQL compression and
   CompositeType (CASSANDRA-4072)
 * optimize commitlog checksumming (CASSANDRA-3610)
 * identify and blacklist corrupted SSTables from future compactions 
   (CASSANDRA-2261)
 * Move CfDef and KsDef validation out of thrift (CASSANDRA-4037)
 * Expose API to repair a user provided range (CASSANDRA-3912)
 * Add way to force the cassandra-cli to refresh its schema (CASSANDRA-4052)
 * Avoid having replicate on write tasks stacking up at CL.ONE (CASSANDRA-2889)
 * (cql3) Backwards compatibility for composite comparators in non-cql3-aware
   clients (CASSANDRA-4093)
 * (cql3) Fix order by for reversed queries (CASSANDRA-4160)
 * (cql3) Add ReversedType support (CASSANDRA-4004)
 * (cql3) Add timeuuid type (CASSANDRA-4194)
 * (cql3) Minor fixes (CASSANDRA-4185)
 * (cql3) Fix prepared statement in BATCH (CASSANDRA-4202)
 * (cql3) Reduce the list of reserved keywords (CASSANDRA-4186)
 * (cql3) Move max/min compaction thresholds to compaction strategy options
   (CASSANDRA-4187)
 * Fix exception during move when localhost is the only source (CASSANDRA-4200)
 * (cql3) Allow paging through non-ordered partitioner results (CASSANDRA-3771)
 * (cql3) Fix drop index (CASSANDRA-4192)
 * (cql3) Don't return range ghosts anymore (CASSANDRA-3982)
 * fix re-creating Keyspaces/ColumnFamilies with the same name as dropped
   ones (CASSANDRA-4219)
 * fix SecondaryIndex LeveledManifest save upon snapshot (CASSANDRA-4230)
 * fix missing arrayOffset in FBUtilities.hash (CASSANDRA-4250)
 * (cql3) Add name of parameters in CqlResultSet (CASSANDRA-4242)
 * (cql3) Correctly validate order by queries (CASSANDRA-4246)
 * rename stress to cassandra-stress for saner packaging (CASSANDRA-4256)
 * Fix exception on colum metadata with non-string comparator (CASSANDRA-4269)
 * Check for unknown/invalid compression options (CASSANDRA-4266)
 * (cql3) Adds simple access to column timestamp and ttl (CASSANDRA-4217)
 * (cql3) Fix range queries with secondary indexes (CASSANDRA-4257)
 * Better error messages from improper input in cli (CASSANDRA-3865)
 * Try to stop all compaction upon Keyspace or ColumnFamily drop (CASSANDRA-4221)
 * (cql3) Allow keyspace properties to contain hyphens (CASSANDRA-4278)
 * (cql3) Correctly validate keyspace access in create table (CASSANDRA-4296)
 * Avoid deadlock in migration stage (CASSANDRA-3882)
 * Take supercolumn names and deletion info into account in memtable throughput
   (CASSANDRA-4264)
 * Add back backward compatibility for old style replication factor (CASSANDRA-4294)
 * Preserve compatibility with pre-1.1 index queries (CASSANDRA-4262)
Merged from 1.0:
 * Fix super columns bug where cache is not updated (CASSANDRA-4190)
 * fix maxTimestamp to include row tombstones (CASSANDRA-4116)
 * (CLI) properly handle quotes in create/update keyspace commands (CASSANDRA-4129)
 * Avoids possible deadlock during bootstrap (CASSANDRA-4159)
 * fix stress tool that hangs forever on timeout or error (CASSANDRA-4128)
 * stress tool to return appropriate exit code on failure (CASSANDRA-4188)
 * fix compaction NPE when out of disk space and assertions disabled
   (CASSANDRA-3985)
 * synchronize LCS getEstimatedTasks to avoid CME (CASSANDRA-4255)
 * ensure unique streaming session id's (CASSANDRA-4223)
 * kick off background compaction when min/max thresholds change 
   (CASSANDRA-4279)
 * improve ability of STCS.getBuckets to deal with 100s of 1000s of
   sstables, such as when convertinb back from LCS (CASSANDRA-4287)
 * Oversize integer in CQL throws NumberFormatException (CASSANDRA-4291)
 * fix 1.0.x node join to mixed version cluster, other nodes >= 1.1 (CASSANDRA-4195)
 * Fix LCS splitting sstable base on uncompressed size (CASSANDRA-4419)
 * Push the validation of secondary index values to the SecondaryIndexManager (CASSANDRA-4240)
 * Don't purge columns during upgradesstables (CASSANDRA-4462)
 * Make cqlsh work with piping (CASSANDRA-4113)
 * Validate arguments for nodetool decommission (CASSANDRA-4061)
 * Report thrift status in nodetool info (CASSANDRA-4010)


1.1.0-final
 * average a reduced liveRatio estimate with the previous one (CASSANDRA-4065)
 * Allow KS and CF names up to 48 characters (CASSANDRA-4157)
 * fix stress build (CASSANDRA-4140)
 * add time remaining estimate to nodetool compactionstats (CASSANDRA-4167)
 * (cql) fix NPE in cql3 ALTER TABLE (CASSANDRA-4163)
 * (cql) Add support for CL.TWO and CL.THREE in CQL (CASSANDRA-4156)
 * (cql) Fix type in CQL3 ALTER TABLE preventing update (CASSANDRA-4170)
 * (cql) Throw invalid exception from CQL3 on obsolete options (CASSANDRA-4171)
 * (cqlsh) fix recognizing uppercase SELECT keyword (CASSANDRA-4161)
 * Pig: wide row support (CASSANDRA-3909)
Merged from 1.0:
 * avoid streaming empty files with bulk loader if sstablewriter errors out
   (CASSANDRA-3946)


1.1-rc1
 * Include stress tool in binary builds (CASSANDRA-4103)
 * (Hadoop) fix wide row iteration when last row read was deleted
   (CASSANDRA-4154)
 * fix read_repair_chance to really default to 0.1 in the cli (CASSANDRA-4114)
 * Adds caching and bloomFilterFpChange to CQL options (CASSANDRA-4042)
 * Adds posibility to autoconfigure size of the KeyCache (CASSANDRA-4087)
 * fix KEYS index from skipping results (CASSANDRA-3996)
 * Remove sliced_buffer_size_in_kb dead option (CASSANDRA-4076)
 * make loadNewSStable preserve sstable version (CASSANDRA-4077)
 * Respect 1.0 cache settings as much as possible when upgrading 
   (CASSANDRA-4088)
 * relax path length requirement for sstable files when upgrading on 
   non-Windows platforms (CASSANDRA-4110)
 * fix terminination of the stress.java when errors were encountered
   (CASSANDRA-4128)
 * Move CfDef and KsDef validation out of thrift (CASSANDRA-4037)
 * Fix get_paged_slice (CASSANDRA-4136)
 * CQL3: Support slice with exclusive start and stop (CASSANDRA-3785)
Merged from 1.0:
 * support PropertyFileSnitch in bulk loader (CASSANDRA-4145)
 * add auto_snapshot option allowing disabling snapshot before drop/truncate
   (CASSANDRA-3710)
 * allow short snitch names (CASSANDRA-4130)


1.1-beta2
 * rename loaded sstables to avoid conflicts with local snapshots
   (CASSANDRA-3967)
 * start hint replay as soon as FD notifies that the target is back up
   (CASSANDRA-3958)
 * avoid unproductive deserializing of cached rows during compaction
   (CASSANDRA-3921)
 * fix concurrency issues with CQL keyspace creation (CASSANDRA-3903)
 * Show Effective Owership via Nodetool ring <keyspace> (CASSANDRA-3412)
 * Update ORDER BY syntax for CQL3 (CASSANDRA-3925)
 * Fix BulkRecordWriter to not throw NPE if reducer gets no map data from Hadoop (CASSANDRA-3944)
 * Fix bug with counters in super columns (CASSANDRA-3821)
 * Remove deprecated merge_shard_chance (CASSANDRA-3940)
 * add a convenient way to reset a node's schema (CASSANDRA-2963)
 * fix for intermittent SchemaDisagreementException (CASSANDRA-3884)
 * CLI `list <CF>` to limit number of columns and their order (CASSANDRA-3012)
 * ignore deprecated KsDef/CfDef/ColumnDef fields in native schema (CASSANDRA-3963)
 * CLI to report when unsupported column_metadata pair was given (CASSANDRA-3959)
 * reincarnate removed and deprecated KsDef/CfDef attributes (CASSANDRA-3953)
 * Fix race between writes and read for cache (CASSANDRA-3862)
 * perform static initialization of StorageProxy on start-up (CASSANDRA-3797)
 * support trickling fsync() on writes (CASSANDRA-3950)
 * expose counters for unavailable/timeout exceptions given to thrift clients (CASSANDRA-3671)
 * avoid quadratic startup time in LeveledManifest (CASSANDRA-3952)
 * Add type information to new schema_ columnfamilies and remove thrift
   serialization for schema (CASSANDRA-3792)
 * add missing column validator options to the CLI help (CASSANDRA-3926)
 * skip reading saved key cache if CF's caching strategy is NONE or ROWS_ONLY (CASSANDRA-3954)
 * Unify migration code (CASSANDRA-4017)
Merged from 1.0:
 * cqlsh: guess correct version of Python for Arch Linux (CASSANDRA-4090)
 * (CLI) properly handle quotes in create/update keyspace commands (CASSANDRA-4129)
 * Avoids possible deadlock during bootstrap (CASSANDRA-4159)
 * fix stress tool that hangs forever on timeout or error (CASSANDRA-4128)
 * Fix super columns bug where cache is not updated (CASSANDRA-4190)
 * stress tool to return appropriate exit code on failure (CASSANDRA-4188)


1.0.9
 * improve index sampling performance (CASSANDRA-4023)
 * always compact away deleted hints immediately after handoff (CASSANDRA-3955)
 * delete hints from dropped ColumnFamilies on handoff instead of
   erroring out (CASSANDRA-3975)
 * add CompositeType ref to the CLI doc for create/update column family (CASSANDRA-3980)
 * Pig: support Counter ColumnFamilies (CASSANDRA-3973)
 * Pig: Composite column support (CASSANDRA-3684)
 * Avoid NPE during repair when a keyspace has no CFs (CASSANDRA-3988)
 * Fix division-by-zero error on get_slice (CASSANDRA-4000)
 * don't change manifest level for cleanup, scrub, and upgradesstables
   operations under LeveledCompactionStrategy (CASSANDRA-3989, 4112)
 * fix race leading to super columns assertion failure (CASSANDRA-3957)
 * fix NPE on invalid CQL delete command (CASSANDRA-3755)
 * allow custom types in CLI's assume command (CASSANDRA-4081)
 * fix totalBytes count for parallel compactions (CASSANDRA-3758)
 * fix intermittent NPE in get_slice (CASSANDRA-4095)
 * remove unnecessary asserts in native code interfaces (CASSANDRA-4096)
 * Validate blank keys in CQL to avoid assertion errors (CASSANDRA-3612)
 * cqlsh: fix bad decoding of some column names (CASSANDRA-4003)
 * cqlsh: fix incorrect padding with unicode chars (CASSANDRA-4033)
 * Fix EC2 snitch incorrectly reporting region (CASSANDRA-4026)
 * Shut down thrift during decommission (CASSANDRA-4086)
 * Expose nodetool cfhistograms for 2ndary indexes (CASSANDRA-4063)
Merged from 0.8:
 * Fix ConcurrentModificationException in gossiper (CASSANDRA-4019)


1.1-beta1
 * (cqlsh)
   + add SOURCE and CAPTURE commands, and --file option (CASSANDRA-3479)
   + add ALTER COLUMNFAMILY WITH (CASSANDRA-3523)
   + bundle Python dependencies with Cassandra (CASSANDRA-3507)
   + added to Debian package (CASSANDRA-3458)
   + display byte data instead of erroring out on decode failure 
     (CASSANDRA-3874)
 * add nodetool rebuild_index (CASSANDRA-3583)
 * add nodetool rangekeysample (CASSANDRA-2917)
 * Fix streaming too much data during move operations (CASSANDRA-3639)
 * Nodetool and CLI connect to localhost by default (CASSANDRA-3568)
 * Reduce memory used by primary index sample (CASSANDRA-3743)
 * (Hadoop) separate input/output configurations (CASSANDRA-3197, 3765)
 * avoid returning internal Cassandra classes over JMX (CASSANDRA-2805)
 * add row-level isolation via SnapTree (CASSANDRA-2893)
 * Optimize key count estimation when opening sstable on startup
   (CASSANDRA-2988)
 * multi-dc replication optimization supporting CL > ONE (CASSANDRA-3577)
 * add command to stop compactions (CASSANDRA-1740, 3566, 3582)
 * multithreaded streaming (CASSANDRA-3494)
 * removed in-tree redhat spec (CASSANDRA-3567)
 * "defragment" rows for name-based queries under STCS, again (CASSANDRA-2503)
 * Recycle commitlog segments for improved performance 
   (CASSANDRA-3411, 3543, 3557, 3615)
 * update size-tiered compaction to prioritize small tiers (CASSANDRA-2407)
 * add message expiration logic to OutboundTcpConnection (CASSANDRA-3005)
 * off-heap cache to use sun.misc.Unsafe instead of JNA (CASSANDRA-3271)
 * EACH_QUORUM is only supported for writes (CASSANDRA-3272)
 * replace compactionlock use in schema migration by checking CFS.isValid
   (CASSANDRA-3116)
 * recognize that "SELECT first ... *" isn't really "SELECT *" (CASSANDRA-3445)
 * Use faster bytes comparison (CASSANDRA-3434)
 * Bulk loader is no longer a fat client, (HADOOP) bulk load output format
   (CASSANDRA-3045)
 * (Hadoop) add support for KeyRange.filter
 * remove assumption that keys and token are in bijection
   (CASSANDRA-1034, 3574, 3604)
 * always remove endpoints from delevery queue in HH (CASSANDRA-3546)
 * fix race between cf flush and its 2ndary indexes flush (CASSANDRA-3547)
 * fix potential race in AES when a repair fails (CASSANDRA-3548)
 * Remove columns shadowed by a deleted container even when we cannot purge
   (CASSANDRA-3538)
 * Improve memtable slice iteration performance (CASSANDRA-3545)
 * more efficient allocation of small bloom filters (CASSANDRA-3618)
 * Use separate writer thread in SSTableSimpleUnsortedWriter (CASSANDRA-3619)
 * fsync the directory after new sstable or commitlog segment are created (CASSANDRA-3250)
 * fix minor issues reported by FindBugs (CASSANDRA-3658)
 * global key/row caches (CASSANDRA-3143, 3849)
 * optimize memtable iteration during range scan (CASSANDRA-3638)
 * introduce 'crc_check_chance' in CompressionParameters to support
   a checksum percentage checking chance similarly to read-repair (CASSANDRA-3611)
 * a way to deactivate global key/row cache on per-CF basis (CASSANDRA-3667)
 * fix LeveledCompactionStrategy broken because of generation pre-allocation
   in LeveledManifest (CASSANDRA-3691)
 * finer-grained control over data directories (CASSANDRA-2749)
 * Fix ClassCastException during hinted handoff (CASSANDRA-3694)
 * Upgrade Thrift to 0.7 (CASSANDRA-3213)
 * Make stress.java insert operation to use microseconds (CASSANDRA-3725)
 * Allows (internally) doing a range query with a limit of columns instead of
   rows (CASSANDRA-3742)
 * Allow rangeSlice queries to be start/end inclusive/exclusive (CASSANDRA-3749)
 * Fix BulkLoader to support new SSTable layout and add stream
   throttling to prevent an NPE when there is no yaml config (CASSANDRA-3752)
 * Allow concurrent schema migrations (CASSANDRA-1391, 3832)
 * Add SnapshotCommand to trigger snapshot on remote node (CASSANDRA-3721)
 * Make CFMetaData conversions to/from thrift/native schema inverses
   (CASSANDRA_3559)
 * Add initial code for CQL 3.0-beta (CASSANDRA-2474, 3781, 3753)
 * Add wide row support for ColumnFamilyInputFormat (CASSANDRA-3264)
 * Allow extending CompositeType comparator (CASSANDRA-3657)
 * Avoids over-paging during get_count (CASSANDRA-3798)
 * Add new command to rebuild a node without (repair) merkle tree calculations
   (CASSANDRA-3483, 3922)
 * respect not only row cache capacity but caching mode when
   trying to read data (CASSANDRA-3812)
 * fix system tests (CASSANDRA-3827)
 * CQL support for altering row key type in ALTER TABLE (CASSANDRA-3781)
 * turn compression on by default (CASSANDRA-3871)
 * make hexToBytes refuse invalid input (CASSANDRA-2851)
 * Make secondary indexes CF inherit compression and compaction from their
   parent CF (CASSANDRA-3877)
 * Finish cleanup up tombstone purge code (CASSANDRA-3872)
 * Avoid NPE on aboarted stream-out sessions (CASSANDRA-3904)
 * BulkRecordWriter throws NPE for counter columns (CASSANDRA-3906)
 * Support compression using BulkWriter (CASSANDRA-3907)


1.0.8
 * fix race between cleanup and flush on secondary index CFSes (CASSANDRA-3712)
 * avoid including non-queried nodes in rangeslice read repair
   (CASSANDRA-3843)
 * Only snapshot CF being compacted for snapshot_before_compaction 
   (CASSANDRA-3803)
 * Log active compactions in StatusLogger (CASSANDRA-3703)
 * Compute more accurate compaction score per level (CASSANDRA-3790)
 * Return InvalidRequest when using a keyspace that doesn't exist
   (CASSANDRA-3764)
 * disallow user modification of System keyspace (CASSANDRA-3738)
 * allow using sstable2json on secondary index data (CASSANDRA-3738)
 * (cqlsh) add DESCRIBE COLUMNFAMILIES (CASSANDRA-3586)
 * (cqlsh) format blobs correctly and use colors to improve output
   readability (CASSANDRA-3726)
 * synchronize BiMap of bootstrapping tokens (CASSANDRA-3417)
 * show index options in CLI (CASSANDRA-3809)
 * add optional socket timeout for streaming (CASSANDRA-3838)
 * fix truncate not to leave behind non-CFS backed secondary indexes
   (CASSANDRA-3844)
 * make CLI `show schema` to use output stream directly instead
   of StringBuilder (CASSANDRA-3842)
 * remove the wait on hint future during write (CASSANDRA-3870)
 * (cqlsh) ignore missing CfDef opts (CASSANDRA-3933)
 * (cqlsh) look for cqlshlib relative to realpath (CASSANDRA-3767)
 * Fix short read protection (CASSANDRA-3934)
 * Make sure infered and actual schema match (CASSANDRA-3371)
 * Fix NPE during HH delivery (CASSANDRA-3677)
 * Don't put boostrapping node in 'hibernate' status (CASSANDRA-3737)
 * Fix double quotes in windows bat files (CASSANDRA-3744)
 * Fix bad validator lookup (CASSANDRA-3789)
 * Fix soft reset in EC2MultiRegionSnitch (CASSANDRA-3835)
 * Don't leave zombie connections with THSHA thrift server (CASSANDRA-3867)
 * (cqlsh) fix deserialization of data (CASSANDRA-3874)
 * Fix removetoken force causing an inconsistent state (CASSANDRA-3876)
 * Fix ahndling of some types with Pig (CASSANDRA-3886)
 * Don't allow to drop the system keyspace (CASSANDRA-3759)
 * Make Pig deletes disabled by default and configurable (CASSANDRA-3628)
Merged from 0.8:
 * (Pig) fix CassandraStorage to use correct comparator in Super ColumnFamily
   case (CASSANDRA-3251)
 * fix thread safety issues in commitlog replay, primarily affecting
   systems with many (100s) of CF definitions (CASSANDRA-3751)
 * Fix relevant tombstone ignored with super columns (CASSANDRA-3875)


1.0.7
 * fix regression in HH page size calculation (CASSANDRA-3624)
 * retry failed stream on IOException (CASSANDRA-3686)
 * allow configuring bloom_filter_fp_chance (CASSANDRA-3497)
 * attempt hint delivery every ten minutes, or when failure detector
   notifies us that a node is back up, whichever comes first.  hint
   handoff throttle delay default changed to 1ms, from 50 (CASSANDRA-3554)
 * add nodetool setstreamthroughput (CASSANDRA-3571)
 * fix assertion when dropping a columnfamily with no sstables (CASSANDRA-3614)
 * more efficient allocation of small bloom filters (CASSANDRA-3618)
 * CLibrary.createHardLinkWithExec() to check for errors (CASSANDRA-3101)
 * Avoid creating empty and non cleaned writer during compaction (CASSANDRA-3616)
 * stop thrift service in shutdown hook so we can quiesce MessagingService
   (CASSANDRA-3335)
 * (CQL) compaction_strategy_options and compression_parameters for
   CREATE COLUMNFAMILY statement (CASSANDRA-3374)
 * Reset min/max compaction threshold when creating size tiered compaction
   strategy (CASSANDRA-3666)
 * Don't ignore IOException during compaction (CASSANDRA-3655)
 * Fix assertion error for CF with gc_grace=0 (CASSANDRA-3579)
 * Shutdown ParallelCompaction reducer executor after use (CASSANDRA-3711)
 * Avoid < 0 value for pending tasks in leveled compaction (CASSANDRA-3693)
 * (Hadoop) Support TimeUUID in Pig CassandraStorage (CASSANDRA-3327)
 * Check schema is ready before continuing boostrapping (CASSANDRA-3629)
 * Catch overflows during parsing of chunk_length_kb (CASSANDRA-3644)
 * Improve stream protocol mismatch errors (CASSANDRA-3652)
 * Avoid multiple thread doing HH to the same target (CASSANDRA-3681)
 * Add JMX property for rp_timeout_in_ms (CASSANDRA-2940)
 * Allow DynamicCompositeType to compare component of different types
   (CASSANDRA-3625)
 * Flush non-cfs backed secondary indexes (CASSANDRA-3659)
 * Secondary Indexes should report memory consumption (CASSANDRA-3155)
 * fix for SelectStatement start/end key are not set correctly
   when a key alias is involved (CASSANDRA-3700)
 * fix CLI `show schema` command insert of an extra comma in
   column_metadata (CASSANDRA-3714)
Merged from 0.8:
 * avoid logging (harmless) exception when GC takes < 1ms (CASSANDRA-3656)
 * prevent new nodes from thinking down nodes are up forever (CASSANDRA-3626)
 * use correct list of replicas for LOCAL_QUORUM reads when read repair
   is disabled (CASSANDRA-3696)
 * block on flush before compacting hints (may prevent OOM) (CASSANDRA-3733)


1.0.6
 * (CQL) fix cqlsh support for replicate_on_write (CASSANDRA-3596)
 * fix adding to leveled manifest after streaming (CASSANDRA-3536)
 * filter out unavailable cipher suites when using encryption (CASSANDRA-3178)
 * (HADOOP) add old-style api support for CFIF and CFRR (CASSANDRA-2799)
 * Support TimeUUIDType column names in Stress.java tool (CASSANDRA-3541)
 * (CQL) INSERT/UPDATE/DELETE/TRUNCATE commands should allow CF names to
   be qualified by keyspace (CASSANDRA-3419)
 * always remove endpoints from delevery queue in HH (CASSANDRA-3546)
 * fix race between cf flush and its 2ndary indexes flush (CASSANDRA-3547)
 * fix potential race in AES when a repair fails (CASSANDRA-3548)
 * fix default value validation usage in CLI SET command (CASSANDRA-3553)
 * Optimize componentsFor method for compaction and startup time
   (CASSANDRA-3532)
 * (CQL) Proper ColumnFamily metadata validation on CREATE COLUMNFAMILY 
   (CASSANDRA-3565)
 * fix compression "chunk_length_kb" option to set correct kb value for 
   thrift/avro (CASSANDRA-3558)
 * fix missing response during range slice repair (CASSANDRA-3551)
 * 'describe ring' moved from CLI to nodetool and available through JMX (CASSANDRA-3220)
 * add back partitioner to sstable metadata (CASSANDRA-3540)
 * fix NPE in get_count for counters (CASSANDRA-3601)
Merged from 0.8:
 * remove invalid assertion that table was opened before dropping it
   (CASSANDRA-3580)
 * range and index scans now only send requests to enough replicas to
   satisfy requested CL + RR (CASSANDRA-3598)
 * use cannonical host for local node in nodetool info (CASSANDRA-3556)
 * remove nonlocal DC write optimization since it only worked with
   CL.ONE or CL.LOCAL_QUORUM (CASSANDRA-3577, 3585)
 * detect misuses of CounterColumnType (CASSANDRA-3422)
 * turn off string interning in json2sstable, take 2 (CASSANDRA-2189)
 * validate compression parameters on add/update of the ColumnFamily 
   (CASSANDRA-3573)
 * Check for 0.0.0.0 is incorrect in CFIF (CASSANDRA-3584)
 * Increase vm.max_map_count in debian packaging (CASSANDRA-3563)
 * gossiper will never add itself to saved endpoints (CASSANDRA-3485)


1.0.5
 * revert CASSANDRA-3407 (see CASSANDRA-3540)
 * fix assertion error while forwarding writes to local nodes (CASSANDRA-3539)


1.0.4
 * fix self-hinting of timed out read repair updates and make hinted handoff
   less prone to OOMing a coordinator (CASSANDRA-3440)
 * expose bloom filter sizes via JMX (CASSANDRA-3495)
 * enforce RP tokens 0..2**127 (CASSANDRA-3501)
 * canonicalize paths exposed through JMX (CASSANDRA-3504)
 * fix "liveSize" stat when sstables are removed (CASSANDRA-3496)
 * add bloom filter FP rates to nodetool cfstats (CASSANDRA-3347)
 * record partitioner in sstable metadata component (CASSANDRA-3407)
 * add new upgradesstables nodetool command (CASSANDRA-3406)
 * skip --debug requirement to see common exceptions in CLI (CASSANDRA-3508)
 * fix incorrect query results due to invalid max timestamp (CASSANDRA-3510)
 * make sstableloader recognize compressed sstables (CASSANDRA-3521)
 * avoids race in OutboundTcpConnection in multi-DC setups (CASSANDRA-3530)
 * use SETLOCAL in cassandra.bat (CASSANDRA-3506)
 * fix ConcurrentModificationException in Table.all() (CASSANDRA-3529)
Merged from 0.8:
 * fix concurrence issue in the FailureDetector (CASSANDRA-3519)
 * fix array out of bounds error in counter shard removal (CASSANDRA-3514)
 * avoid dropping tombstones when they might still be needed to shadow
   data in a different sstable (CASSANDRA-2786)


1.0.3
 * revert name-based query defragmentation aka CASSANDRA-2503 (CASSANDRA-3491)
 * fix invalidate-related test failures (CASSANDRA-3437)
 * add next-gen cqlsh to bin/ (CASSANDRA-3188, 3131, 3493)
 * (CQL) fix handling of rows with no columns (CASSANDRA-3424, 3473)
 * fix querying supercolumns by name returning only a subset of
   subcolumns or old subcolumn versions (CASSANDRA-3446)
 * automatically compute sha1 sum for uncompressed data files (CASSANDRA-3456)
 * fix reading metadata/statistics component for version < h (CASSANDRA-3474)
 * add sstable forward-compatibility (CASSANDRA-3478)
 * report compression ratio in CFSMBean (CASSANDRA-3393)
 * fix incorrect size exception during streaming of counters (CASSANDRA-3481)
 * (CQL) fix for counter decrement syntax (CASSANDRA-3418)
 * Fix race introduced by CASSANDRA-2503 (CASSANDRA-3482)
 * Fix incomplete deletion of delivered hints (CASSANDRA-3466)
 * Avoid rescheduling compactions when no compaction was executed 
   (CASSANDRA-3484)
 * fix handling of the chunk_length_kb compression options (CASSANDRA-3492)
Merged from 0.8:
 * fix updating CF row_cache_provider (CASSANDRA-3414)
 * CFMetaData.convertToThrift method to set RowCacheProvider (CASSANDRA-3405)
 * acquire compactionlock during truncate (CASSANDRA-3399)
 * fix displaying cfdef entries for super columnfamilies (CASSANDRA-3415)
 * Make counter shard merging thread safe (CASSANDRA-3178)
 * Revert CASSANDRA-2855
 * Fix bug preventing the use of efficient cross-DC writes (CASSANDRA-3472)
 * `describe ring` command for CLI (CASSANDRA-3220)
 * (Hadoop) skip empty rows when entire row is requested, redux (CASSANDRA-2855)


1.0.2
 * "defragment" rows for name-based queries under STCS (CASSANDRA-2503)
 * Add timing information to cassandra-cli GET/SET/LIST queries (CASSANDRA-3326)
 * Only create one CompressionMetadata object per sstable (CASSANDRA-3427)
 * cleanup usage of StorageService.setMode() (CASSANDRA-3388)
 * Avoid large array allocation for compressed chunk offsets (CASSANDRA-3432)
 * fix DecimalType bytebuffer marshalling (CASSANDRA-3421)
 * fix bug that caused first column in per row indexes to be ignored 
   (CASSANDRA-3441)
 * add JMX call to clean (failed) repair sessions (CASSANDRA-3316)
 * fix sstableloader reference acquisition bug (CASSANDRA-3438)
 * fix estimated row size regression (CASSANDRA-3451)
 * make sure we don't return more columns than asked (CASSANDRA-3303, 3395)
Merged from 0.8:
 * acquire compactionlock during truncate (CASSANDRA-3399)
 * fix displaying cfdef entries for super columnfamilies (CASSANDRA-3415)


1.0.1
 * acquire references during index build to prevent delete problems
   on Windows (CASSANDRA-3314)
 * describe_ring should include datacenter/topology information (CASSANDRA-2882)
 * Thrift sockets are not properly buffered (CASSANDRA-3261)
 * performance improvement for bytebufferutil compare function (CASSANDRA-3286)
 * add system.versions ColumnFamily (CASSANDRA-3140)
 * reduce network copies (CASSANDRA-3333, 3373)
 * limit nodetool to 32MB of heap (CASSANDRA-3124)
 * (CQL) update parser to accept "timestamp" instead of "date" (CASSANDRA-3149)
 * Fix CLI `show schema` to include "compression_options" (CASSANDRA-3368)
 * Snapshot to include manifest under LeveledCompactionStrategy (CASSANDRA-3359)
 * (CQL) SELECT query should allow CF name to be qualified by keyspace (CASSANDRA-3130)
 * (CQL) Fix internal application error specifying 'using consistency ...'
   in lower case (CASSANDRA-3366)
 * fix Deflate compression when compression actually makes the data bigger
   (CASSANDRA-3370)
 * optimize UUIDGen to avoid lock contention on InetAddress.getLocalHost 
   (CASSANDRA-3387)
 * tolerate index being dropped mid-mutation (CASSANDRA-3334, 3313)
 * CompactionManager is now responsible for checking for new candidates
   post-task execution, enabling more consistent leveled compaction 
   (CASSANDRA-3391)
 * Cache HSHA threads (CASSANDRA-3372)
 * use CF/KS names as snapshot prefix for drop + truncate operations
   (CASSANDRA-2997)
 * Break bloom filters up to avoid heap fragmentation (CASSANDRA-2466)
 * fix cassandra hanging on jsvc stop (CASSANDRA-3302)
 * Avoid leveled compaction getting blocked on errors (CASSANDRA-3408)
 * Make reloading the compaction strategy safe (CASSANDRA-3409)
 * ignore 0.8 hints even if compaction begins before we try to purge
   them (CASSANDRA-3385)
 * remove procrun (bin\daemon) from Cassandra source tree and 
   artifacts (CASSANDRA-3331)
 * make cassandra compile under JDK7 (CASSANDRA-3275)
 * remove dependency of clientutil.jar to FBUtilities (CASSANDRA-3299)
 * avoid truncation errors by using long math on long values (CASSANDRA-3364)
 * avoid clock drift on some Windows machine (CASSANDRA-3375)
 * display cache provider in cli 'describe keyspace' command (CASSANDRA-3384)
 * fix incomplete topology information in describe_ring (CASSANDRA-3403)
 * expire dead gossip states based on time (CASSANDRA-2961)
 * improve CompactionTask extensibility (CASSANDRA-3330)
 * Allow one leveled compaction task to kick off another (CASSANDRA-3363)
 * allow encryption only between datacenters (CASSANDRA-2802)
Merged from 0.8:
 * fix truncate allowing data to be replayed post-restart (CASSANDRA-3297)
 * make iwriter final in IndexWriter to avoid NPE (CASSANDRA-2863)
 * (CQL) update grammar to require key clause in DELETE statement
   (CASSANDRA-3349)
 * (CQL) allow numeric keyspace names in USE statement (CASSANDRA-3350)
 * (Hadoop) skip empty rows when slicing the entire row (CASSANDRA-2855)
 * Fix handling of tombstone by SSTableExport/Import (CASSANDRA-3357)
 * fix ColumnIndexer to use long offsets (CASSANDRA-3358)
 * Improved CLI exceptions (CASSANDRA-3312)
 * Fix handling of tombstone by SSTableExport/Import (CASSANDRA-3357)
 * Only count compaction as active (for throttling) when they have
   successfully acquired the compaction lock (CASSANDRA-3344)
 * Display CLI version string on startup (CASSANDRA-3196)
 * (Hadoop) make CFIF try rpc_address or fallback to listen_address
   (CASSANDRA-3214)
 * (Hadoop) accept comma delimited lists of initial thrift connections
   (CASSANDRA-3185)
 * ColumnFamily min_compaction_threshold should be >= 2 (CASSANDRA-3342)
 * (Pig) add 0.8+ types and key validation type in schema (CASSANDRA-3280)
 * Fix completely removing column metadata using CLI (CASSANDRA-3126)
 * CLI `describe cluster;` output should be on separate lines for separate versions
   (CASSANDRA-3170)
 * fix changing durable_writes keyspace option during CF creation
   (CASSANDRA-3292)
 * avoid locking on update when no indexes are involved (CASSANDRA-3386)
 * fix assertionError during repair with ordered partitioners (CASSANDRA-3369)
 * correctly serialize key_validation_class for avro (CASSANDRA-3391)
 * don't expire counter tombstone after streaming (CASSANDRA-3394)
 * prevent nodes that failed to join from hanging around forever 
   (CASSANDRA-3351)
 * remove incorrect optimization from slice read path (CASSANDRA-3390)
 * Fix race in AntiEntropyService (CASSANDRA-3400)


1.0.0-final
 * close scrubbed sstable fd before deleting it (CASSANDRA-3318)
 * fix bug preventing obsolete commitlog segments from being removed
   (CASSANDRA-3269)
 * tolerate whitespace in seed CDL (CASSANDRA-3263)
 * Change default heap thresholds to max(min(1/2 ram, 1G), min(1/4 ram, 8GB))
   (CASSANDRA-3295)
 * Fix broken CompressedRandomAccessReaderTest (CASSANDRA-3298)
 * (CQL) fix type information returned for wildcard queries (CASSANDRA-3311)
 * add estimated tasks to LeveledCompactionStrategy (CASSANDRA-3322)
 * avoid including compaction cache-warming in keycache stats (CASSANDRA-3325)
 * run compaction and hinted handoff threads at MIN_PRIORITY (CASSANDRA-3308)
 * default hsha thrift server to cpu core count in rpc pool (CASSANDRA-3329)
 * add bin\daemon to binary tarball for Windows service (CASSANDRA-3331)
 * Fix places where uncompressed size of sstables was use in place of the
   compressed one (CASSANDRA-3338)
 * Fix hsha thrift server (CASSANDRA-3346)
 * Make sure repair only stream needed sstables (CASSANDRA-3345)


1.0.0-rc2
 * Log a meaningful warning when a node receives a message for a repair session
   that doesn't exist anymore (CASSANDRA-3256)
 * test for NUMA policy support as well as numactl presence (CASSANDRA-3245)
 * Fix FD leak when internode encryption is enabled (CASSANDRA-3257)
 * Remove incorrect assertion in mergeIterator (CASSANDRA-3260)
 * FBUtilities.hexToBytes(String) to throw NumberFormatException when string
   contains non-hex characters (CASSANDRA-3231)
 * Keep SimpleSnitch proximity ordering unchanged from what the Strategy
   generates, as intended (CASSANDRA-3262)
 * remove Scrub from compactionstats when finished (CASSANDRA-3255)
 * fix counter entry in jdbc TypesMap (CASSANDRA-3268)
 * fix full queue scenario for ParallelCompactionIterator (CASSANDRA-3270)
 * fix bootstrap process (CASSANDRA-3285)
 * don't try delivering hints if when there isn't any (CASSANDRA-3176)
 * CLI documentation change for ColumnFamily `compression_options` (CASSANDRA-3282)
 * ignore any CF ids sent by client for adding CF/KS (CASSANDRA-3288)
 * remove obsolete hints on first startup (CASSANDRA-3291)
 * use correct ISortedColumns for time-optimized reads (CASSANDRA-3289)
 * Evict gossip state immediately when a token is taken over by a new IP 
   (CASSANDRA-3259)


1.0.0-rc1
 * Update CQL to generate microsecond timestamps by default (CASSANDRA-3227)
 * Fix counting CFMetadata towards Memtable liveRatio (CASSANDRA-3023)
 * Kill server on wrapped OOME such as from FileChannel.map (CASSANDRA-3201)
 * remove unnecessary copy when adding to row cache (CASSANDRA-3223)
 * Log message when a full repair operation completes (CASSANDRA-3207)
 * Fix streamOutSession keeping sstables references forever if the remote end
   dies (CASSANDRA-3216)
 * Remove dynamic_snitch boolean from example configuration (defaulting to 
   true) and set default badness threshold to 0.1 (CASSANDRA-3229)
 * Base choice of random or "balanced" token on bootstrap on whether
   schema definitions were found (CASSANDRA-3219)
 * Fixes for LeveledCompactionStrategy score computation, prioritization,
   scheduling, and performance (CASSANDRA-3224, 3234)
 * parallelize sstable open at server startup (CASSANDRA-2988)
 * fix handling of exceptions writing to OutboundTcpConnection (CASSANDRA-3235)
 * Allow using quotes in "USE <keyspace>;" CLI command (CASSANDRA-3208)
 * Don't allow any cache loading exceptions to halt startup (CASSANDRA-3218)
 * Fix sstableloader --ignores option (CASSANDRA-3247)
 * File descriptor limit increased in packaging (CASSANDRA-3206)
 * Fix deadlock in commit log during flush (CASSANDRA-3253) 


1.0.0-beta1
 * removed binarymemtable (CASSANDRA-2692)
 * add commitlog_total_space_in_mb to prevent fragmented logs (CASSANDRA-2427)
 * removed commitlog_rotation_threshold_in_mb configuration (CASSANDRA-2771)
 * make AbstractBounds.normalize de-overlapp overlapping ranges (CASSANDRA-2641)
 * replace CollatingIterator, ReducingIterator with MergeIterator 
   (CASSANDRA-2062)
 * Fixed the ability to set compaction strategy in cli using create column 
   family command (CASSANDRA-2778)
 * clean up tmp files after failed compaction (CASSANDRA-2468)
 * restrict repair streaming to specific columnfamilies (CASSANDRA-2280)
 * don't bother persisting columns shadowed by a row tombstone (CASSANDRA-2589)
 * reset CF and SC deletion times after gc_grace (CASSANDRA-2317)
 * optimize away seek when compacting wide rows (CASSANDRA-2879)
 * single-pass streaming (CASSANDRA-2677, 2906, 2916, 3003)
 * use reference counting for deleting sstables instead of relying on GC
   (CASSANDRA-2521, 3179)
 * store hints as serialized mutations instead of pointers to data row
   (CASSANDRA-2045)
 * store hints in the coordinator node instead of in the closest replica 
   (CASSANDRA-2914)
 * add row_cache_keys_to_save CF option (CASSANDRA-1966)
 * check column family validity in nodetool repair (CASSANDRA-2933)
 * use lazy initialization instead of class initialization in NodeId
   (CASSANDRA-2953)
 * add paging to get_count (CASSANDRA-2894)
 * fix "short reads" in [multi]get (CASSANDRA-2643, 3157, 3192)
 * add optional compression for sstables (CASSANDRA-47, 2994, 3001, 3128)
 * add scheduler JMX metrics (CASSANDRA-2962)
 * add block level checksum for compressed data (CASSANDRA-1717)
 * make column family backed column map pluggable and introduce unsynchronized
   ArrayList backed one to speedup reads (CASSANDRA-2843, 3165, 3205)
 * refactoring of the secondary index api (CASSANDRA-2982)
 * make CL > ONE reads wait for digest reconciliation before returning
   (CASSANDRA-2494)
 * fix missing logging for some exceptions (CASSANDRA-2061)
 * refactor and optimize ColumnFamilyStore.files(...) and Descriptor.fromFilename(String)
   and few other places responsible for work with SSTable files (CASSANDRA-3040)
 * Stop reading from sstables once we know we have the most recent columns,
   for query-by-name requests (CASSANDRA-2498)
 * Add query-by-column mode to stress.java (CASSANDRA-3064)
 * Add "install" command to cassandra.bat (CASSANDRA-292)
 * clean up KSMetadata, CFMetadata from unnecessary
   Thrift<->Avro conversion methods (CASSANDRA-3032)
 * Add timeouts to client request schedulers (CASSANDRA-3079, 3096)
 * Cli to use hashes rather than array of hashes for strategy options (CASSANDRA-3081)
 * LeveledCompactionStrategy (CASSANDRA-1608, 3085, 3110, 3087, 3145, 3154, 3182)
 * Improvements of the CLI `describe` command (CASSANDRA-2630)
 * reduce window where dropped CF sstables may not be deleted (CASSANDRA-2942)
 * Expose gossip/FD info to JMX (CASSANDRA-2806)
 * Fix streaming over SSL when compressed SSTable involved (CASSANDRA-3051)
 * Add support for pluggable secondary index implementations (CASSANDRA-3078)
 * remove compaction_thread_priority setting (CASSANDRA-3104)
 * generate hints for replicas that timeout, not just replicas that are known
   to be down before starting (CASSANDRA-2034)
 * Add throttling for internode streaming (CASSANDRA-3080)
 * make the repair of a range repair all replica (CASSANDRA-2610, 3194)
 * expose the ability to repair the first range (as returned by the
   partitioner) of a node (CASSANDRA-2606)
 * Streams Compression (CASSANDRA-3015)
 * add ability to use multiple threads during a single compaction
   (CASSANDRA-2901)
 * make AbstractBounds.normalize support overlapping ranges (CASSANDRA-2641)
 * fix of the CQL count() behavior (CASSANDRA-3068)
 * use TreeMap backed column families for the SSTable simple writers
   (CASSANDRA-3148)
 * fix inconsistency of the CLI syntax when {} should be used instead of [{}]
   (CASSANDRA-3119)
 * rename CQL type names to match expected SQL behavior (CASSANDRA-3149, 3031)
 * Arena-based allocation for memtables (CASSANDRA-2252, 3162, 3163, 3168)
 * Default RR chance to 0.1 (CASSANDRA-3169)
 * Add RowLevel support to secondary index API (CASSANDRA-3147)
 * Make SerializingCacheProvider the default if JNA is available (CASSANDRA-3183)
 * Fix backwards compatibilty for CQL memtable properties (CASSANDRA-3190)
 * Add five-minute delay before starting compactions on a restarted server
   (CASSANDRA-3181)
 * Reduce copies done for intra-host messages (CASSANDRA-1788, 3144)
 * support of compaction strategy option for stress.java (CASSANDRA-3204)
 * make memtable throughput and column count thresholds no-ops (CASSANDRA-2449)
 * Return schema information along with the resultSet in CQL (CASSANDRA-2734)
 * Add new DecimalType (CASSANDRA-2883)
 * Fix assertion error in RowRepairResolver (CASSANDRA-3156)
 * Reduce unnecessary high buffer sizes (CASSANDRA-3171)
 * Pluggable compaction strategy (CASSANDRA-1610)
 * Add new broadcast_address config option (CASSANDRA-2491)


0.8.7
 * Kill server on wrapped OOME such as from FileChannel.map (CASSANDRA-3201)
 * Allow using quotes in "USE <keyspace>;" CLI command (CASSANDRA-3208)
 * Log message when a full repair operation completes (CASSANDRA-3207)
 * Don't allow any cache loading exceptions to halt startup (CASSANDRA-3218)
 * Fix sstableloader --ignores option (CASSANDRA-3247)
 * File descriptor limit increased in packaging (CASSANDRA-3206)
 * Log a meaningfull warning when a node receive a message for a repair session
   that doesn't exist anymore (CASSANDRA-3256)
 * Fix FD leak when internode encryption is enabled (CASSANDRA-3257)
 * FBUtilities.hexToBytes(String) to throw NumberFormatException when string
   contains non-hex characters (CASSANDRA-3231)
 * Keep SimpleSnitch proximity ordering unchanged from what the Strategy
   generates, as intended (CASSANDRA-3262)
 * remove Scrub from compactionstats when finished (CASSANDRA-3255)
 * Fix tool .bat files when CASSANDRA_HOME contains spaces (CASSANDRA-3258)
 * Force flush of status table when removing/updating token (CASSANDRA-3243)
 * Evict gossip state immediately when a token is taken over by a new IP (CASSANDRA-3259)
 * Fix bug where the failure detector can take too long to mark a host
   down (CASSANDRA-3273)
 * (Hadoop) allow wrapping ranges in queries (CASSANDRA-3137)
 * (Hadoop) check all interfaces for a match with split location
   before falling back to random replica (CASSANDRA-3211)
 * (Hadoop) Make Pig storage handle implements LoadMetadata (CASSANDRA-2777)
 * (Hadoop) Fix exception during PIG 'dump' (CASSANDRA-2810)
 * Fix stress COUNTER_GET option (CASSANDRA-3301)
 * Fix missing fields in CLI `show schema` output (CASSANDRA-3304)
 * Nodetool no longer leaks threads and closes JMX connections (CASSANDRA-3309)
 * fix truncate allowing data to be replayed post-restart (CASSANDRA-3297)
 * Move SimpleAuthority and SimpleAuthenticator to examples (CASSANDRA-2922)
 * Fix handling of tombstone by SSTableExport/Import (CASSANDRA-3357)
 * Fix transposition in cfHistograms (CASSANDRA-3222)
 * Allow using number as DC name when creating keyspace in CQL (CASSANDRA-3239)
 * Force flush of system table after updating/removing a token (CASSANDRA-3243)


0.8.6
 * revert CASSANDRA-2388
 * change TokenRange.endpoints back to listen/broadcast address to match
   pre-1777 behavior, and add TokenRange.rpc_endpoints instead (CASSANDRA-3187)
 * avoid trying to watch cassandra-topology.properties when loaded from jar
   (CASSANDRA-3138)
 * prevent users from creating keyspaces with LocalStrategy replication
   (CASSANDRA-3139)
 * fix CLI `show schema;` to output correct keyspace definition statement
   (CASSANDRA-3129)
 * CustomTThreadPoolServer to log TTransportException at DEBUG level
   (CASSANDRA-3142)
 * allow topology sort to work with non-unique rack names between 
   datacenters (CASSANDRA-3152)
 * Improve caching of same-version Messages on digest and repair paths
   (CASSANDRA-3158)
 * Randomize choice of first replica for counter increment (CASSANDRA-2890)
 * Fix using read_repair_chance instead of merge_shard_change (CASSANDRA-3202)
 * Avoid streaming data to nodes that already have it, on move as well as
   decommission (CASSANDRA-3041)
 * Fix divide by zero error in GCInspector (CASSANDRA-3164)
 * allow quoting of the ColumnFamily name in CLI `create column family`
   statement (CASSANDRA-3195)
 * Fix rolling upgrade from 0.7 to 0.8 problem (CASSANDRA-3166)
 * Accomodate missing encryption_options in IncomingTcpConnection.stream
   (CASSANDRA-3212)


0.8.5
 * fix NPE when encryption_options is unspecified (CASSANDRA-3007)
 * include column name in validation failure exceptions (CASSANDRA-2849)
 * make sure truncate clears out the commitlog so replay won't re-
   populate with truncated data (CASSANDRA-2950)
 * fix NPE when debug logging is enabled and dropped CF is present
   in a commitlog segment (CASSANDRA-3021)
 * fix cassandra.bat when CASSANDRA_HOME contains spaces (CASSANDRA-2952)
 * fix to SSTableSimpleUnsortedWriter bufferSize calculation (CASSANDRA-3027)
 * make cleanup and normal compaction able to skip empty rows
   (rows containing nothing but expired tombstones) (CASSANDRA-3039)
 * work around native memory leak in com.sun.management.GarbageCollectorMXBean
   (CASSANDRA-2868)
 * validate that column names in column_metadata are not equal to key_alias
   on create/update of the ColumnFamily and CQL 'ALTER' statement (CASSANDRA-3036)
 * return an InvalidRequestException if an indexed column is assigned
   a value larger than 64KB (CASSANDRA-3057)
 * fix of numeric-only and string column names handling in CLI "drop index" 
   (CASSANDRA-3054)
 * prune index scan resultset back to original request for lazy
   resultset expansion case (CASSANDRA-2964)
 * (Hadoop) fail jobs when Cassandra node has failed but TaskTracker
   has not (CASSANDRA-2388)
 * fix dynamic snitch ignoring nodes when read_repair_chance is zero
   (CASSANDRA-2662)
 * avoid retaining references to dropped CFS objects in 
   CompactionManager.estimatedCompactions (CASSANDRA-2708)
 * expose rpc timeouts per host in MessagingServiceMBean (CASSANDRA-2941)
 * avoid including cwd in classpath for deb and rpm packages (CASSANDRA-2881)
 * remove gossip state when a new IP takes over a token (CASSANDRA-3071)
 * allow sstable2json to work on index sstable files (CASSANDRA-3059)
 * always hint counters (CASSANDRA-3099)
 * fix log4j initialization in EmbeddedCassandraService (CASSANDRA-2857)
 * remove gossip state when a new IP takes over a token (CASSANDRA-3071)
 * work around native memory leak in com.sun.management.GarbageCollectorMXBean
    (CASSANDRA-2868)
 * fix UnavailableException with writes at CL.EACH_QUORM (CASSANDRA-3084)
 * fix parsing of the Keyspace and ColumnFamily names in numeric
   and string representations in CLI (CASSANDRA-3075)
 * fix corner cases in Range.differenceToFetch (CASSANDRA-3084)
 * fix ip address String representation in the ring cache (CASSANDRA-3044)
 * fix ring cache compatibility when mixing pre-0.8.4 nodes with post-
   in the same cluster (CASSANDRA-3023)
 * make repair report failure when a node participating dies (instead of
   hanging forever) (CASSANDRA-2433)
 * fix handling of the empty byte buffer by ReversedType (CASSANDRA-3111)
 * Add validation that Keyspace names are case-insensitively unique (CASSANDRA-3066)
 * catch invalid key_validation_class before instantiating UpdateColumnFamily (CASSANDRA-3102)
 * make Range and Bounds objects client-safe (CASSANDRA-3108)
 * optionally skip log4j configuration (CASSANDRA-3061)
 * bundle sstableloader with the debian package (CASSANDRA-3113)
 * don't try to build secondary indexes when there is none (CASSANDRA-3123)
 * improve SSTableSimpleUnsortedWriter speed for large rows (CASSANDRA-3122)
 * handle keyspace arguments correctly in nodetool snapshot (CASSANDRA-3038)
 * Fix SSTableImportTest on windows (CASSANDRA-3043)
 * expose compactionThroughputMbPerSec through JMX (CASSANDRA-3117)
 * log keyspace and CF of large rows being compacted


0.8.4
 * change TokenRing.endpoints to be a list of rpc addresses instead of 
   listen/broadcast addresses (CASSANDRA-1777)
 * include files-to-be-streamed in StreamInSession.getSources (CASSANDRA-2972)
 * use JAVA env var in cassandra-env.sh (CASSANDRA-2785, 2992)
 * avoid doing read for no-op replicate-on-write at CL=1 (CASSANDRA-2892)
 * refuse counter write for CL.ANY (CASSANDRA-2990)
 * switch back to only logging recent dropped messages (CASSANDRA-3004)
 * always deserialize RowMutation for counters (CASSANDRA-3006)
 * ignore saved replication_factor strategy_option for NTS (CASSANDRA-3011)
 * make sure pre-truncate CL segments are discarded (CASSANDRA-2950)


0.8.3
 * add ability to drop local reads/writes that are going to timeout
   (CASSANDRA-2943)
 * revamp token removal process, keep gossip states for 3 days (CASSANDRA-2496)
 * don't accept extra args for 0-arg nodetool commands (CASSANDRA-2740)
 * log unavailableexception details at debug level (CASSANDRA-2856)
 * expose data_dir though jmx (CASSANDRA-2770)
 * don't include tmp files as sstable when create cfs (CASSANDRA-2929)
 * log Java classpath on startup (CASSANDRA-2895)
 * keep gossipped version in sync with actual on migration coordinator 
   (CASSANDRA-2946)
 * use lazy initialization instead of class initialization in NodeId
   (CASSANDRA-2953)
 * check column family validity in nodetool repair (CASSANDRA-2933)
 * speedup bytes to hex conversions dramatically (CASSANDRA-2850)
 * Flush memtables on shutdown when durable writes are disabled 
   (CASSANDRA-2958)
 * improved POSIX compatibility of start scripts (CASsANDRA-2965)
 * add counter support to Hadoop InputFormat (CASSANDRA-2981)
 * fix bug where dirty commitlog segments were removed (and avoid keeping 
   segments with no post-flush activity permanently dirty) (CASSANDRA-2829)
 * fix throwing exception with batch mutation of counter super columns
   (CASSANDRA-2949)
 * ignore system tables during repair (CASSANDRA-2979)
 * throw exception when NTS is given replication_factor as an option
   (CASSANDRA-2960)
 * fix assertion error during compaction of counter CFs (CASSANDRA-2968)
 * avoid trying to create index names, when no index exists (CASSANDRA-2867)
 * don't sample the system table when choosing a bootstrap token
   (CASSANDRA-2825)
 * gossiper notifies of local state changes (CASSANDRA-2948)
 * add asynchronous and half-sync/half-async (hsha) thrift servers 
   (CASSANDRA-1405)
 * fix potential use of free'd native memory in SerializingCache 
   (CASSANDRA-2951)
 * prune index scan resultset back to original request for lazy
   resultset expansion case (CASSANDRA-2964)
 * (Hadoop) fail jobs when Cassandra node has failed but TaskTracker
    has not (CASSANDRA-2388)


0.8.2
 * CQL: 
   - include only one row per unique key for IN queries (CASSANDRA-2717)
   - respect client timestamp on full row deletions (CASSANDRA-2912)
 * improve thread-safety in StreamOutSession (CASSANDRA-2792)
 * allow deleting a row and updating indexed columns in it in the
   same mutation (CASSANDRA-2773)
 * Expose number of threads blocked on submitting memtable to flush
   in JMX (CASSANDRA-2817)
 * add ability to return "endpoints" to nodetool (CASSANDRA-2776)
 * Add support for multiple (comma-delimited) coordinator addresses
   to ColumnFamilyInputFormat (CASSANDRA-2807)
 * fix potential NPE while scheduling read repair for range slice
   (CASSANDRA-2823)
 * Fix race in SystemTable.getCurrentLocalNodeId (CASSANDRA-2824)
 * Correctly set default for replicate_on_write (CASSANDRA-2835)
 * improve nodetool compactionstats formatting (CASSANDRA-2844)
 * fix index-building status display (CASSANDRA-2853)
 * fix CLI perpetuating obsolete KsDef.replication_factor (CASSANDRA-2846)
 * improve cli treatment of multiline comments (CASSANDRA-2852)
 * handle row tombstones correctly in EchoedRow (CASSANDRA-2786)
 * add MessagingService.get[Recently]DroppedMessages and
   StorageService.getExceptionCount (CASSANDRA-2804)
 * fix possibility of spurious UnavailableException for LOCAL_QUORUM
   reads with dynamic snitch + read repair disabled (CASSANDRA-2870)
 * add ant-optional as dependence for the debian package (CASSANDRA-2164)
 * add option to specify limit for get_slice in the CLI (CASSANDRA-2646)
 * decrease HH page size (CASSANDRA-2832)
 * reset cli keyspace after dropping the current one (CASSANDRA-2763)
 * add KeyRange option to Hadoop inputformat (CASSANDRA-1125)
 * fix protocol versioning (CASSANDRA-2818, 2860)
 * support spaces in path to log4j configuration (CASSANDRA-2383)
 * avoid including inferred types in CF update (CASSANDRA-2809)
 * fix JMX bulkload call (CASSANDRA-2908)
 * fix updating KS with durable_writes=false (CASSANDRA-2907)
 * add simplified facade to SSTableWriter for bulk loading use
   (CASSANDRA-2911)
 * fix re-using index CF sstable names after drop/recreate (CASSANDRA-2872)
 * prepend CF to default index names (CASSANDRA-2903)
 * fix hint replay (CASSANDRA-2928)
 * Properly synchronize repair's merkle tree computation (CASSANDRA-2816)


0.8.1
 * CQL:
   - support for insert, delete in BATCH (CASSANDRA-2537)
   - support for IN to SELECT, UPDATE (CASSANDRA-2553)
   - timestamp support for INSERT, UPDATE, and BATCH (CASSANDRA-2555)
   - TTL support (CASSANDRA-2476)
   - counter support (CASSANDRA-2473)
   - ALTER COLUMNFAMILY (CASSANDRA-1709)
   - DROP INDEX (CASSANDRA-2617)
   - add SCHEMA/TABLE as aliases for KS/CF (CASSANDRA-2743)
   - server handles wait-for-schema-agreement (CASSANDRA-2756)
   - key alias support (CASSANDRA-2480)
 * add support for comparator parameters and a generic ReverseType
   (CASSANDRA-2355)
 * add CompositeType and DynamicCompositeType (CASSANDRA-2231)
 * optimize batches containing multiple updates to the same row
   (CASSANDRA-2583)
 * adjust hinted handoff page size to avoid OOM with large columns 
   (CASSANDRA-2652)
 * mark BRAF buffer invalid post-flush so we don't re-flush partial
   buffers again, especially on CL writes (CASSANDRA-2660)
 * add DROP INDEX support to CLI (CASSANDRA-2616)
 * don't perform HH to client-mode [storageproxy] nodes (CASSANDRA-2668)
 * Improve forceDeserialize/getCompactedRow encapsulation (CASSANDRA-2659)
 * Don't write CounterUpdateColumn to disk in tests (CASSANDRA-2650)
 * Add sstable bulk loading utility (CASSANDRA-1278)
 * avoid replaying hints to dropped columnfamilies (CASSANDRA-2685)
 * add placeholders for missing rows in range query pseudo-RR (CASSANDRA-2680)
 * remove no-op HHOM.renameHints (CASSANDRA-2693)
 * clone super columns to avoid modifying them during flush (CASSANDRA-2675)
 * allow writes to bypass the commitlog for certain keyspaces (CASSANDRA-2683)
 * avoid NPE when bypassing commitlog during memtable flush (CASSANDRA-2781)
 * Added support for making bootstrap retry if nodes flap (CASSANDRA-2644)
 * Added statusthrift to nodetool to report if thrift server is running (CASSANDRA-2722)
 * Fixed rows being cached if they do not exist (CASSANDRA-2723)
 * Support passing tableName and cfName to RowCacheProviders (CASSANDRA-2702)
 * close scrub file handles (CASSANDRA-2669)
 * throttle migration replay (CASSANDRA-2714)
 * optimize column serializer creation (CASSANDRA-2716)
 * Added support for making bootstrap retry if nodes flap (CASSANDRA-2644)
 * Added statusthrift to nodetool to report if thrift server is running
   (CASSANDRA-2722)
 * Fixed rows being cached if they do not exist (CASSANDRA-2723)
 * fix truncate/compaction race (CASSANDRA-2673)
 * workaround large resultsets causing large allocation retention
   by nio sockets (CASSANDRA-2654)
 * fix nodetool ring use with Ec2Snitch (CASSANDRA-2733)
 * fix removing columns and subcolumns that are supressed by a row or
   supercolumn tombstone during replica resolution (CASSANDRA-2590)
 * support sstable2json against snapshot sstables (CASSANDRA-2386)
 * remove active-pull schema requests (CASSANDRA-2715)
 * avoid marking entire list of sstables as actively being compacted
   in multithreaded compaction (CASSANDRA-2765)
 * seek back after deserializing a row to update cache with (CASSANDRA-2752)
 * avoid skipping rows in scrub for counter column family (CASSANDRA-2759)
 * fix ConcurrentModificationException in repair when dealing with 0.7 node
   (CASSANDRA-2767)
 * use threadsafe collections for StreamInSession (CASSANDRA-2766)
 * avoid infinite loop when creating merkle tree (CASSANDRA-2758)
 * avoids unmarking compacting sstable prematurely in cleanup (CASSANDRA-2769)
 * fix NPE when the commit log is bypassed (CASSANDRA-2718)
 * don't throw an exception in SS.isRPCServerRunning (CASSANDRA-2721)
 * make stress.jar executable (CASSANDRA-2744)
 * add daemon mode to java stress (CASSANDRA-2267)
 * expose the DC and rack of a node through JMX and nodetool ring (CASSANDRA-2531)
 * fix cache mbean getSize (CASSANDRA-2781)
 * Add Date, Float, Double, and Boolean types (CASSANDRA-2530)
 * Add startup flag to renew counter node id (CASSANDRA-2788)
 * add jamm agent to cassandra.bat (CASSANDRA-2787)
 * fix repair hanging if a neighbor has nothing to send (CASSANDRA-2797)
 * purge tombstone even if row is in only one sstable (CASSANDRA-2801)
 * Fix wrong purge of deleted cf during compaction (CASSANDRA-2786)
 * fix race that could result in Hadoop writer failing to throw an
   exception encountered after close() (CASSANDRA-2755)
 * fix scan wrongly throwing assertion error (CASSANDRA-2653)
 * Always use even distribution for merkle tree with RandomPartitionner
   (CASSANDRA-2841)
 * fix describeOwnership for OPP (CASSANDRA-2800)
 * ensure that string tokens do not contain commas (CASSANDRA-2762)


0.8.0-final
 * fix CQL grammar warning and cqlsh regression from CASSANDRA-2622
 * add ant generate-cql-html target (CASSANDRA-2526)
 * update CQL consistency levels (CASSANDRA-2566)
 * debian packaging fixes (CASSANDRA-2481, 2647)
 * fix UUIDType, IntegerType for direct buffers (CASSANDRA-2682, 2684)
 * switch to native Thrift for Hadoop map/reduce (CASSANDRA-2667)
 * fix StackOverflowError when building from eclipse (CASSANDRA-2687)
 * only provide replication_factor to strategy_options "help" for
   SimpleStrategy, OldNetworkTopologyStrategy (CASSANDRA-2678, 2713)
 * fix exception adding validators to non-string columns (CASSANDRA-2696)
 * avoid instantiating DatabaseDescriptor in JDBC (CASSANDRA-2694)
 * fix potential stack overflow during compaction (CASSANDRA-2626)
 * clone super columns to avoid modifying them during flush (CASSANDRA-2675)
 * reset underlying iterator in EchoedRow constructor (CASSANDRA-2653)


0.8.0-rc1
 * faster flushes and compaction from fixing excessively pessimistic 
   rebuffering in BRAF (CASSANDRA-2581)
 * fix returning null column values in the python cql driver (CASSANDRA-2593)
 * fix merkle tree splitting exiting early (CASSANDRA-2605)
 * snapshot_before_compaction directory name fix (CASSANDRA-2598)
 * Disable compaction throttling during bootstrap (CASSANDRA-2612) 
 * fix CQL treatment of > and < operators in range slices (CASSANDRA-2592)
 * fix potential double-application of counter updates on commitlog replay
   by moving replay position from header to sstable metadata (CASSANDRA-2419)
 * JDBC CQL driver exposes getColumn for access to timestamp
 * JDBC ResultSetMetadata properties added to AbstractType
 * r/m clustertool (CASSANDRA-2607)
 * add support for presenting row key as a column in CQL result sets 
   (CASSANDRA-2622)
 * Don't allow {LOCAL|EACH}_QUORUM unless strategy is NTS (CASSANDRA-2627)
 * validate keyspace strategy_options during CQL create (CASSANDRA-2624)
 * fix empty Result with secondary index when limit=1 (CASSANDRA-2628)
 * Fix regression where bootstrapping a node with no schema fails
   (CASSANDRA-2625)
 * Allow removing LocationInfo sstables (CASSANDRA-2632)
 * avoid attempting to replay mutations from dropped keyspaces (CASSANDRA-2631)
 * avoid using cached position of a key when GT is requested (CASSANDRA-2633)
 * fix counting bloom filter true positives (CASSANDRA-2637)
 * initialize local ep state prior to gossip startup if needed (CASSANDRA-2638)
 * fix counter increment lost after restart (CASSANDRA-2642)
 * add quote-escaping via backslash to CLI (CASSANDRA-2623)
 * fix pig example script (CASSANDRA-2487)
 * fix dynamic snitch race in adding latencies (CASSANDRA-2618)
 * Start/stop cassandra after more important services such as mdadm in
   debian packaging (CASSANDRA-2481)


0.8.0-beta2
 * fix NPE compacting index CFs (CASSANDRA-2528)
 * Remove checking all column families on startup for compaction candidates 
   (CASSANDRA-2444)
 * validate CQL create keyspace options (CASSANDRA-2525)
 * fix nodetool setcompactionthroughput (CASSANDRA-2550)
 * move	gossip heartbeat back to its own thread (CASSANDRA-2554)
 * validate cql TRUNCATE columnfamily before truncating (CASSANDRA-2570)
 * fix batch_mutate for mixed standard-counter mutations (CASSANDRA-2457)
 * disallow making schema changes to system keyspace (CASSANDRA-2563)
 * fix sending mutation messages multiple times (CASSANDRA-2557)
 * fix incorrect use of NBHM.size in ReadCallback that could cause
   reads to time out even when responses were received (CASSANDRA-2552)
 * trigger read repair correctly for LOCAL_QUORUM reads (CASSANDRA-2556)
 * Allow configuring the number of compaction thread (CASSANDRA-2558)
 * forceUserDefinedCompaction will attempt to compact what it is given
   even if the pessimistic estimate is that there is not enough disk space;
   automatic compactions will only compact 2 or more sstables (CASSANDRA-2575)
 * refuse to apply migrations with older timestamps than the current 
   schema (CASSANDRA-2536)
 * remove unframed Thrift transport option
 * include indexes in snapshots (CASSANDRA-2596)
 * improve ignoring of obsolete mutations in index maintenance (CASSANDRA-2401)
 * recognize attempt to drop just the index while leaving the column
   definition alone (CASSANDRA-2619)
  

0.8.0-beta1
 * remove Avro RPC support (CASSANDRA-926)
 * support for columns that act as incr/decr counters 
   (CASSANDRA-1072, 1937, 1944, 1936, 2101, 2093, 2288, 2105, 2384, 2236, 2342,
   2454)
 * CQL (CASSANDRA-1703, 1704, 1705, 1706, 1707, 1708, 1710, 1711, 1940, 
   2124, 2302, 2277, 2493)
 * avoid double RowMutation serialization on write path (CASSANDRA-1800)
 * make NetworkTopologyStrategy the default (CASSANDRA-1960)
 * configurable internode encryption (CASSANDRA-1567, 2152)
 * human readable column names in sstable2json output (CASSANDRA-1933)
 * change default JMX port to 7199 (CASSANDRA-2027)
 * backwards compatible internal messaging (CASSANDRA-1015)
 * atomic switch of memtables and sstables (CASSANDRA-2284)
 * add pluggable SeedProvider (CASSANDRA-1669)
 * Fix clustertool to not throw exception when calling get_endpoints (CASSANDRA-2437)
 * upgrade to thrift 0.6 (CASSANDRA-2412) 
 * repair works on a token range instead of full ring (CASSANDRA-2324)
 * purge tombstones from row cache (CASSANDRA-2305)
 * push replication_factor into strategy_options (CASSANDRA-1263)
 * give snapshots the same name on each node (CASSANDRA-1791)
 * remove "nodetool loadbalance" (CASSANDRA-2448)
 * multithreaded compaction (CASSANDRA-2191)
 * compaction throttling (CASSANDRA-2156)
 * add key type information and alias (CASSANDRA-2311, 2396)
 * cli no longer divides read_repair_chance by 100 (CASSANDRA-2458)
 * made CompactionInfo.getTaskType return an enum (CASSANDRA-2482)
 * add a server-wide cap on measured memtable memory usage and aggressively
   flush to keep under that threshold (CASSANDRA-2006)
 * add unified UUIDType (CASSANDRA-2233)
 * add off-heap row cache support (CASSANDRA-1969)


0.7.5
 * improvements/fixes to PIG driver (CASSANDRA-1618, CASSANDRA-2387,
   CASSANDRA-2465, CASSANDRA-2484)
 * validate index names (CASSANDRA-1761)
 * reduce contention on Table.flusherLock (CASSANDRA-1954)
 * try harder to detect failures during streaming, cleaning up temporary
   files more reliably (CASSANDRA-2088)
 * shut down server for OOM on a Thrift thread (CASSANDRA-2269)
 * fix tombstone handling in repair and sstable2json (CASSANDRA-2279)
 * preserve version when streaming data from old sstables (CASSANDRA-2283)
 * don't start repair if a neighboring node is marked as dead (CASSANDRA-2290)
 * purge tombstones from row cache (CASSANDRA-2305)
 * Avoid seeking when sstable2json exports the entire file (CASSANDRA-2318)
 * clear Built flag in system table when dropping an index (CASSANDRA-2320)
 * don't allow arbitrary argument for stress.java (CASSANDRA-2323)
 * validate values for index predicates in get_indexed_slice (CASSANDRA-2328)
 * queue secondary indexes for flush before the parent (CASSANDRA-2330)
 * allow job configuration to set the CL used in Hadoop jobs (CASSANDRA-2331)
 * add memtable_flush_queue_size defaulting to 4 (CASSANDRA-2333)
 * Allow overriding of initial_token, storage_port and rpc_port from system
   properties (CASSANDRA-2343)
 * fix comparator used for non-indexed secondary expressions in index scan
   (CASSANDRA-2347)
 * ensure size calculation and write phase of large-row compaction use
   the same threshold for TTL expiration (CASSANDRA-2349)
 * fix race when iterating CFs during add/drop (CASSANDRA-2350)
 * add ConsistencyLevel command to CLI (CASSANDRA-2354)
 * allow negative numbers in the cli (CASSANDRA-2358)
 * hard code serialVersionUID for tokens class (CASSANDRA-2361)
 * fix potential infinite loop in ByteBufferUtil.inputStream (CASSANDRA-2365)
 * fix encoding bugs in HintedHandoffManager, SystemTable when default
   charset is not UTF8 (CASSANDRA-2367)
 * avoids having removed node reappearing in Gossip (CASSANDRA-2371)
 * fix incorrect truncation of long to int when reading columns via block
   index (CASSANDRA-2376)
 * fix NPE during stream session (CASSANDRA-2377)
 * fix race condition that could leave orphaned data files when dropping CF or
   KS (CASSANDRA-2381)
 * fsync statistics component on write (CASSANDRA-2382)
 * fix duplicate results from CFS.scan (CASSANDRA-2406)
 * add IntegerType to CLI help (CASSANDRA-2414)
 * avoid caching token-only decoratedkeys (CASSANDRA-2416)
 * convert mmap assertion to if/throw so scrub can catch it (CASSANDRA-2417)
 * don't overwrite gc log (CASSANDR-2418)
 * invalidate row cache for streamed row to avoid inconsitencies
   (CASSANDRA-2420)
 * avoid copies in range/index scans (CASSANDRA-2425)
 * make sure we don't wipe data during cleanup if the node has not join
   the ring (CASSANDRA-2428)
 * Try harder to close files after compaction (CASSANDRA-2431)
 * re-set bootstrapped flag after move finishes (CASSANDRA-2435)
 * display validation_class in CLI 'describe keyspace' (CASSANDRA-2442)
 * make cleanup compactions cleanup the row cache (CASSANDRA-2451)
 * add column fields validation to scrub (CASSANDRA-2460)
 * use 64KB flush buffer instead of in_memory_compaction_limit (CASSANDRA-2463)
 * fix backslash substitutions in CLI (CASSANDRA-2492)
 * disable cache saving for system CFS (CASSANDRA-2502)
 * fixes for verifying destination availability under hinted conditions
   so UE can be thrown intead of timing out (CASSANDRA-2514)
 * fix update of validation class in column metadata (CASSANDRA-2512)
 * support LOCAL_QUORUM, EACH_QUORUM CLs outside of NTS (CASSANDRA-2516)
 * preserve version when streaming data from old sstables (CASSANDRA-2283)
 * fix backslash substitutions in CLI (CASSANDRA-2492)
 * count a row deletion as one operation towards memtable threshold 
   (CASSANDRA-2519)
 * support LOCAL_QUORUM, EACH_QUORUM CLs outside of NTS (CASSANDRA-2516)


0.7.4
 * add nodetool join command (CASSANDRA-2160)
 * fix secondary indexes on pre-existing or streamed data (CASSANDRA-2244)
 * initialize endpoint in gossiper earlier (CASSANDRA-2228)
 * add ability to write to Cassandra from Pig (CASSANDRA-1828)
 * add rpc_[min|max]_threads (CASSANDRA-2176)
 * add CL.TWO, CL.THREE (CASSANDRA-2013)
 * avoid exporting an un-requested row in sstable2json, when exporting 
   a key that does not exist (CASSANDRA-2168)
 * add incremental_backups option (CASSANDRA-1872)
 * add configurable row limit to Pig loadfunc (CASSANDRA-2276)
 * validate column values in batches as well as single-Column inserts
   (CASSANDRA-2259)
 * move sample schema from cassandra.yaml to schema-sample.txt,
   a cli scripts (CASSANDRA-2007)
 * avoid writing empty rows when scrubbing tombstoned rows (CASSANDRA-2296)
 * fix assertion error in range and index scans for CL < ALL
   (CASSANDRA-2282)
 * fix commitlog replay when flush position refers to data that didn't
   get synced before server died (CASSANDRA-2285)
 * fix fd leak in sstable2json with non-mmap'd i/o (CASSANDRA-2304)
 * reduce memory use during streaming of multiple sstables (CASSANDRA-2301)
 * purge tombstoned rows from cache after GCGraceSeconds (CASSANDRA-2305)
 * allow zero replicas in a NTS datacenter (CASSANDRA-1924)
 * make range queries respect snitch for local replicas (CASSANDRA-2286)
 * fix HH delivery when column index is larger than 2GB (CASSANDRA-2297)
 * make 2ary indexes use parent CF flush thresholds during initial build
   (CASSANDRA-2294)
 * update memtable_throughput to be a long (CASSANDRA-2158)


0.7.3
 * Keep endpoint state until aVeryLongTime (CASSANDRA-2115)
 * lower-latency read repair (CASSANDRA-2069)
 * add hinted_handoff_throttle_delay_in_ms option (CASSANDRA-2161)
 * fixes for cache save/load (CASSANDRA-2172, -2174)
 * Handle whole-row deletions in CFOutputFormat (CASSANDRA-2014)
 * Make memtable_flush_writers flush in parallel (CASSANDRA-2178)
 * Add compaction_preheat_key_cache option (CASSANDRA-2175)
 * refactor stress.py to have only one copy of the format string 
   used for creating row keys (CASSANDRA-2108)
 * validate index names for \w+ (CASSANDRA-2196)
 * Fix Cassandra cli to respect timeout if schema does not settle 
   (CASSANDRA-2187)
 * fix for compaction and cleanup writing old-format data into new-version 
   sstable (CASSANDRA-2211, -2216)
 * add nodetool scrub (CASSANDRA-2217, -2240)
 * fix sstable2json large-row pagination (CASSANDRA-2188)
 * fix EOFing on requests for the last bytes in a file (CASSANDRA-2213)
 * fix BufferedRandomAccessFile bugs (CASSANDRA-2218, -2241)
 * check for memtable flush_after_mins exceeded every 10s (CASSANDRA-2183)
 * fix cache saving on Windows (CASSANDRA-2207)
 * add validateSchemaAgreement call + synchronization to schema
   modification operations (CASSANDRA-2222)
 * fix for reversed slice queries on large rows (CASSANDRA-2212)
 * fat clients were writing local data (CASSANDRA-2223)
 * set DEFAULT_MEMTABLE_LIFETIME_IN_MINS to 24h
 * improve detection and cleanup of partially-written sstables 
   (CASSANDRA-2206)
 * fix supercolumn de/serialization when subcolumn comparator is different
   from supercolumn's (CASSANDRA-2104)
 * fix starting up on Windows when CASSANDRA_HOME contains whitespace
   (CASSANDRA-2237)
 * add [get|set][row|key]cacheSavePeriod to JMX (CASSANDRA-2100)
 * fix Hadoop ColumnFamilyOutputFormat dropping of mutations
   when batch fills up (CASSANDRA-2255)
 * move file deletions off of scheduledtasks executor (CASSANDRA-2253)


0.7.2
 * copy DecoratedKey.key when inserting into caches to avoid retaining
   a reference to the underlying buffer (CASSANDRA-2102)
 * format subcolumn names with subcomparator (CASSANDRA-2136)
 * fix column bloom filter deserialization (CASSANDRA-2165)


0.7.1
 * refactor MessageDigest creation code. (CASSANDRA-2107)
 * buffer network stack to avoid inefficient small TCP messages while avoiding
   the nagle/delayed ack problem (CASSANDRA-1896)
 * check log4j configuration for changes every 10s (CASSANDRA-1525, 1907)
 * more-efficient cross-DC replication (CASSANDRA-1530, -2051, -2138)
 * avoid polluting page cache with commitlog or sstable writes
   and seq scan operations (CASSANDRA-1470)
 * add RMI authentication options to nodetool (CASSANDRA-1921)
 * make snitches configurable at runtime (CASSANDRA-1374)
 * retry hadoop split requests on connection failure (CASSANDRA-1927)
 * implement describeOwnership for BOP, COPP (CASSANDRA-1928)
 * make read repair behave as expected for ConsistencyLevel > ONE
   (CASSANDRA-982, 2038)
 * distributed test harness (CASSANDRA-1859, 1964)
 * reduce flush lock contention (CASSANDRA-1930)
 * optimize supercolumn deserialization (CASSANDRA-1891)
 * fix CFMetaData.apply to only compare objects of the same class 
   (CASSANDRA-1962)
 * allow specifying specific SSTables to compact from JMX (CASSANDRA-1963)
 * fix race condition in MessagingService.targets (CASSANDRA-1959, 2094, 2081)
 * refuse to open sstables from a future version (CASSANDRA-1935)
 * zero-copy reads (CASSANDRA-1714)
 * fix copy bounds for word Text in wordcount demo (CASSANDRA-1993)
 * fixes for contrib/javautils (CASSANDRA-1979)
 * check more frequently for memtable expiration (CASSANDRA-2000)
 * fix writing SSTable column count statistics (CASSANDRA-1976)
 * fix streaming of multiple CFs during bootstrap (CASSANDRA-1992)
 * explicitly set JVM GC new generation size with -Xmn (CASSANDRA-1968)
 * add short options for CLI flags (CASSANDRA-1565)
 * make keyspace argument to "describe keyspace" in CLI optional
   when authenticated to keyspace already (CASSANDRA-2029)
 * added option to specify -Dcassandra.join_ring=false on startup
   to allow "warm spare" nodes or performing JMX maintenance before
   joining the ring (CASSANDRA-526)
 * log migrations at INFO (CASSANDRA-2028)
 * add CLI verbose option in file mode (CASSANDRA-2030)
 * add single-line "--" comments to CLI (CASSANDRA-2032)
 * message serialization tests (CASSANDRA-1923)
 * switch from ivy to maven-ant-tasks (CASSANDRA-2017)
 * CLI attempts to block for new schema to propagate (CASSANDRA-2044)
 * fix potential overflow in nodetool cfstats (CASSANDRA-2057)
 * add JVM shutdownhook to sync commitlog (CASSANDRA-1919)
 * allow nodes to be up without being part of  normal traffic (CASSANDRA-1951)
 * fix CLI "show keyspaces" with null options on NTS (CASSANDRA-2049)
 * fix possible ByteBuffer race conditions (CASSANDRA-2066)
 * reduce garbage generated by MessagingService to prevent load spikes
   (CASSANDRA-2058)
 * fix math in RandomPartitioner.describeOwnership (CASSANDRA-2071)
 * fix deletion of sstable non-data components (CASSANDRA-2059)
 * avoid blocking gossip while deleting handoff hints (CASSANDRA-2073)
 * ignore messages from newer versions, keep track of nodes in gossip 
   regardless of version (CASSANDRA-1970)
 * cache writing moved to CompactionManager to reduce i/o contention and
   updated to use non-cache-polluting writes (CASSANDRA-2053)
 * page through large rows when exporting to JSON (CASSANDRA-2041)
 * add flush_largest_memtables_at and reduce_cache_sizes_at options
   (CASSANDRA-2142)
 * add cli 'describe cluster' command (CASSANDRA-2127)
 * add cli support for setting username/password at 'connect' command 
   (CASSANDRA-2111)
 * add -D option to Stress.java to allow reading hosts from a file 
   (CASSANDRA-2149)
 * bound hints CF throughput between 32M and 256M (CASSANDRA-2148)
 * continue starting when invalid saved cache entries are encountered
   (CASSANDRA-2076)
 * add max_hint_window_in_ms option (CASSANDRA-1459)


0.7.0-final
 * fix offsets to ByteBuffer.get (CASSANDRA-1939)


0.7.0-rc4
 * fix cli crash after backgrounding (CASSANDRA-1875)
 * count timeouts in storageproxy latencies, and include latency 
   histograms in StorageProxyMBean (CASSANDRA-1893)
 * fix CLI get recognition of supercolumns (CASSANDRA-1899)
 * enable keepalive on intra-cluster sockets (CASSANDRA-1766)
 * count timeouts towards dynamicsnitch latencies (CASSANDRA-1905)
 * Expose index-building status in JMX + cli schema description
   (CASSANDRA-1871)
 * allow [LOCAL|EACH]_QUORUM to be used with non-NetworkTopology 
   replication Strategies
 * increased amount of index locks for faster commitlog replay
 * collect secondary index tombstones immediately (CASSANDRA-1914)
 * revert commitlog changes from #1780 (CASSANDRA-1917)
 * change RandomPartitioner min token to -1 to avoid collision w/
   tokens on actual nodes (CASSANDRA-1901)
 * examine the right nibble when validating TimeUUID (CASSANDRA-1910)
 * include secondary indexes in cleanup (CASSANDRA-1916)
 * CFS.scrubDataDirectories should also cleanup invalid secondary indexes
   (CASSANDRA-1904)
 * ability to disable/enable gossip on nodes to force them down
   (CASSANDRA-1108)


0.7.0-rc3
 * expose getNaturalEndpoints in StorageServiceMBean taking byte[]
   key; RMI cannot serialize ByteBuffer (CASSANDRA-1833)
 * infer org.apache.cassandra.locator for replication strategy classes
   when not otherwise specified
 * validation that generates less garbage (CASSANDRA-1814)
 * add TTL support to CLI (CASSANDRA-1838)
 * cli defaults to bytestype for subcomparator when creating
   column families (CASSANDRA-1835)
 * unregister index MBeans when index is dropped (CASSANDRA-1843)
 * make ByteBufferUtil.clone thread-safe (CASSANDRA-1847)
 * change exception for read requests during bootstrap from 
   InvalidRequest to Unavailable (CASSANDRA-1862)
 * respect row-level tombstones post-flush in range scans
   (CASSANDRA-1837)
 * ReadResponseResolver check digests against each other (CASSANDRA-1830)
 * return InvalidRequest when remove of subcolumn without supercolumn
   is requested (CASSANDRA-1866)
 * flush before repair (CASSANDRA-1748)
 * SSTableExport validates key order (CASSANDRA-1884)
 * large row support for SSTableExport (CASSANDRA-1867)
 * Re-cache hot keys post-compaction without hitting disk (CASSANDRA-1878)
 * manage read repair in coordinator instead of data source, to
   provide latency information to dynamic snitch (CASSANDRA-1873)


0.7.0-rc2
 * fix live-column-count of slice ranges including tombstoned supercolumn 
   with live subcolumn (CASSANDRA-1591)
 * rename o.a.c.internal.AntientropyStage -> AntiEntropyStage,
   o.a.c.request.Request_responseStage -> RequestResponseStage,
   o.a.c.internal.Internal_responseStage -> InternalResponseStage
 * add AbstractType.fromString (CASSANDRA-1767)
 * require index_type to be present when specifying index_name
   on ColumnDef (CASSANDRA-1759)
 * fix add/remove index bugs in CFMetadata (CASSANDRA-1768)
 * rebuild Strategy during system_update_keyspace (CASSANDRA-1762)
 * cli updates prompt to ... in continuation lines (CASSANDRA-1770)
 * support multiple Mutations per key in hadoop ColumnFamilyOutputFormat
   (CASSANDRA-1774)
 * improvements to Debian init script (CASSANDRA-1772)
 * use local classloader to check for version.properties (CASSANDRA-1778)
 * Validate that column names in column_metadata are valid for the
   defined comparator, and decode properly in cli (CASSANDRA-1773)
 * use cross-platform newlines in cli (CASSANDRA-1786)
 * add ExpiringColumn support to sstable import/export (CASSANDRA-1754)
 * add flush for each append to periodic commitlog mode; added
   periodic_without_flush option to disable this (CASSANDRA-1780)
 * close file handle used for post-flush truncate (CASSANDRA-1790)
 * various code cleanup (CASSANDRA-1793, -1794, -1795)
 * fix range queries against wrapped range (CASSANDRA-1781)
 * fix consistencylevel calculations for NetworkTopologyStrategy
   (CASSANDRA-1804)
 * cli support index type enum names (CASSANDRA-1810)
 * improved validation of column_metadata (CASSANDRA-1813)
 * reads at ConsistencyLevel > 1 throw UnavailableException
   immediately if insufficient live nodes exist (CASSANDRA-1803)
 * copy bytebuffers for local writes to avoid retaining the entire
   Thrift frame (CASSANDRA-1801)
 * fix NPE adding index to column w/o prior metadata (CASSANDRA-1764)
 * reduce fat client timeout (CASSANDRA-1730)
 * fix botched merge of CASSANDRA-1316


0.7.0-rc1
 * fix compaction and flush races with schema updates (CASSANDRA-1715)
 * add clustertool, config-converter, sstablekeys, and schematool 
   Windows .bat files (CASSANDRA-1723)
 * reject range queries received during bootstrap (CASSANDRA-1739)
 * fix wrapping-range queries on non-minimum token (CASSANDRA-1700)
 * add nodetool cfhistogram (CASSANDRA-1698)
 * limit repaired ranges to what the nodes have in common (CASSANDRA-1674)
 * index scan treats missing columns as not matching secondary
   expressions (CASSANDRA-1745)
 * Fix misuse of DataOutputBuffer.getData in AntiEntropyService
   (CASSANDRA-1729)
 * detect and warn when obsolete version of JNA is present (CASSANDRA-1760)
 * reduce fat client timeout (CASSANDRA-1730)
 * cleanup smallest CFs first to increase free temp space for larger ones
   (CASSANDRA-1811)
 * Update windows .bat files to work outside of main Cassandra
   directory (CASSANDRA-1713)
 * fix read repair regression from 0.6.7 (CASSANDRA-1727)
 * more-efficient read repair (CASSANDRA-1719)
 * fix hinted handoff replay (CASSANDRA-1656)
 * log type of dropped messages (CASSANDRA-1677)
 * upgrade to SLF4J 1.6.1
 * fix ByteBuffer bug in ExpiringColumn.updateDigest (CASSANDRA-1679)
 * fix IntegerType.getString (CASSANDRA-1681)
 * make -Djava.net.preferIPv4Stack=true the default (CASSANDRA-628)
 * add INTERNAL_RESPONSE verb to differentiate from responses related
   to client requests (CASSANDRA-1685)
 * log tpstats when dropping messages (CASSANDRA-1660)
 * include unreachable nodes in describeSchemaVersions (CASSANDRA-1678)
 * Avoid dropping messages off the client request path (CASSANDRA-1676)
 * fix jna errno reporting (CASSANDRA-1694)
 * add friendlier error for UnknownHostException on startup (CASSANDRA-1697)
 * include jna dependency in RPM package (CASSANDRA-1690)
 * add --skip-keys option to stress.py (CASSANDRA-1696)
 * improve cli handling of non-string keys and column names 
   (CASSANDRA-1701, -1693)
 * r/m extra subcomparator line in cli keyspaces output (CASSANDRA-1712)
 * add read repair chance to cli "show keyspaces"
 * upgrade to ConcurrentLinkedHashMap 1.1 (CASSANDRA-975)
 * fix index scan routing (CASSANDRA-1722)
 * fix tombstoning of supercolumns in range queries (CASSANDRA-1734)
 * clear endpoint cache after updating keyspace metadata (CASSANDRA-1741)
 * fix wrapping-range queries on non-minimum token (CASSANDRA-1700)
 * truncate includes secondary indexes (CASSANDRA-1747)
 * retain reference to PendingFile sstables (CASSANDRA-1749)
 * fix sstableimport regression (CASSANDRA-1753)
 * fix for bootstrap when no non-system tables are defined (CASSANDRA-1732)
 * handle replica unavailability in index scan (CASSANDRA-1755)
 * fix service initialization order deadlock (CASSANDRA-1756)
 * multi-line cli commands (CASSANDRA-1742)
 * fix race between snapshot and compaction (CASSANDRA-1736)
 * add listEndpointsPendingHints, deleteHintsForEndpoint JMX methods 
   (CASSANDRA-1551)


0.7.0-beta3
 * add strategy options to describe_keyspace output (CASSANDRA-1560)
 * log warning when using randomly generated token (CASSANDRA-1552)
 * re-organize JMX into .db, .net, .internal, .request (CASSANDRA-1217)
 * allow nodes to change IPs between restarts (CASSANDRA-1518)
 * remember ring state between restarts by default (CASSANDRA-1518)
 * flush index built flag so we can read it before log replay (CASSANDRA-1541)
 * lock row cache updates to prevent race condition (CASSANDRA-1293)
 * remove assertion causing rare (and harmless) error messages in
   commitlog (CASSANDRA-1330)
 * fix moving nodes with no keyspaces defined (CASSANDRA-1574)
 * fix unbootstrap when no data is present in a transfer range (CASSANDRA-1573)
 * take advantage of AVRO-495 to simplify our avro IDL (CASSANDRA-1436)
 * extend authorization hierarchy to column family (CASSANDRA-1554)
 * deletion support in secondary indexes (CASSANDRA-1571)
 * meaningful error message for invalid replication strategy class 
   (CASSANDRA-1566)
 * allow keyspace creation with RF > N (CASSANDRA-1428)
 * improve cli error handling (CASSANDRA-1580)
 * add cache save/load ability (CASSANDRA-1417, 1606, 1647)
 * add StorageService.getDrainProgress (CASSANDRA-1588)
 * Disallow bootstrap to an in-use token (CASSANDRA-1561)
 * Allow dynamic secondary index creation and destruction (CASSANDRA-1532)
 * log auto-guessed memtable thresholds (CASSANDRA-1595)
 * add ColumnDef support to cli (CASSANDRA-1583)
 * reduce index sample time by 75% (CASSANDRA-1572)
 * add cli support for column, strategy metadata (CASSANDRA-1578, 1612)
 * add cli support for schema modification (CASSANDRA-1584)
 * delete temp files on failed compactions (CASSANDRA-1596)
 * avoid blocking for dead nodes during removetoken (CASSANDRA-1605)
 * remove ConsistencyLevel.ZERO (CASSANDRA-1607)
 * expose in-progress compaction type in jmx (CASSANDRA-1586)
 * removed IClock & related classes from internals (CASSANDRA-1502)
 * fix removing tokens from SystemTable on decommission and removetoken
   (CASSANDRA-1609)
 * include CF metadata in cli 'show keyspaces' (CASSANDRA-1613)
 * switch from Properties to HashMap in PropertyFileSnitch to
   avoid synchronization bottleneck (CASSANDRA-1481)
 * PropertyFileSnitch configuration file renamed to 
   cassandra-topology.properties
 * add cli support for get_range_slices (CASSANDRA-1088, CASSANDRA-1619)
 * Make memtable flush thresholds per-CF instead of global 
   (CASSANDRA-1007, 1637)
 * add cli support for binary data without CfDef hints (CASSANDRA-1603)
 * fix building SSTable statistics post-stream (CASSANDRA-1620)
 * fix potential infinite loop in 2ary index queries (CASSANDRA-1623)
 * allow creating NTS keyspaces with no replicas configured (CASSANDRA-1626)
 * add jmx histogram of sstables accessed per read (CASSANDRA-1624)
 * remove system_rename_column_family and system_rename_keyspace from the
   client API until races can be fixed (CASSANDRA-1630, CASSANDRA-1585)
 * add cli sanity tests (CASSANDRA-1582)
 * update GC settings in cassandra.bat (CASSANDRA-1636)
 * cli support for index queries (CASSANDRA-1635)
 * cli support for updating schema memtable settings (CASSANDRA-1634)
 * cli --file option (CASSANDRA-1616)
 * reduce automatically chosen memtable sizes by 50% (CASSANDRA-1641)
 * move endpoint cache from snitch to strategy (CASSANDRA-1643)
 * fix commitlog recovery deleting the newly-created segment as well as
   the old ones (CASSANDRA-1644)
 * upgrade to Thrift 0.5 (CASSANDRA-1367)
 * renamed CL.DCQUORUM to LOCAL_QUORUM and DCQUORUMSYNC to EACH_QUORUM
 * cli truncate support (CASSANDRA-1653)
 * update GC settings in cassandra.bat (CASSANDRA-1636)
 * avoid logging when a node's ip/token is gossipped back to it (CASSANDRA-1666)


0.7-beta2
 * always use UTF-8 for hint keys (CASSANDRA-1439)
 * remove cassandra.yaml dependency from Hadoop and Pig (CASSADRA-1322)
 * expose CfDef metadata in describe_keyspaces (CASSANDRA-1363)
 * restore use of mmap_index_only option (CASSANDRA-1241)
 * dropping a keyspace with no column families generated an error 
   (CASSANDRA-1378)
 * rename RackAwareStrategy to OldNetworkTopologyStrategy, RackUnawareStrategy 
   to SimpleStrategy, DatacenterShardStrategy to NetworkTopologyStrategy,
   AbstractRackAwareSnitch to AbstractNetworkTopologySnitch (CASSANDRA-1392)
 * merge StorageProxy.mutate, mutateBlocking (CASSANDRA-1396)
 * faster UUIDType, LongType comparisons (CASSANDRA-1386, 1393)
 * fix setting read_repair_chance from CLI addColumnFamily (CASSANDRA-1399)
 * fix updates to indexed columns (CASSANDRA-1373)
 * fix race condition leaving to FileNotFoundException (CASSANDRA-1382)
 * fix sharded lock hash on index write path (CASSANDRA-1402)
 * add support for GT/E, LT/E in subordinate index clauses (CASSANDRA-1401)
 * cfId counter got out of sync when CFs were added (CASSANDRA-1403)
 * less chatty schema updates (CASSANDRA-1389)
 * rename column family mbeans. 'type' will now include either 
   'IndexColumnFamilies' or 'ColumnFamilies' depending on the CFS type.
   (CASSANDRA-1385)
 * disallow invalid keyspace and column family names. This includes name that
   matches a '^\w+' regex. (CASSANDRA-1377)
 * use JNA, if present, to take snapshots (CASSANDRA-1371)
 * truncate hints if starting 0.7 for the first time (CASSANDRA-1414)
 * fix FD leak in single-row slicepredicate queries (CASSANDRA-1416)
 * allow index expressions against columns that are not part of the 
   SlicePredicate (CASSANDRA-1410)
 * config-converter properly handles snitches and framed support 
   (CASSANDRA-1420)
 * remove keyspace argument from multiget_count (CASSANDRA-1422)
 * allow specifying cassandra.yaml location as (local or remote) URL
   (CASSANDRA-1126)
 * fix using DynamicEndpointSnitch with NetworkTopologyStrategy
   (CASSANDRA-1429)
 * Add CfDef.default_validation_class (CASSANDRA-891)
 * fix EstimatedHistogram.max (CASSANDRA-1413)
 * quorum read optimization (CASSANDRA-1622)
 * handle zero-length (or missing) rows during HH paging (CASSANDRA-1432)
 * include secondary indexes during schema migrations (CASSANDRA-1406)
 * fix commitlog header race during schema change (CASSANDRA-1435)
 * fix ColumnFamilyStoreMBeanIterator to use new type name (CASSANDRA-1433)
 * correct filename generated by xml->yaml converter (CASSANDRA-1419)
 * add CMSInitiatingOccupancyFraction=75 and UseCMSInitiatingOccupancyOnly
   to default JVM options
 * decrease jvm heap for cassandra-cli (CASSANDRA-1446)
 * ability to modify keyspaces and column family definitions on a live cluster
   (CASSANDRA-1285)
 * support for Hadoop Streaming [non-jvm map/reduce via stdin/out]
   (CASSANDRA-1368)
 * Move persistent sstable stats from the system table to an sstable component
   (CASSANDRA-1430)
 * remove failed bootstrap attempt from pending ranges when gossip times
   it out after 1h (CASSANDRA-1463)
 * eager-create tcp connections to other cluster members (CASSANDRA-1465)
 * enumerate stages and derive stage from message type instead of 
   transmitting separately (CASSANDRA-1465)
 * apply reversed flag during collation from different data sources
   (CASSANDRA-1450)
 * make failure to remove commitlog segment non-fatal (CASSANDRA-1348)
 * correct ordering of drain operations so CL.recover is no longer 
   necessary (CASSANDRA-1408)
 * removed keyspace from describe_splits method (CASSANDRA-1425)
 * rename check_schema_agreement to describe_schema_versions
   (CASSANDRA-1478)
 * fix QUORUM calculation for RF > 3 (CASSANDRA-1487)
 * remove tombstones during non-major compactions when bloom filter
   verifies that row does not exist in other sstables (CASSANDRA-1074)
 * nodes that coordinated a loadbalance in the past could not be seen by
   newly added nodes (CASSANDRA-1467)
 * exposed endpoint states (gossip details) via jmx (CASSANDRA-1467)
 * ensure that compacted sstables are not included when new readers are
   instantiated (CASSANDRA-1477)
 * by default, calculate heap size and memtable thresholds at runtime (CASSANDRA-1469)
 * fix races dealing with adding/dropping keyspaces and column families in
   rapid succession (CASSANDRA-1477)
 * clean up of Streaming system (CASSANDRA-1503, 1504, 1506)
 * add options to configure Thrift socket keepalive and buffer sizes (CASSANDRA-1426)
 * make contrib CassandraServiceDataCleaner recursive (CASSANDRA-1509)
 * min, max compaction threshold are configurable and persistent 
   per-ColumnFamily (CASSANDRA-1468)
 * fix replaying the last mutation in a commitlog unnecessarily 
   (CASSANDRA-1512)
 * invoke getDefaultUncaughtExceptionHandler from DTPE with the original
   exception rather than the ExecutionException wrapper (CASSANDRA-1226)
 * remove Clock from the Thrift (and Avro) API (CASSANDRA-1501)
 * Close intra-node sockets when connection is broken (CASSANDRA-1528)
 * RPM packaging spec file (CASSANDRA-786)
 * weighted request scheduler (CASSANDRA-1485)
 * treat expired columns as deleted (CASSANDRA-1539)
 * make IndexInterval configurable (CASSANDRA-1488)
 * add describe_snitch to Thrift API (CASSANDRA-1490)
 * MD5 authenticator compares plain text submitted password with MD5'd
   saved property, instead of vice versa (CASSANDRA-1447)
 * JMX MessagingService pending and completed counts (CASSANDRA-1533)
 * fix race condition processing repair responses (CASSANDRA-1511)
 * make repair blocking (CASSANDRA-1511)
 * create EndpointSnitchInfo and MBean to expose rack and DC (CASSANDRA-1491)
 * added option to contrib/word_count to output results back to Cassandra
   (CASSANDRA-1342)
 * rewrite Hadoop ColumnFamilyRecordWriter to pool connections, retry to
   multiple Cassandra nodes, and smooth impact on the Cassandra cluster
   by using smaller batch sizes (CASSANDRA-1434)
 * fix setting gc_grace_seconds via CLI (CASSANDRA-1549)
 * support TTL'd index values (CASSANDRA-1536)
 * make removetoken work like decommission (CASSANDRA-1216)
 * make cli comparator-aware and improve quote rules (CASSANDRA-1523,-1524)
 * make nodetool compact and cleanup blocking (CASSANDRA-1449)
 * add memtable, cache information to GCInspector logs (CASSANDRA-1558)
 * enable/disable HintedHandoff via JMX (CASSANDRA-1550)
 * Ignore stray files in the commit log directory (CASSANDRA-1547)
 * Disallow bootstrap to an in-use token (CASSANDRA-1561)


0.7-beta1
 * sstable versioning (CASSANDRA-389)
 * switched to slf4j logging (CASSANDRA-625)
 * add (optional) expiration time for column (CASSANDRA-699)
 * access levels for authentication/authorization (CASSANDRA-900)
 * add ReadRepairChance to CF definition (CASSANDRA-930)
 * fix heisenbug in system tests, especially common on OS X (CASSANDRA-944)
 * convert to byte[] keys internally and all public APIs (CASSANDRA-767)
 * ability to alter schema definitions on a live cluster (CASSANDRA-44)
 * renamed configuration file to cassandra.xml, and log4j.properties to
   log4j-server.properties, which must now be loaded from
   the classpath (which is how our scripts in bin/ have always done it)
   (CASSANDRA-971)
 * change get_count to require a SlicePredicate. create multi_get_count
   (CASSANDRA-744)
 * re-organized endpointsnitch implementations and added SimpleSnitch
   (CASSANDRA-994)
 * Added preload_row_cache option (CASSANDRA-946)
 * add CRC to commitlog header (CASSANDRA-999)
 * removed deprecated batch_insert and get_range_slice methods (CASSANDRA-1065)
 * add truncate thrift method (CASSANDRA-531)
 * http mini-interface using mx4j (CASSANDRA-1068)
 * optimize away copy of sliced row on memtable read path (CASSANDRA-1046)
 * replace constant-size 2GB mmaped segments and special casing for index 
   entries spanning segment boundaries, with SegmentedFile that computes 
   segments that always contain entire entries/rows (CASSANDRA-1117)
 * avoid reading large rows into memory during compaction (CASSANDRA-16)
 * added hadoop OutputFormat (CASSANDRA-1101)
 * efficient Streaming (no more anticompaction) (CASSANDRA-579)
 * split commitlog header into separate file and add size checksum to
   mutations (CASSANDRA-1179)
 * avoid allocating a new byte[] for each mutation on replay (CASSANDRA-1219)
 * revise HH schema to be per-endpoint (CASSANDRA-1142)
 * add joining/leaving status to nodetool ring (CASSANDRA-1115)
 * allow multiple repair sessions per node (CASSANDRA-1190)
 * optimize away MessagingService for local range queries (CASSANDRA-1261)
 * make framed transport the default so malformed requests can't OOM the 
   server (CASSANDRA-475)
 * significantly faster reads from row cache (CASSANDRA-1267)
 * take advantage of row cache during range queries (CASSANDRA-1302)
 * make GCGraceSeconds a per-ColumnFamily value (CASSANDRA-1276)
 * keep persistent row size and column count statistics (CASSANDRA-1155)
 * add IntegerType (CASSANDRA-1282)
 * page within a single row during hinted handoff (CASSANDRA-1327)
 * push DatacenterShardStrategy configuration into keyspace definition,
   eliminating datacenter.properties. (CASSANDRA-1066)
 * optimize forward slices starting with '' and single-index-block name 
   queries by skipping the column index (CASSANDRA-1338)
 * streaming refactor (CASSANDRA-1189)
 * faster comparison for UUID types (CASSANDRA-1043)
 * secondary index support (CASSANDRA-749 and subtasks)
 * make compaction buckets deterministic (CASSANDRA-1265)


0.6.6
 * Allow using DynamicEndpointSnitch with RackAwareStrategy (CASSANDRA-1429)
 * remove the remaining vestiges of the unfinished DatacenterShardStrategy 
   (replaced by NetworkTopologyStrategy in 0.7)
   

0.6.5
 * fix key ordering in range query results with RandomPartitioner
   and ConsistencyLevel > ONE (CASSANDRA-1145)
 * fix for range query starting with the wrong token range (CASSANDRA-1042)
 * page within a single row during hinted handoff (CASSANDRA-1327)
 * fix compilation on non-sun JDKs (CASSANDRA-1061)
 * remove String.trim() call on row keys in batch mutations (CASSANDRA-1235)
 * Log summary of dropped messages instead of spamming log (CASSANDRA-1284)
 * add dynamic endpoint snitch (CASSANDRA-981)
 * fix streaming for keyspaces with hyphens in their name (CASSANDRA-1377)
 * fix errors in hard-coded bloom filter optKPerBucket by computing it
   algorithmically (CASSANDRA-1220
 * remove message deserialization stage, and uncap read/write stages
   so slow reads/writes don't block gossip processing (CASSANDRA-1358)
 * add jmx port configuration to Debian package (CASSANDRA-1202)
 * use mlockall via JNA, if present, to prevent Linux from swapping
   out parts of the JVM (CASSANDRA-1214)


0.6.4
 * avoid queuing multiple hint deliveries for the same endpoint
   (CASSANDRA-1229)
 * better performance for and stricter checking of UTF8 column names
   (CASSANDRA-1232)
 * extend option to lower compaction priority to hinted handoff
   as well (CASSANDRA-1260)
 * log errors in gossip instead of re-throwing (CASSANDRA-1289)
 * avoid aborting commitlog replay prematurely if a flushed-but-
   not-removed commitlog segment is encountered (CASSANDRA-1297)
 * fix duplicate rows being read during mapreduce (CASSANDRA-1142)
 * failure detection wasn't closing command sockets (CASSANDRA-1221)
 * cassandra-cli.bat works on windows (CASSANDRA-1236)
 * pre-emptively drop requests that cannot be processed within RPCTimeout
   (CASSANDRA-685)
 * add ack to Binary write verb and update CassandraBulkLoader
   to wait for acks for each row (CASSANDRA-1093)
 * added describe_partitioner Thrift method (CASSANDRA-1047)
 * Hadoop jobs no longer require the Cassandra storage-conf.xml
   (CASSANDRA-1280, CASSANDRA-1047)
 * log thread pool stats when GC is excessive (CASSANDRA-1275)
 * remove gossip message size limit (CASSANDRA-1138)
 * parallelize local and remote reads during multiget, and respect snitch 
   when determining whether to do local read for CL.ONE (CASSANDRA-1317)
 * fix read repair to use requested consistency level on digest mismatch,
   rather than assuming QUORUM (CASSANDRA-1316)
 * process digest mismatch re-reads in parallel (CASSANDRA-1323)
 * switch hints CF comparator to BytesType (CASSANDRA-1274)


0.6.3
 * retry to make streaming connections up to 8 times. (CASSANDRA-1019)
 * reject describe_ring() calls on invalid keyspaces (CASSANDRA-1111)
 * fix cache size calculation for size of 100% (CASSANDRA-1129)
 * fix cache capacity only being recalculated once (CASSANDRA-1129)
 * remove hourly scan of all hints on the off chance that the gossiper
   missed a status change; instead, expose deliverHintsToEndpoint to JMX
   so it can be done manually, if necessary (CASSANDRA-1141)
 * don't reject reads at CL.ALL (CASSANDRA-1152)
 * reject deletions to supercolumns in CFs containing only standard
   columns (CASSANDRA-1139)
 * avoid preserving login information after client disconnects
   (CASSANDRA-1057)
 * prefer sun jdk to openjdk in debian init script (CASSANDRA-1174)
 * detect partioner config changes between restarts and fail fast 
   (CASSANDRA-1146)
 * use generation time to resolve node token reassignment disagreements
   (CASSANDRA-1118)
 * restructure the startup ordering of Gossiper and MessageService to avoid
   timing anomalies (CASSANDRA-1160)
 * detect incomplete commit log hearders (CASSANDRA-1119)
 * force anti-entropy service to stream files on the stream stage to avoid
   sending streams out of order (CASSANDRA-1169)
 * remove inactive stream managers after AES streams files (CASSANDRA-1169)
 * allow removing entire row through batch_mutate Deletion (CASSANDRA-1027)
 * add JMX metrics for row-level bloom filter false positives (CASSANDRA-1212)
 * added a redhat init script to contrib (CASSANDRA-1201)
 * use midpoint when bootstrapping a new machine into range with not
   much data yet instead of random token (CASSANDRA-1112)
 * kill server on OOM in executor stage as well as Thrift (CASSANDRA-1226)
 * remove opportunistic repairs, when two machines with overlapping replica
   responsibilities happen to finish major compactions of the same CF near
   the same time.  repairs are now fully manual (CASSANDRA-1190)
 * add ability to lower compaction priority (default is no change from 0.6.2)
   (CASSANDRA-1181)


0.6.2
 * fix contrib/word_count build. (CASSANDRA-992)
 * split CommitLogExecutorService into BatchCommitLogExecutorService and 
   PeriodicCommitLogExecutorService (CASSANDRA-1014)
 * add latency histograms to CFSMBean (CASSANDRA-1024)
 * make resolving timestamp ties deterministic by using value bytes
   as a tiebreaker (CASSANDRA-1039)
 * Add option to turn off Hinted Handoff (CASSANDRA-894)
 * fix windows startup (CASSANDRA-948)
 * make concurrent_reads, concurrent_writes configurable at runtime via JMX
   (CASSANDRA-1060)
 * disable GCInspector on non-Sun JVMs (CASSANDRA-1061)
 * fix tombstone handling in sstable rows with no other data (CASSANDRA-1063)
 * fix size of row in spanned index entries (CASSANDRA-1056)
 * install json2sstable, sstable2json, and sstablekeys to Debian package
 * StreamingService.StreamDestinations wouldn't empty itself after streaming
   finished (CASSANDRA-1076)
 * added Collections.shuffle(splits) before returning the splits in 
   ColumnFamilyInputFormat (CASSANDRA-1096)
 * do not recalculate cache capacity post-compaction if it's been manually 
   modified (CASSANDRA-1079)
 * better defaults for flush sorter + writer executor queue sizes
   (CASSANDRA-1100)
 * windows scripts for SSTableImport/Export (CASSANDRA-1051)
 * windows script for nodetool (CASSANDRA-1113)
 * expose PhiConvictThreshold (CASSANDRA-1053)
 * make repair of RF==1 a no-op (CASSANDRA-1090)
 * improve default JVM GC options (CASSANDRA-1014)
 * fix SlicePredicate serialization inside Hadoop jobs (CASSANDRA-1049)
 * close Thrift sockets in Hadoop ColumnFamilyRecordReader (CASSANDRA-1081)


0.6.1
 * fix NPE in sstable2json when no excluded keys are given (CASSANDRA-934)
 * keep the replica set constant throughout the read repair process
   (CASSANDRA-937)
 * allow querying getAllRanges with empty token list (CASSANDRA-933)
 * fix command line arguments inversion in clustertool (CASSANDRA-942)
 * fix race condition that could trigger a false-positive assertion
   during post-flush discard of old commitlog segments (CASSANDRA-936)
 * fix neighbor calculation for anti-entropy repair (CASSANDRA-924)
 * perform repair even for small entropy differences (CASSANDRA-924)
 * Use hostnames in CFInputFormat to allow Hadoop's naive string-based
   locality comparisons to work (CASSANDRA-955)
 * cache read-only BufferedRandomAccessFile length to avoid
   3 system calls per invocation (CASSANDRA-950)
 * nodes with IPv6 (and no IPv4) addresses could not join cluster
   (CASSANDRA-969)
 * Retrieve the correct number of undeleted columns, if any, from
   a supercolumn in a row that had been deleted previously (CASSANDRA-920)
 * fix index scans that cross the 2GB mmap boundaries for both mmap
   and standard i/o modes (CASSANDRA-866)
 * expose drain via nodetool (CASSANDRA-978)


0.6.0-RC1
 * JMX drain to flush memtables and run through commit log (CASSANDRA-880)
 * Bootstrapping can skip ranges under the right conditions (CASSANDRA-902)
 * fix merging row versions in range_slice for CL > ONE (CASSANDRA-884)
 * default write ConsistencyLeven chaned from ZERO to ONE
 * fix for index entries spanning mmap buffer boundaries (CASSANDRA-857)
 * use lexical comparison if time part of TimeUUIDs are the same 
   (CASSANDRA-907)
 * bound read, mutation, and response stages to fix possible OOM
   during log replay (CASSANDRA-885)
 * Use microseconds-since-epoch (UTC) in cli, instead of milliseconds
 * Treat batch_mutate Deletion with null supercolumn as "apply this predicate 
   to top level supercolumns" (CASSANDRA-834)
 * Streaming destination nodes do not update their JMX status (CASSANDRA-916)
 * Fix internal RPC timeout calculation (CASSANDRA-911)
 * Added Pig loadfunc to contrib/pig (CASSANDRA-910)


0.6.0-beta3
 * fix compaction bucketing bug (CASSANDRA-814)
 * update windows batch file (CASSANDRA-824)
 * deprecate KeysCachedFraction configuration directive in favor
   of KeysCached; move to unified-per-CF key cache (CASSANDRA-801)
 * add invalidateRowCache to ColumnFamilyStoreMBean (CASSANDRA-761)
 * send Handoff hints to natural locations to reduce load on
   remaining nodes in a failure scenario (CASSANDRA-822)
 * Add RowWarningThresholdInMB configuration option to warn before very 
   large rows get big enough to threaten node stability, and -x option to
   be able to remove them with sstable2json if the warning is unheeded
   until it's too late (CASSANDRA-843)
 * Add logging of GC activity (CASSANDRA-813)
 * fix ConcurrentModificationException in commitlog discard (CASSANDRA-853)
 * Fix hardcoded row count in Hadoop RecordReader (CASSANDRA-837)
 * Add a jmx status to the streaming service and change several DEBUG
   messages to INFO (CASSANDRA-845)
 * fix classpath in cassandra-cli.bat for Windows (CASSANDRA-858)
 * allow re-specifying host, port to cassandra-cli if invalid ones
   are first tried (CASSANDRA-867)
 * fix race condition handling rpc timeout in the coordinator
   (CASSANDRA-864)
 * Remove CalloutLocation and StagingFileDirectory from storage-conf files 
   since those settings are no longer used (CASSANDRA-878)
 * Parse a long from RowWarningThresholdInMB instead of an int (CASSANDRA-882)
 * Remove obsolete ControlPort code from DatabaseDescriptor (CASSANDRA-886)
 * move skipBytes side effect out of assert (CASSANDRA-899)
 * add "double getLoad" to StorageServiceMBean (CASSANDRA-898)
 * track row stats per CF at compaction time (CASSANDRA-870)
 * disallow CommitLogDirectory matching a DataFileDirectory (CASSANDRA-888)
 * default key cache size is 200k entries, changed from 10% (CASSANDRA-863)
 * add -Dcassandra-foreground=yes to cassandra.bat
 * exit if cluster name is changed unexpectedly (CASSANDRA-769)


0.6.0-beta1/beta2
 * add batch_mutate thrift command, deprecating batch_insert (CASSANDRA-336)
 * remove get_key_range Thrift API, deprecated in 0.5 (CASSANDRA-710)
 * add optional login() Thrift call for authentication (CASSANDRA-547)
 * support fat clients using gossiper and StorageProxy to perform
   replication in-process [jvm-only] (CASSANDRA-535)
 * support mmapped I/O for reads, on by default on 64bit JVMs 
   (CASSANDRA-408, CASSANDRA-669)
 * improve insert concurrency, particularly during Hinted Handoff
   (CASSANDRA-658)
 * faster network code (CASSANDRA-675)
 * stress.py moved to contrib (CASSANDRA-635)
 * row caching [must be explicitly enabled per-CF in config] (CASSANDRA-678)
 * present a useful measure of compaction progress in JMX (CASSANDRA-599)
 * add bin/sstablekeys (CASSNADRA-679)
 * add ConsistencyLevel.ANY (CASSANDRA-687)
 * make removetoken remove nodes from gossip entirely (CASSANDRA-644)
 * add ability to set cache sizes at runtime (CASSANDRA-708)
 * report latency and cache hit rate statistics with lifetime totals
   instead of average over the last minute (CASSANDRA-702)
 * support get_range_slice for RandomPartitioner (CASSANDRA-745)
 * per-keyspace replication factory and replication strategy (CASSANDRA-620)
 * track latency in microseconds (CASSANDRA-733)
 * add describe_ Thrift methods, deprecating get_string_property and 
   get_string_list_property
 * jmx interface for tracking operation mode and streams in general.
   (CASSANDRA-709)
 * keep memtables in sorted order to improve range query performance
   (CASSANDRA-799)
 * use while loop instead of recursion when trimming sstables compaction list 
   to avoid blowing stack in pathological cases (CASSANDRA-804)
 * basic Hadoop map/reduce support (CASSANDRA-342)


0.5.1
 * ensure all files for an sstable are streamed to the same directory.
   (CASSANDRA-716)
 * more accurate load estimate for bootstrapping (CASSANDRA-762)
 * tolerate dead or unavailable bootstrap target on write (CASSANDRA-731)
 * allow larger numbers of keys (> 140M) in a sstable bloom filter
   (CASSANDRA-790)
 * include jvm argument improvements from CASSANDRA-504 in debian package
 * change streaming chunk size to 32MB to accomodate Windows XP limitations
   (was 64MB) (CASSANDRA-795)
 * fix get_range_slice returning results in the wrong order (CASSANDRA-781)
 

0.5.0 final
 * avoid attempting to delete temporary bootstrap files twice (CASSANDRA-681)
 * fix bogus NaN in nodeprobe cfstats output (CASSANDRA-646)
 * provide a policy for dealing with single thread executors w/ a full queue
   (CASSANDRA-694)
 * optimize inner read in MessagingService, vastly improving multiple-node
   performance (CASSANDRA-675)
 * wait for table flush before streaming data back to a bootstrapping node.
   (CASSANDRA-696)
 * keep track of bootstrapping sources by table so that bootstrapping doesn't 
   give the indication of finishing early (CASSANDRA-673)


0.5.0 RC3
 * commit the correct version of the patch for CASSANDRA-663


0.5.0 RC2 (unreleased)
 * fix bugs in converting get_range_slice results to Thrift 
   (CASSANDRA-647, CASSANDRA-649)
 * expose java.util.concurrent.TimeoutException in StorageProxy methods
   (CASSANDRA-600)
 * TcpConnectionManager was holding on to disconnected connections, 
   giving the false indication they were being used. (CASSANDRA-651)
 * Remove duplicated write. (CASSANDRA-662)
 * Abort bootstrap if IP is already in the token ring (CASSANDRA-663)
 * increase default commitlog sync period, and wait for last sync to 
   finish before submitting another (CASSANDRA-668)


0.5.0 RC1
 * Fix potential NPE in get_range_slice (CASSANDRA-623)
 * add CRC32 to commitlog entries (CASSANDRA-605)
 * fix data streaming on windows (CASSANDRA-630)
 * GC compacted sstables after cleanup and compaction (CASSANDRA-621)
 * Speed up anti-entropy validation (CASSANDRA-629)
 * Fix anti-entropy assertion error (CASSANDRA-639)
 * Fix pending range conflicts when bootstapping or moving
   multiple nodes at once (CASSANDRA-603)
 * Handle obsolete gossip related to node movement in the case where
   one or more nodes is down when the movement occurs (CASSANDRA-572)
 * Include dead nodes in gossip to avoid a variety of problems
   and fix HH to removed nodes (CASSANDRA-634)
 * return an InvalidRequestException for mal-formed SlicePredicates
   (CASSANDRA-643)
 * fix bug determining closest neighbor for use in multiple datacenters
   (CASSANDRA-648)
 * Vast improvements in anticompaction speed (CASSANDRA-607)
 * Speed up log replay and writes by avoiding redundant serializations
   (CASSANDRA-652)


0.5.0 beta 2
 * Bootstrap improvements (several tickets)
 * add nodeprobe repair anti-entropy feature (CASSANDRA-193, CASSANDRA-520)
 * fix possibility of partition when many nodes restart at once
   in clusters with multiple seeds (CASSANDRA-150)
 * fix NPE in get_range_slice when no data is found (CASSANDRA-578)
 * fix potential NPE in hinted handoff (CASSANDRA-585)
 * fix cleanup of local "system" keyspace (CASSANDRA-576)
 * improve computation of cluster load balance (CASSANDRA-554)
 * added super column read/write, column count, and column/row delete to
   cassandra-cli (CASSANDRA-567, CASSANDRA-594)
 * fix returning live subcolumns of deleted supercolumns (CASSANDRA-583)
 * respect JAVA_HOME in bin/ scripts (several tickets)
 * add StorageService.initClient for fat clients on the JVM (CASSANDRA-535)
   (see contrib/client_only for an example of use)
 * make consistency_level functional in get_range_slice (CASSANDRA-568)
 * optimize key deserialization for RandomPartitioner (CASSANDRA-581)
 * avoid GCing tombstones except on major compaction (CASSANDRA-604)
 * increase failure conviction threshold, resulting in less nodes
   incorrectly (and temporarily) marked as down (CASSANDRA-610)
 * respect memtable thresholds during log replay (CASSANDRA-609)
 * support ConsistencyLevel.ALL on read (CASSANDRA-584)
 * add nodeprobe removetoken command (CASSANDRA-564)


0.5.0 beta
 * Allow multiple simultaneous flushes, improving flush throughput 
   on multicore systems (CASSANDRA-401)
 * Split up locks to improve write and read throughput on multicore systems
   (CASSANDRA-444, CASSANDRA-414)
 * More efficient use of memory during compaction (CASSANDRA-436)
 * autobootstrap option: when enabled, all non-seed nodes will attempt
   to bootstrap when started, until bootstrap successfully
   completes. -b option is removed.  (CASSANDRA-438)
 * Unless a token is manually specified in the configuration xml,
   a bootstraping node will use a token that gives it half the
   keys from the most-heavily-loaded node in the cluster,
   instead of generating a random token. 
   (CASSANDRA-385, CASSANDRA-517)
 * Miscellaneous bootstrap fixes (several tickets)
 * Ability to change a node's token even after it has data on it
   (CASSANDRA-541)
 * Ability to decommission a live node from the ring (CASSANDRA-435)
 * Semi-automatic loadbalancing via nodeprobe (CASSANDRA-192)
 * Add ability to set compaction thresholds at runtime via
   JMX / nodeprobe.  (CASSANDRA-465)
 * Add "comment" field to ColumnFamily definition. (CASSANDRA-481)
 * Additional JMX metrics (CASSANDRA-482)
 * JSON based export and import tools (several tickets)
 * Hinted Handoff fixes (several tickets)
 * Add key cache to improve read performance (CASSANDRA-423)
 * Simplified construction of custom ReplicationStrategy classes
   (CASSANDRA-497)
 * Graphical application (Swing) for ring integrity verification and 
   visualization was added to contrib (CASSANDRA-252)
 * Add DCQUORUM, DCQUORUMSYNC consistency levels and corresponding
   ReplicationStrategy / EndpointSnitch classes.  Experimental.
   (CASSANDRA-492)
 * Web client interface added to contrib (CASSANDRA-457)
 * More-efficient flush for Random, CollatedOPP partitioners 
   for normal writes (CASSANDRA-446) and bulk load (CASSANDRA-420)
 * Add MemtableFlushAfterMinutes, a global replacement for the old 
   per-CF FlushPeriodInMinutes setting (CASSANDRA-463)
 * optimizations to slice reading (CASSANDRA-350) and supercolumn
   queries (CASSANDRA-510)
 * force binding to given listenaddress for nodes with multiple
   interfaces (CASSANDRA-546)
 * stress.py benchmarking tool improvements (several tickets)
 * optimized replica placement code (CASSANDRA-525)
 * faster log replay on restart (CASSANDRA-539, CASSANDRA-540)
 * optimized local-node writes (CASSANDRA-558)
 * added get_range_slice, deprecating get_key_range (CASSANDRA-344)
 * expose TimedOutException to thrift (CASSANDRA-563)
 

0.4.2
 * Add validation disallowing null keys (CASSANDRA-486)
 * Fix race conditions in TCPConnectionManager (CASSANDRA-487)
 * Fix using non-utf8-aware comparison as a sanity check.
   (CASSANDRA-493)
 * Improve default garbage collector options (CASSANDRA-504)
 * Add "nodeprobe flush" (CASSANDRA-505)
 * remove NotFoundException from get_slice throws list (CASSANDRA-518)
 * fix get (not get_slice) of entire supercolumn (CASSANDRA-508)
 * fix null token during bootstrap (CASSANDRA-501)


0.4.1
 * Fix FlushPeriod columnfamily configuration regression
   (CASSANDRA-455)
 * Fix long column name support (CASSANDRA-460)
 * Fix for serializing a row that only contains tombstones
   (CASSANDRA-458)
 * Fix for discarding unneeded commitlog segments (CASSANDRA-459)
 * Add SnapshotBeforeCompaction configuration option (CASSANDRA-426)
 * Fix compaction abort under insufficient disk space (CASSANDRA-473)
 * Fix reading subcolumn slice from tombstoned CF (CASSANDRA-484)
 * Fix race condition in RVH causing occasional NPE (CASSANDRA-478)


0.4.0
 * fix get_key_range problems when a node is down (CASSANDRA-440)
   and add UnavailableException to more Thrift methods
 * Add example EndPointSnitch contrib code (several tickets)


0.4.0 RC2
 * fix SSTable generation clash during compaction (CASSANDRA-418)
 * reject method calls with null parameters (CASSANDRA-308)
 * properly order ranges in nodeprobe output (CASSANDRA-421)
 * fix logging of certain errors on executor threads (CASSANDRA-425)


0.4.0 RC1
 * Bootstrap feature is live; use -b on startup (several tickets)
 * Added multiget api (CASSANDRA-70)
 * fix Deadlock with SelectorManager.doProcess and TcpConnection.write
   (CASSANDRA-392)
 * remove key cache b/c of concurrency bugs in third-party
   CLHM library (CASSANDRA-405)
 * update non-major compaction logic to use two threshold values
   (CASSANDRA-407)
 * add periodic / batch commitlog sync modes (several tickets)
 * inline BatchMutation into batch_insert params (CASSANDRA-403)
 * allow setting the logging level at runtime via mbean (CASSANDRA-402)
 * change default comparator to BytesType (CASSANDRA-400)
 * add forwards-compatible ConsistencyLevel parameter to get_key_range
   (CASSANDRA-322)
 * r/m special case of blocking for local destination when writing with 
   ConsistencyLevel.ZERO (CASSANDRA-399)
 * Fixes to make BinaryMemtable [bulk load interface] useful (CASSANDRA-337);
   see contrib/bmt_example for an example of using it.
 * More JMX properties added (several tickets)
 * Thrift changes (several tickets)
    - Merged _super get methods with the normal ones; return values
      are now of ColumnOrSuperColumn.
    - Similarly, merged batch_insert_super into batch_insert.



0.4.0 beta
 * On-disk data format has changed to allow billions of keys/rows per
   node instead of only millions
 * Multi-keyspace support
 * Scan all sstables for all queries to avoid situations where
   different types of operation on the same ColumnFamily could
   disagree on what data was present
 * Snapshot support via JMX
 * Thrift API has changed a _lot_:
    - removed time-sorted CFs; instead, user-defined comparators
      may be defined on the column names, which are now byte arrays.
      Default comparators are provided for UTF8, Bytes, Ascii, Long (i64),
      and UUID types.
    - removed colon-delimited strings in thrift api in favor of explicit
      structs such as ColumnPath, ColumnParent, etc.  Also normalized
      thrift struct and argument naming.
    - Added columnFamily argument to get_key_range.
    - Change signature of get_slice to accept starting and ending
      columns as well as an offset.  (This allows use of indexes.)
      Added "ascending" flag to allow reasonably-efficient reverse
      scans as well.  Removed get_slice_by_range as redundant.
    - get_key_range operates on one CF at a time
    - changed `block` boolean on insert methods to ConsistencyLevel enum,
      with options of NONE, ONE, QUORUM, and ALL.
    - added similar consistency_level parameter to read methods
    - column-name-set slice with no names given now returns zero columns
      instead of all of them.  ("all" can run your server out of memory.
      use a range-based slice with a high max column count instead.)
 * Removed the web interface. Node information can now be obtained by 
   using the newly introduced nodeprobe utility.
 * More JMX stats
 * Remove magic values from internals (e.g. special key to indicate
   when to flush memtables)
 * Rename configuration "table" to "keyspace"
 * Moved to crash-only design; no more shutdown (just kill the process)
 * Lots of bug fixes

Full list of issues resolved in 0.4 is at https://issues.apache.org/jira/secure/IssueNavigator.jspa?reset=true&&pid=12310865&fixfor=12313862&resolution=1&sorter/field=issuekey&sorter/order=DESC


0.3.0 RC3
 * Fix potential deadlock under load in TCPConnection.
   (CASSANDRA-220)


0.3.0 RC2
 * Fix possible data loss when server is stopped after replaying
   log but before new inserts force memtable flush.
   (CASSANDRA-204)
 * Added BUGS file


0.3.0 RC1
 * Range queries on keys, including user-defined key collation
 * Remove support
 * Workarounds for a weird bug in JDK select/register that seems
   particularly common on VM environments. Cassandra should deploy
   fine on EC2 now
 * Much improved infrastructure: the beginnings of a decent test suite
   ("ant test" for unit tests; "nosetests" for system tests), code
   coverage reporting, etc.
 * Expanded node status reporting via JMX
 * Improved error reporting/logging on both server and client
 * Reduced memory footprint in default configuration
 * Combined blocking and non-blocking versions of insert APIs
 * Added FlushPeriodInMinutes configuration parameter to force
   flushing of infrequently-updated ColumnFamilies<|MERGE_RESOLUTION|>--- conflicted
+++ resolved
@@ -63,12 +63,9 @@
  * Static columns with IF NOT EXISTS don't always work as expected (CASSANDRA-6873)
  * Fix paging with SELECT DISTINCT (CASSANDRA-6857)
  * Fix UnsupportedOperationException on CAS timeout (CASSANDRA-6923)
-<<<<<<< HEAD
-=======
  * Improve MeteredFlusher handling of MF-unaffected column families
    (CASSANDRA-6867)
  * Add CqlRecordReader using native pagination (CASSANDRA-6311)
->>>>>>> d7cb9700
 Merged from 1.2:
  * Add UNLOGGED, COUNTER options to BATCH documentation (CASSANDRA-6816)
  * add extra SSL cipher suites (CASSANDRA-6613)
